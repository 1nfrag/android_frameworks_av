/*
 * Copyright (C) 2012 The Android Open Source Project
 *
 * Licensed under the Apache License, Version 2.0 (the "License");
 * you may not use this file except in compliance with the License.
 * You may obtain a copy of the License at
 *
 *      http://www.apache.org/licenses/LICENSE-2.0
 *
 * Unless required by applicable law or agreed to in writing, software
 * distributed under the License is distributed on an "AS IS" BASIS,
 * WITHOUT WARRANTIES OR CONDITIONS OF ANY KIND, either express or implied.
 * See the License for the specific language governing permissions and
 * limitations under the License.
 */

// <IMPORTANT_WARNING>
// Design rules for threadLoop() are given in the comments at section "Fast mixer thread" of
// StateQueue.h.  In particular, avoid library and system calls except at well-known points.
// The design rules are only for threadLoop(), and don't apply to FastMixerDumpState methods.
// </IMPORTANT_WARNING>

#define LOG_TAG "FastMixer"
//#define LOG_NDEBUG 0

#define ATRACE_TAG ATRACE_TAG_AUDIO

#include "Configuration.h"
#include <sys/atomics.h>
#include <time.h>
#include <utils/Log.h>
#include <utils/Trace.h>
#include <system/audio.h>
#ifdef FAST_MIXER_STATISTICS
#include <cpustats/CentralTendencyStatistics.h>
#ifdef CPU_FREQUENCY_STATISTICS
#include <cpustats/ThreadCpuUsage.h>
#endif
#endif
#include "AudioMixer.h"
#include "FastMixer.h"

#define FCC_2                       2   // fixed channel count assumption

namespace android {

/*static*/ const FastMixerState FastMixer::initial;

FastMixer::FastMixer() : FastThread(),
    slopNs(0),
    // fastTrackNames
    // generations
    outputSink(NULL),
    outputSinkGen(0),
    mixer(NULL),
    mixBuffer(NULL),
    mixBufferState(UNDEFINED),
    format(Format_Invalid),
    sampleRate(0),
    fastTracksGen(0),
    totalNativeFramesWritten(0),
    // timestamp
    nativeFramesWrittenButNotPresented(0)   // the = 0 is to silence the compiler
{
    // FIXME pass initial as parameter to base class constructor, and make it static local
    previous = &initial;
    current = &initial;

    mDummyDumpState = &dummyDumpState;

    unsigned i;
    for (i = 0; i < FastMixerState::kMaxFastTracks; ++i) {
        fastTrackNames[i] = -1;
        generations[i] = 0;
    }
#ifdef FAST_MIXER_STATISTICS
    oldLoad.tv_sec = 0;
    oldLoad.tv_nsec = 0;
#endif
}

FastMixer::~FastMixer()
{
}

FastMixerStateQueue* FastMixer::sq()
{
    return &mSQ;
}

const FastThreadState *FastMixer::poll()
{
    return mSQ.poll();
}

void FastMixer::setLog(NBLog::Writer *logWriter)
{
    if (mixer != NULL) {
        mixer->setLog(logWriter);
    }
}

void FastMixer::onIdle()
{
    preIdle = *(const FastMixerState *)current;
    current = &preIdle;
}

void FastMixer::onExit()
{
    delete mixer;
    delete[] mixBuffer;
}

bool FastMixer::isSubClassCommand(FastThreadState::Command command)
{
    switch ((FastMixerState::Command) command) {
    case FastMixerState::MIX:
    case FastMixerState::WRITE:
    case FastMixerState::MIX_WRITE:
        return true;
    default:
        return false;
    }
}

void FastMixer::onStateChange()
{
    const FastMixerState * const current = (const FastMixerState *) this->current;
    const FastMixerState * const previous = (const FastMixerState *) this->previous;
    FastMixerDumpState * const dumpState = (FastMixerDumpState *) this->dumpState;
    const size_t frameCount = current->mFrameCount;

    // handle state change here, but since we want to diff the state,
    // we're prepared for previous == &initial the first time through
    unsigned previousTrackMask;

    // check for change in output HAL configuration
    NBAIO_Format previousFormat = format;
    if (current->mOutputSinkGen != outputSinkGen) {
        outputSink = current->mOutputSink;
        outputSinkGen = current->mOutputSinkGen;
        if (outputSink == NULL) {
            format = Format_Invalid;
            sampleRate = 0;
        } else {
            format = outputSink->format();
            sampleRate = Format_sampleRate(format);
            ALOG_ASSERT(Format_channelCount(format) == FCC_2);
        }
        dumpState->mSampleRate = sampleRate;
    }

    if ((!Format_isEqual(format, previousFormat)) || (frameCount != previous->mFrameCount)) {
        // FIXME to avoid priority inversion, don't delete here
        delete mixer;
        mixer = NULL;
        delete[] mixBuffer;
        mixBuffer = NULL;
        if (frameCount > 0 && sampleRate > 0) {
            // FIXME new may block for unbounded time at internal mutex of the heap
            //       implementation; it would be better to have normal mixer allocate for us
            //       to avoid blocking here and to prevent possible priority inversion
            mixer = new AudioMixer(frameCount, sampleRate, FastMixerState::kMaxFastTracks);
            mixBuffer = new short[frameCount * FCC_2];
            periodNs = (frameCount * 1000000000LL) / sampleRate;    // 1.00
            underrunNs = (frameCount * 1750000000LL) / sampleRate;  // 1.75
            overrunNs = (frameCount * 500000000LL) / sampleRate;    // 0.50
            forceNs = (frameCount * 950000000LL) / sampleRate;      // 0.95
            warmupNs = (frameCount * 500000000LL) / sampleRate;     // 0.50
        } else {
            periodNs = 0;
            underrunNs = 0;
            overrunNs = 0;
            forceNs = 0;
            warmupNs = 0;
        }
        mixBufferState = UNDEFINED;
#if !LOG_NDEBUG
        for (unsigned i = 0; i < FastMixerState::kMaxFastTracks; ++i) {
            fastTrackNames[i] = -1;
        }
#endif
        // we need to reconfigure all active tracks
        previousTrackMask = 0;
        fastTracksGen = current->mFastTracksGen - 1;
        dumpState->mFrameCount = frameCount;
    } else {
        previousTrackMask = previous->mTrackMask;
    }

    // check for change in active track set
    const unsigned currentTrackMask = current->mTrackMask;
    dumpState->mTrackMask = currentTrackMask;
    if (current->mFastTracksGen != fastTracksGen) {
        ALOG_ASSERT(mixBuffer != NULL);
        int name;

        // process removed tracks first to avoid running out of track names
        unsigned removedTracks = previousTrackMask & ~currentTrackMask;
        while (removedTracks != 0) {
            int i = __builtin_ctz(removedTracks);
            removedTracks &= ~(1 << i);
            const FastTrack* fastTrack = &current->mFastTracks[i];
            ALOG_ASSERT(fastTrack->mBufferProvider == NULL);
            if (mixer != NULL) {
                name = fastTrackNames[i];
                ALOG_ASSERT(name >= 0);
                mixer->deleteTrackName(name);
            }
#if !LOG_NDEBUG
            fastTrackNames[i] = -1;
#endif
            // don't reset track dump state, since other side is ignoring it
            generations[i] = fastTrack->mGeneration;
        }

        // now process added tracks
        unsigned addedTracks = currentTrackMask & ~previousTrackMask;
        while (addedTracks != 0) {
            int i = __builtin_ctz(addedTracks);
            addedTracks &= ~(1 << i);
            const FastTrack* fastTrack = &current->mFastTracks[i];
            AudioBufferProvider *bufferProvider = fastTrack->mBufferProvider;
            ALOG_ASSERT(bufferProvider != NULL && fastTrackNames[i] == -1);
            if (mixer != NULL) {
                name = mixer->getTrackName(fastTrack->mChannelMask, AUDIO_SESSION_OUTPUT_MIX);
                ALOG_ASSERT(name >= 0);
                fastTrackNames[i] = name;
                mixer->setBufferProvider(name, bufferProvider);
                mixer->setParameter(name, AudioMixer::TRACK, AudioMixer::MAIN_BUFFER,
                        (void *) mixBuffer);
                // newly allocated track names default to full scale volume
                mixer->enable(name);
            }
            generations[i] = fastTrack->mGeneration;
        }

        // finally process (potentially) modified tracks; these use the same slot
        // but may have a different buffer provider or volume provider
        unsigned modifiedTracks = currentTrackMask & previousTrackMask;
        while (modifiedTracks != 0) {
            int i = __builtin_ctz(modifiedTracks);
            modifiedTracks &= ~(1 << i);
            const FastTrack* fastTrack = &current->mFastTracks[i];
            if (fastTrack->mGeneration != generations[i]) {
                // this track was actually modified
                AudioBufferProvider *bufferProvider = fastTrack->mBufferProvider;
                ALOG_ASSERT(bufferProvider != NULL);
                if (mixer != NULL) {
                    name = fastTrackNames[i];
                    ALOG_ASSERT(name >= 0);
                    mixer->setBufferProvider(name, bufferProvider);
                    if (fastTrack->mVolumeProvider == NULL) {
                        mixer->setParameter(name, AudioMixer::VOLUME, AudioMixer::VOLUME0,
                                (void *) MAX_GAIN_INT);
                        mixer->setParameter(name, AudioMixer::VOLUME, AudioMixer::VOLUME1,
                                (void *) MAX_GAIN_INT);
                    }
                    mixer->setParameter(name, AudioMixer::RESAMPLE,
                            AudioMixer::REMOVE, NULL);
                    mixer->setParameter(name, AudioMixer::TRACK, AudioMixer::CHANNEL_MASK,
                            (void *)(uintptr_t) fastTrack->mChannelMask);
                    // already enabled
                }
                generations[i] = fastTrack->mGeneration;
            }
        }

        fastTracksGen = current->mFastTracksGen;

        dumpState->mNumTracks = popcount(currentTrackMask);
    }
}

void FastMixer::onWork()
{
    const FastMixerState * const current = (const FastMixerState *) this->current;
    FastMixerDumpState * const dumpState = (FastMixerDumpState *) this->dumpState;
    const FastMixerState::Command command = this->command;
    const size_t frameCount = current->mFrameCount;

    if ((command & FastMixerState::MIX) && (mixer != NULL) && isWarm) {
        ALOG_ASSERT(mixBuffer != NULL);
        // for each track, update volume and check for underrun
        unsigned currentTrackMask = current->mTrackMask;
        while (currentTrackMask != 0) {
            int i = __builtin_ctz(currentTrackMask);
            currentTrackMask &= ~(1 << i);
            const FastTrack* fastTrack = &current->mFastTracks[i];

            // Refresh the per-track timestamp
            if (timestampStatus == NO_ERROR) {
                uint32_t trackFramesWrittenButNotPresented =
                    nativeFramesWrittenButNotPresented;
                uint32_t trackFramesWritten = fastTrack->mBufferProvider->framesReleased();
                // Can't provide an AudioTimestamp before first frame presented,
                // or during the brief 32-bit wraparound window
                if (trackFramesWritten >= trackFramesWrittenButNotPresented) {
                    AudioTimestamp perTrackTimestamp;
                    perTrackTimestamp.mPosition =
                            trackFramesWritten - trackFramesWrittenButNotPresented;
                    perTrackTimestamp.mTime = timestamp.mTime;
                    fastTrack->mBufferProvider->onTimestamp(perTrackTimestamp);
                }
            }

            int name = fastTrackNames[i];
            ALOG_ASSERT(name >= 0);
            if (fastTrack->mVolumeProvider != NULL) {
                gain_minifloat_packed_t vlr = fastTrack->mVolumeProvider->getVolumeLR();
                mixer->setParameter(name, AudioMixer::VOLUME, AudioMixer::VOLUME0,
                        (void *) (uintptr_t)
                            (float_from_gain(gain_minifloat_unpack_left(vlr)) * MAX_GAIN_INT));
                mixer->setParameter(name, AudioMixer::VOLUME, AudioMixer::VOLUME1,
                        (void *) (uintptr_t)
                            (float_from_gain(gain_minifloat_unpack_right(vlr)) * MAX_GAIN_INT));
            }
            // FIXME The current implementation of framesReady() for fast tracks
            // takes a tryLock, which can block
            // up to 1 ms.  If enough active tracks all blocked in sequence, this would result
            // in the overall fast mix cycle being delayed.  Should use a non-blocking FIFO.
            size_t framesReady = fastTrack->mBufferProvider->framesReady();
            if (ATRACE_ENABLED()) {
                // I wish we had formatted trace names
                char traceName[16];
                strcpy(traceName, "fRdy");
                traceName[4] = i + (i < 10 ? '0' : 'A' - 10);
                traceName[5] = '\0';
                ATRACE_INT(traceName, framesReady);
            }
            FastTrackDump *ftDump = &dumpState->mTracks[i];
            FastTrackUnderruns underruns = ftDump->mUnderruns;
            if (framesReady < frameCount) {
                if (framesReady == 0) {
                    underruns.mBitFields.mEmpty++;
                    underruns.mBitFields.mMostRecent = UNDERRUN_EMPTY;
                    mixer->disable(name);
                } else {
                    // allow mixing partial buffer
                    underruns.mBitFields.mPartial++;
                    underruns.mBitFields.mMostRecent = UNDERRUN_PARTIAL;
                    mixer->enable(name);
                }
            } else {
                underruns.mBitFields.mFull++;
                underruns.mBitFields.mMostRecent = UNDERRUN_FULL;
                mixer->enable(name);
            }
            ftDump->mUnderruns = underruns;
            ftDump->mFramesReady = framesReady;
        }

        int64_t pts;
        if (outputSink == NULL || (OK != outputSink->getNextWriteTimestamp(&pts))) {
            pts = AudioBufferProvider::kInvalidPTS;
        }

        // process() is CPU-bound
        mixer->process(pts);
        mixBufferState = MIXED;
    } else if (mixBufferState == MIXED) {
        mixBufferState = UNDEFINED;
    }
    //bool didFullWrite = false;    // dumpsys could display a count of partial writes
    if ((command & FastMixerState::WRITE) && (outputSink != NULL) && (mixBuffer != NULL)) {
        if (mixBufferState == UNDEFINED) {
            memset(mixBuffer, 0, frameCount * FCC_2 * sizeof(short));
            mixBufferState = ZEROED;
        }
        // if non-NULL, then duplicate write() to this non-blocking sink
        NBAIO_Sink* teeSink;
        if ((teeSink = current->mTeeSink) != NULL) {
            (void) teeSink->write(mixBuffer, frameCount);
        }
        // FIXME write() is non-blocking and lock-free for a properly implemented NBAIO sink,
        //       but this code should be modified to handle both non-blocking and blocking sinks
        dumpState->mWriteSequence++;
        ATRACE_BEGIN("write");
        ssize_t framesWritten = outputSink->write(mixBuffer, frameCount);
        ATRACE_END();
        dumpState->mWriteSequence++;
        if (framesWritten >= 0) {
            ALOG_ASSERT((size_t) framesWritten <= frameCount);
            totalNativeFramesWritten += framesWritten;
            dumpState->mFramesWritten = totalNativeFramesWritten;
            //if ((size_t) framesWritten == frameCount) {
            //    didFullWrite = true;
            //}
        } else {
            dumpState->mWriteErrors++;
        }
        attemptedWrite = true;
        // FIXME count # of writes blocked excessively, CPU usage, etc. for dump

        timestampStatus = outputSink->getTimestamp(timestamp);
        if (timestampStatus == NO_ERROR) {
            uint32_t totalNativeFramesPresented = timestamp.mPosition;
            if (totalNativeFramesPresented <= totalNativeFramesWritten) {
                nativeFramesWrittenButNotPresented =
                    totalNativeFramesWritten - totalNativeFramesPresented;
            } else {
                // HAL reported that more frames were presented than were written
                timestampStatus = INVALID_OPERATION;
            }
        }
    }
}

FastMixerDumpState::FastMixerDumpState(
#ifdef FAST_MIXER_STATISTICS
        uint32_t samplingN
#endif
        ) : FastThreadDumpState(),
    mWriteSequence(0), mFramesWritten(0),
    mNumTracks(0), mWriteErrors(0),
    mSampleRate(0), mFrameCount(0),
    mTrackMask(0)
{
#ifdef FAST_MIXER_STATISTICS
    increaseSamplingN(samplingN);
#endif
}

#ifdef FAST_MIXER_STATISTICS
void FastMixerDumpState::increaseSamplingN(uint32_t samplingN)
{
    if (samplingN <= mSamplingN || samplingN > kSamplingN || roundup(samplingN) != samplingN) {
        return;
    }
    uint32_t additional = samplingN - mSamplingN;
    // sample arrays aren't accessed atomically with respect to the bounds,
    // so clearing reduces chance for dumpsys to read random uninitialized samples
    memset(&mMonotonicNs[mSamplingN], 0, sizeof(mMonotonicNs[0]) * additional);
    memset(&mLoadNs[mSamplingN], 0, sizeof(mLoadNs[0]) * additional);
#ifdef CPU_FREQUENCY_STATISTICS
    memset(&mCpukHz[mSamplingN], 0, sizeof(mCpukHz[0]) * additional);
#endif
    mSamplingN = samplingN;
}
#endif

FastMixerDumpState::~FastMixerDumpState()
{
}

// helper function called by qsort()
static int compare_uint32_t(const void *pa, const void *pb)
{
    uint32_t a = *(const uint32_t *)pa;
    uint32_t b = *(const uint32_t *)pb;
    if (a < b) {
        return -1;
    } else if (a > b) {
        return 1;
    } else {
        return 0;
    }
}

void FastMixerDumpState::dump(int fd) const
{
    if (mCommand == FastMixerState::INITIAL) {
<<<<<<< HEAD
        fdprintf(fd, "  FastMixer not initialized\n");
=======
        dprintf(fd, "FastMixer not initialized\n");
>>>>>>> f285c91e
        return;
    }
#define COMMAND_MAX 32
    char string[COMMAND_MAX];
    switch (mCommand) {
    case FastMixerState::INITIAL:
        strcpy(string, "INITIAL");
        break;
    case FastMixerState::HOT_IDLE:
        strcpy(string, "HOT_IDLE");
        break;
    case FastMixerState::COLD_IDLE:
        strcpy(string, "COLD_IDLE");
        break;
    case FastMixerState::EXIT:
        strcpy(string, "EXIT");
        break;
    case FastMixerState::MIX:
        strcpy(string, "MIX");
        break;
    case FastMixerState::WRITE:
        strcpy(string, "WRITE");
        break;
    case FastMixerState::MIX_WRITE:
        strcpy(string, "MIX_WRITE");
        break;
    default:
        snprintf(string, COMMAND_MAX, "%d", mCommand);
        break;
    }
    double measuredWarmupMs = (mMeasuredWarmupTs.tv_sec * 1000.0) +
            (mMeasuredWarmupTs.tv_nsec / 1000000.0);
    double mixPeriodSec = (double) mFrameCount / (double) mSampleRate;
<<<<<<< HEAD
    fdprintf(fd, "  FastMixer command=%s writeSequence=%u framesWritten=%u\n"
                 "            numTracks=%u writeErrors=%u underruns=%u overruns=%u\n"
                 "            sampleRate=%u frameCount=%zu measuredWarmup=%.3g ms, warmupCycles=%u\n"
                 "            mixPeriod=%.2f ms\n",
=======
    dprintf(fd, "FastMixer command=%s writeSequence=%u framesWritten=%u\n"
                 "          numTracks=%u writeErrors=%u underruns=%u overruns=%u\n"
                 "          sampleRate=%u frameCount=%zu measuredWarmup=%.3g ms, warmupCycles=%u\n"
                 "          mixPeriod=%.2f ms\n",
>>>>>>> f285c91e
                 string, mWriteSequence, mFramesWritten,
                 mNumTracks, mWriteErrors, mUnderruns, mOverruns,
                 mSampleRate, mFrameCount, measuredWarmupMs, mWarmupCycles,
                 mixPeriodSec * 1e3);
#ifdef FAST_MIXER_STATISTICS
    // find the interval of valid samples
    uint32_t bounds = mBounds;
    uint32_t newestOpen = bounds & 0xFFFF;
    uint32_t oldestClosed = bounds >> 16;
    uint32_t n = (newestOpen - oldestClosed) & 0xFFFF;
    if (n > mSamplingN) {
        ALOGE("too many samples %u", n);
        n = mSamplingN;
    }
    // statistics for monotonic (wall clock) time, thread raw CPU load in time, CPU clock frequency,
    // and adjusted CPU load in MHz normalized for CPU clock frequency
    CentralTendencyStatistics wall, loadNs;
#ifdef CPU_FREQUENCY_STATISTICS
    CentralTendencyStatistics kHz, loadMHz;
    uint32_t previousCpukHz = 0;
#endif
    // Assuming a normal distribution for cycle times, three standard deviations on either side of
    // the mean account for 99.73% of the population.  So if we take each tail to be 1/1000 of the
    // sample set, we get 99.8% combined, or close to three standard deviations.
    static const uint32_t kTailDenominator = 1000;
    uint32_t *tail = n >= kTailDenominator ? new uint32_t[n] : NULL;
    // loop over all the samples
    for (uint32_t j = 0; j < n; ++j) {
        size_t i = oldestClosed++ & (mSamplingN - 1);
        uint32_t wallNs = mMonotonicNs[i];
        if (tail != NULL) {
            tail[j] = wallNs;
        }
        wall.sample(wallNs);
        uint32_t sampleLoadNs = mLoadNs[i];
        loadNs.sample(sampleLoadNs);
#ifdef CPU_FREQUENCY_STATISTICS
        uint32_t sampleCpukHz = mCpukHz[i];
        // skip bad kHz samples
        if ((sampleCpukHz & ~0xF) != 0) {
            kHz.sample(sampleCpukHz >> 4);
            if (sampleCpukHz == previousCpukHz) {
                double megacycles = (double) sampleLoadNs * (double) (sampleCpukHz >> 4) * 1e-12;
                double adjMHz = megacycles / mixPeriodSec;  // _not_ wallNs * 1e9
                loadMHz.sample(adjMHz);
            }
        }
        previousCpukHz = sampleCpukHz;
#endif
    }
<<<<<<< HEAD
    if (n) {
        fdprintf(fd, "  Simple moving statistics over last %.1f seconds:\n",
                     wall.n() * mixPeriodSec);
        fdprintf(fd, "    wall clock time in ms per mix cycle:\n"
                     "      mean=%.2f min=%.2f max=%.2f stddev=%.2f\n",
                     wall.mean()*1e-6, wall.minimum()*1e-6, wall.maximum()*1e-6,
                     wall.stddev()*1e-6);
        fdprintf(fd, "    raw CPU load in us per mix cycle:\n"
                     "      mean=%.0f min=%.0f max=%.0f stddev=%.0f\n",
                     loadNs.mean()*1e-3, loadNs.minimum()*1e-3, loadNs.maximum()*1e-3,
                     loadNs.stddev()*1e-3);
    } else {
        fdprintf(fd, "  No FastMixer statistics available currently\n");
    }
=======
    dprintf(fd, "Simple moving statistics over last %.1f seconds:\n", wall.n() * mixPeriodSec);
    dprintf(fd, "  wall clock time in ms per mix cycle:\n"
                "    mean=%.2f min=%.2f max=%.2f stddev=%.2f\n",
                wall.mean()*1e-6, wall.minimum()*1e-6, wall.maximum()*1e-6, wall.stddev()*1e-6);
    dprintf(fd, "  raw CPU load in us per mix cycle:\n"
                "    mean=%.0f min=%.0f max=%.0f stddev=%.0f\n",
                loadNs.mean()*1e-3, loadNs.minimum()*1e-3, loadNs.maximum()*1e-3,
                loadNs.stddev()*1e-3);
>>>>>>> f285c91e
#ifdef CPU_FREQUENCY_STATISTICS
    dprintf(fd, "  CPU clock frequency in MHz:\n"
                "    mean=%.0f min=%.0f max=%.0f stddev=%.0f\n",
                kHz.mean()*1e-3, kHz.minimum()*1e-3, kHz.maximum()*1e-3, kHz.stddev()*1e-3);
    dprintf(fd, "  adjusted CPU load in MHz (i.e. normalized for CPU clock frequency):\n"
                "    mean=%.1f min=%.1f max=%.1f stddev=%.1f\n",
                loadMHz.mean(), loadMHz.minimum(), loadMHz.maximum(), loadMHz.stddev());
#endif
    if (tail != NULL) {
        qsort(tail, n, sizeof(uint32_t), compare_uint32_t);
        // assume same number of tail samples on each side, left and right
        uint32_t count = n / kTailDenominator;
        CentralTendencyStatistics left, right;
        for (uint32_t i = 0; i < count; ++i) {
            left.sample(tail[i]);
            right.sample(tail[n - (i + 1)]);
        }
<<<<<<< HEAD
        fdprintf(fd, "  Distribution of mix cycle times in ms for the tails (> ~3 stddev outliers):\n"
                     "    left tail: mean=%.2f min=%.2f max=%.2f stddev=%.2f\n"
                     "    right tail: mean=%.2f min=%.2f max=%.2f stddev=%.2f\n",
                     left.mean()*1e-6, left.minimum()*1e-6, left.maximum()*1e-6, left.stddev()*1e-6,
                     right.mean()*1e-6, right.minimum()*1e-6, right.maximum()*1e-6,
                     right.stddev()*1e-6);
=======
        dprintf(fd, "Distribution of mix cycle times in ms for the tails (> ~3 stddev outliers):\n"
                    "  left tail: mean=%.2f min=%.2f max=%.2f stddev=%.2f\n"
                    "  right tail: mean=%.2f min=%.2f max=%.2f stddev=%.2f\n",
                    left.mean()*1e-6, left.minimum()*1e-6, left.maximum()*1e-6, left.stddev()*1e-6,
                    right.mean()*1e-6, right.minimum()*1e-6, right.maximum()*1e-6,
                    right.stddev()*1e-6);
>>>>>>> f285c91e
        delete[] tail;
    }
#endif
    // The active track mask and track states are updated non-atomically.
    // So if we relied on isActive to decide whether to display,
    // then we might display an obsolete track or omit an active track.
    // Instead we always display all tracks, with an indication
    // of whether we think the track is active.
    uint32_t trackMask = mTrackMask;
<<<<<<< HEAD
    fdprintf(fd, "  Fast tracks: kMaxFastTracks=%u activeMask=%#x\n",
            FastMixerState::kMaxFastTracks, trackMask);
    fdprintf(fd, "  Index Active Full Partial Empty  Recent Ready\n");
=======
    dprintf(fd, "Fast tracks: kMaxFastTracks=%u activeMask=%#x\n",
            FastMixerState::kMaxFastTracks, trackMask);
    dprintf(fd, "Index Active Full Partial Empty  Recent Ready\n");
>>>>>>> f285c91e
    for (uint32_t i = 0; i < FastMixerState::kMaxFastTracks; ++i, trackMask >>= 1) {
        bool isActive = trackMask & 1;
        const FastTrackDump *ftDump = &mTracks[i];
        const FastTrackUnderruns& underruns = ftDump->mUnderruns;
        const char *mostRecent;
        switch (underruns.mBitFields.mMostRecent) {
        case UNDERRUN_FULL:
            mostRecent = "full";
            break;
        case UNDERRUN_PARTIAL:
            mostRecent = "partial";
            break;
        case UNDERRUN_EMPTY:
            mostRecent = "empty";
            break;
        default:
            mostRecent = "?";
            break;
        }
<<<<<<< HEAD
        fdprintf(fd, "  %5u %6s %4u %7u %5u %7s %5zu\n", i, isActive ? "yes" : "no",
=======
        dprintf(fd, "%5u %6s %4u %7u %5u %7s %5zu\n", i, isActive ? "yes" : "no",
>>>>>>> f285c91e
                (underruns.mBitFields.mFull) & UNDERRUN_MASK,
                (underruns.mBitFields.mPartial) & UNDERRUN_MASK,
                (underruns.mBitFields.mEmpty) & UNDERRUN_MASK,
                mostRecent, ftDump->mFramesReady);
    }
}

}   // namespace android<|MERGE_RESOLUTION|>--- conflicted
+++ resolved
@@ -461,11 +461,7 @@
 void FastMixerDumpState::dump(int fd) const
 {
     if (mCommand == FastMixerState::INITIAL) {
-<<<<<<< HEAD
-        fdprintf(fd, "  FastMixer not initialized\n");
-=======
-        dprintf(fd, "FastMixer not initialized\n");
->>>>>>> f285c91e
+        dprintf(fd, "  FastMixer not initialized\n");
         return;
     }
 #define COMMAND_MAX 32
@@ -499,17 +495,10 @@
     double measuredWarmupMs = (mMeasuredWarmupTs.tv_sec * 1000.0) +
             (mMeasuredWarmupTs.tv_nsec / 1000000.0);
     double mixPeriodSec = (double) mFrameCount / (double) mSampleRate;
-<<<<<<< HEAD
-    fdprintf(fd, "  FastMixer command=%s writeSequence=%u framesWritten=%u\n"
-                 "            numTracks=%u writeErrors=%u underruns=%u overruns=%u\n"
-                 "            sampleRate=%u frameCount=%zu measuredWarmup=%.3g ms, warmupCycles=%u\n"
-                 "            mixPeriod=%.2f ms\n",
-=======
-    dprintf(fd, "FastMixer command=%s writeSequence=%u framesWritten=%u\n"
-                 "          numTracks=%u writeErrors=%u underruns=%u overruns=%u\n"
-                 "          sampleRate=%u frameCount=%zu measuredWarmup=%.3g ms, warmupCycles=%u\n"
-                 "          mixPeriod=%.2f ms\n",
->>>>>>> f285c91e
+    dprintf(fd, "  FastMixer command=%s writeSequence=%u framesWritten=%u\n"
+                "            numTracks=%u writeErrors=%u underruns=%u overruns=%u\n"
+                "            sampleRate=%u frameCount=%zu measuredWarmup=%.3g ms, warmupCycles=%u\n"
+                "            mixPeriod=%.2f ms\n",
                  string, mWriteSequence, mFramesWritten,
                  mNumTracks, mWriteErrors, mUnderruns, mOverruns,
                  mSampleRate, mFrameCount, measuredWarmupMs, mWarmupCycles,
@@ -560,31 +549,20 @@
         previousCpukHz = sampleCpukHz;
 #endif
     }
-<<<<<<< HEAD
     if (n) {
-        fdprintf(fd, "  Simple moving statistics over last %.1f seconds:\n",
-                     wall.n() * mixPeriodSec);
-        fdprintf(fd, "    wall clock time in ms per mix cycle:\n"
-                     "      mean=%.2f min=%.2f max=%.2f stddev=%.2f\n",
-                     wall.mean()*1e-6, wall.minimum()*1e-6, wall.maximum()*1e-6,
-                     wall.stddev()*1e-6);
-        fdprintf(fd, "    raw CPU load in us per mix cycle:\n"
-                     "      mean=%.0f min=%.0f max=%.0f stddev=%.0f\n",
-                     loadNs.mean()*1e-3, loadNs.minimum()*1e-3, loadNs.maximum()*1e-3,
-                     loadNs.stddev()*1e-3);
+        dprintf(fd, "  Simple moving statistics over last %.1f seconds:\n",
+                    wall.n() * mixPeriodSec);
+        dprintf(fd, "    wall clock time in ms per mix cycle:\n"
+                    "      mean=%.2f min=%.2f max=%.2f stddev=%.2f\n",
+                    wall.mean()*1e-6, wall.minimum()*1e-6, wall.maximum()*1e-6,
+                    wall.stddev()*1e-6);
+        dprintf(fd, "    raw CPU load in us per mix cycle:\n"
+                    "      mean=%.0f min=%.0f max=%.0f stddev=%.0f\n",
+                    loadNs.mean()*1e-3, loadNs.minimum()*1e-3, loadNs.maximum()*1e-3,
+                    loadNs.stddev()*1e-3);
     } else {
-        fdprintf(fd, "  No FastMixer statistics available currently\n");
-    }
-=======
-    dprintf(fd, "Simple moving statistics over last %.1f seconds:\n", wall.n() * mixPeriodSec);
-    dprintf(fd, "  wall clock time in ms per mix cycle:\n"
-                "    mean=%.2f min=%.2f max=%.2f stddev=%.2f\n",
-                wall.mean()*1e-6, wall.minimum()*1e-6, wall.maximum()*1e-6, wall.stddev()*1e-6);
-    dprintf(fd, "  raw CPU load in us per mix cycle:\n"
-                "    mean=%.0f min=%.0f max=%.0f stddev=%.0f\n",
-                loadNs.mean()*1e-3, loadNs.minimum()*1e-3, loadNs.maximum()*1e-3,
-                loadNs.stddev()*1e-3);
->>>>>>> f285c91e
+        dprintf(fd, "  No FastMixer statistics available currently\n");
+    }
 #ifdef CPU_FREQUENCY_STATISTICS
     dprintf(fd, "  CPU clock frequency in MHz:\n"
                 "    mean=%.0f min=%.0f max=%.0f stddev=%.0f\n",
@@ -602,21 +580,12 @@
             left.sample(tail[i]);
             right.sample(tail[n - (i + 1)]);
         }
-<<<<<<< HEAD
-        fdprintf(fd, "  Distribution of mix cycle times in ms for the tails (> ~3 stddev outliers):\n"
-                     "    left tail: mean=%.2f min=%.2f max=%.2f stddev=%.2f\n"
-                     "    right tail: mean=%.2f min=%.2f max=%.2f stddev=%.2f\n",
-                     left.mean()*1e-6, left.minimum()*1e-6, left.maximum()*1e-6, left.stddev()*1e-6,
-                     right.mean()*1e-6, right.minimum()*1e-6, right.maximum()*1e-6,
-                     right.stddev()*1e-6);
-=======
-        dprintf(fd, "Distribution of mix cycle times in ms for the tails (> ~3 stddev outliers):\n"
-                    "  left tail: mean=%.2f min=%.2f max=%.2f stddev=%.2f\n"
-                    "  right tail: mean=%.2f min=%.2f max=%.2f stddev=%.2f\n",
+        dprintf(fd, "  Distribution of mix cycle times in ms for the tails (> ~3 stddev outliers):\n"
+                    "    left tail: mean=%.2f min=%.2f max=%.2f stddev=%.2f\n"
+                    "    right tail: mean=%.2f min=%.2f max=%.2f stddev=%.2f\n",
                     left.mean()*1e-6, left.minimum()*1e-6, left.maximum()*1e-6, left.stddev()*1e-6,
                     right.mean()*1e-6, right.minimum()*1e-6, right.maximum()*1e-6,
                     right.stddev()*1e-6);
->>>>>>> f285c91e
         delete[] tail;
     }
 #endif
@@ -626,15 +595,9 @@
     // Instead we always display all tracks, with an indication
     // of whether we think the track is active.
     uint32_t trackMask = mTrackMask;
-<<<<<<< HEAD
-    fdprintf(fd, "  Fast tracks: kMaxFastTracks=%u activeMask=%#x\n",
+    dprintf(fd, "  Fast tracks: kMaxFastTracks=%u activeMask=%#x\n",
             FastMixerState::kMaxFastTracks, trackMask);
-    fdprintf(fd, "  Index Active Full Partial Empty  Recent Ready\n");
-=======
-    dprintf(fd, "Fast tracks: kMaxFastTracks=%u activeMask=%#x\n",
-            FastMixerState::kMaxFastTracks, trackMask);
-    dprintf(fd, "Index Active Full Partial Empty  Recent Ready\n");
->>>>>>> f285c91e
+    dprintf(fd, "  Index Active Full Partial Empty  Recent Ready\n");
     for (uint32_t i = 0; i < FastMixerState::kMaxFastTracks; ++i, trackMask >>= 1) {
         bool isActive = trackMask & 1;
         const FastTrackDump *ftDump = &mTracks[i];
@@ -654,11 +617,7 @@
             mostRecent = "?";
             break;
         }
-<<<<<<< HEAD
-        fdprintf(fd, "  %5u %6s %4u %7u %5u %7s %5zu\n", i, isActive ? "yes" : "no",
-=======
-        dprintf(fd, "%5u %6s %4u %7u %5u %7s %5zu\n", i, isActive ? "yes" : "no",
->>>>>>> f285c91e
+        dprintf(fd, "  %5u %6s %4u %7u %5u %7s %5zu\n", i, isActive ? "yes" : "no",
                 (underruns.mBitFields.mFull) & UNDERRUN_MASK,
                 (underruns.mBitFields.mPartial) & UNDERRUN_MASK,
                 (underruns.mBitFields.mEmpty) & UNDERRUN_MASK,
