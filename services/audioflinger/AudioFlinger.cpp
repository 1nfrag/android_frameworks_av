/*
**
** Copyright 2007, The Android Open Source Project
**
** Licensed under the Apache License, Version 2.0 (the "License");
** you may not use this file except in compliance with the License.
** You may obtain a copy of the License at
**
**     http://www.apache.org/licenses/LICENSE-2.0
**
** Unless required by applicable law or agreed to in writing, software
** distributed under the License is distributed on an "AS IS" BASIS,
** WITHOUT WARRANTIES OR CONDITIONS OF ANY KIND, either express or implied.
** See the License for the specific language governing permissions and
** limitations under the License.
**
** This file was modified by Dolby Laboratories, Inc. The portions of the
** code that are surrounded by "DOLBY..." are copyrighted and
** licensed separately, as follows:
**
**  (C) 2011-2014 Dolby Laboratories, Inc.
** This file was modified by DTS, Inc. The portions of the
** code that are surrounded by "DTS..." are copyrighted and
** licensed separately, as follows:
**
**  (C) 2013 DTS, Inc.
**
** Licensed under the Apache License, Version 2.0 (the "License");
** you may not use this file except in compliance with the License.
** You may obtain a copy of the License at
**
**    http://www.apache.org/licenses/LICENSE-2.0
**
** Unless required by applicable law or agreed to in writing, software
** distributed under the License is distributed on an "AS IS" BASIS,
** WITHOUT WARRANTIES OR CONDITIONS OF ANY KIND, either express or implied.
** See the License for the specific language governing permissions and
** limitations under the License
*/


#define LOG_TAG "AudioFlinger"
//#define LOG_NDEBUG 0

#include "Configuration.h"
#include <dirent.h>
#include <math.h>
#include <signal.h>
#include <sys/time.h>
#include <sys/resource.h>

#include <binder/IPCThreadState.h>
#include <binder/IServiceManager.h>
#include <utils/Log.h>
#include <utils/Trace.h>
#include <binder/Parcel.h>
#include <utils/String16.h>
#include <utils/threads.h>
#include <utils/Atomic.h>

#include <cutils/bitops.h>
#include <cutils/properties.h>

#include <system/audio.h>
#include <hardware/audio.h>

#include "AudioMixer.h"
#include "AudioFlinger.h"
#include "ServiceUtilities.h"

#include <media/EffectsFactoryApi.h>
#include <audio_effects/effect_visualizer.h>
#include <audio_effects/effect_ns.h>
#include <audio_effects/effect_aec.h>

#include <audio_utils/primitives.h>

#include <powermanager/PowerManager.h>

#include <common_time/cc_helper.h>

#include <media/IMediaLogService.h>

#include <media/nbaio/Pipe.h>
#include <media/nbaio/PipeReader.h>
#include <media/AudioParameter.h>
#include <private/android_filesystem_config.h>
#ifdef SRS_PROCESSING
#include "postpro_patch.h"
#endif

// ----------------------------------------------------------------------------

// Note: the following macro is used for extremely verbose logging message.  In
// order to run with ALOG_ASSERT turned on, we need to have LOG_NDEBUG set to
// 0; but one side effect of this is to turn all LOGV's as well.  Some messages
// are so verbose that we want to suppress them even when we have ALOG_ASSERT
// turned on.  Do not uncomment the #def below unless you really know what you
// are doing and want to see all of the extremely verbose messages.
//#define VERY_VERY_VERBOSE_LOGGING
#ifdef VERY_VERY_VERBOSE_LOGGING
#define ALOGVV ALOGV
#else
#define ALOGVV(a...) do { } while(0)
#endif

#ifdef DOLBY_DAP
#include "EffectDapController_impl.h"
#endif // DOLBY_END
namespace android {

static const char kDeadlockedString[] = "AudioFlinger may be deadlocked\n";
static const char kHardwareLockedString[] = "Hardware lock is taken\n";
static const char kClientLockedString[] = "Client lock is taken\n";


nsecs_t AudioFlinger::mStandbyTimeInNsecs = kDefaultStandbyTimeInNsecs;

uint32_t AudioFlinger::mScreenState;
#ifdef HW_ACC_HPX
bool AudioFlinger::mIsHPXOn = false;
#endif

#ifdef TEE_SINK
bool AudioFlinger::mTeeSinkInputEnabled = false;
bool AudioFlinger::mTeeSinkOutputEnabled = false;
bool AudioFlinger::mTeeSinkTrackEnabled = false;

size_t AudioFlinger::mTeeSinkInputFrames = kTeeSinkInputFramesDefault;
size_t AudioFlinger::mTeeSinkOutputFrames = kTeeSinkOutputFramesDefault;
size_t AudioFlinger::mTeeSinkTrackFrames = kTeeSinkTrackFramesDefault;
#endif

// In order to avoid invalidating offloaded tracks each time a Visualizer is turned on and off
// we define a minimum time during which a global effect is considered enabled.
static const nsecs_t kMinGlobalEffectEnabletimeNs = seconds(7200);

// ----------------------------------------------------------------------------

const char *formatToString(audio_format_t format) {
    switch (format & AUDIO_FORMAT_MAIN_MASK) {
    case AUDIO_FORMAT_PCM:
        switch (format) {
        case AUDIO_FORMAT_PCM_16_BIT: return "pcm16";
        case AUDIO_FORMAT_PCM_8_BIT: return "pcm8";
        case AUDIO_FORMAT_PCM_32_BIT: return "pcm32";
        case AUDIO_FORMAT_PCM_8_24_BIT: return "pcm8.24";
        case AUDIO_FORMAT_PCM_FLOAT: return "pcmfloat";
        case AUDIO_FORMAT_PCM_24_BIT_PACKED: return "pcm24";
        default:
            break;
        }
        break;
    case AUDIO_FORMAT_MP3: return "mp3";
    case AUDIO_FORMAT_AMR_NB: return "amr-nb";
    case AUDIO_FORMAT_AMR_WB: return "amr-wb";
    case AUDIO_FORMAT_AAC: return "aac";
    case AUDIO_FORMAT_HE_AAC_V1: return "he-aac-v1";
    case AUDIO_FORMAT_HE_AAC_V2: return "he-aac-v2";
    case AUDIO_FORMAT_VORBIS: return "vorbis";
    case AUDIO_FORMAT_OPUS: return "opus";
    case AUDIO_FORMAT_AC3: return "ac-3";
    case AUDIO_FORMAT_E_AC3: return "e-ac-3";
    default:
        break;
    }
    return "unknown";
}

static int load_audio_interface(const char *if_name, audio_hw_device_t **dev)
{
    const hw_module_t *mod;
    int rc;

    rc = hw_get_module_by_class(AUDIO_HARDWARE_MODULE_ID, if_name, &mod);
    ALOGE_IF(rc, "%s couldn't load audio hw module %s.%s (%s)", __func__,
                 AUDIO_HARDWARE_MODULE_ID, if_name, strerror(-rc));
    if (rc) {
        goto out;
    }
    rc = audio_hw_device_open(mod, dev);
    ALOGE_IF(rc, "%s couldn't open audio hw device in %s.%s (%s)", __func__,
                 AUDIO_HARDWARE_MODULE_ID, if_name, strerror(-rc));
    if (rc) {
        goto out;
    }
    if ((*dev)->common.version < AUDIO_DEVICE_API_VERSION_MIN) {
        ALOGE("%s wrong audio hw device version %04x", __func__, (*dev)->common.version);
        rc = BAD_VALUE;
        goto out;
    }
    return 0;

out:
    *dev = NULL;
    return rc;
}

// ----------------------------------------------------------------------------

AudioFlinger::AudioFlinger()
    : BnAudioFlinger(),
      mPrimaryHardwareDev(NULL),
      mAudioHwDevs(NULL),
      mHardwareStatus(AUDIO_HW_IDLE),
      mMasterVolume(1.0f),
      mMasterMute(false),
      mNextUniqueId(1),
      mMode(AUDIO_MODE_INVALID),
      mBtNrecIsOff(false),
      mIsLowRamDevice(true),
      mIsDeviceTypeKnown(false),
      mGlobalEffectEnableTime(0),
      mPrimaryOutputSampleRate(0)
{
    getpid_cached = getpid();
    char value[PROPERTY_VALUE_MAX];
    bool doLog = (property_get("ro.test_harness", value, "0") > 0) && (atoi(value) == 1);
    if (doLog) {
        mLogMemoryDealer = new MemoryDealer(kLogMemorySize, "LogWriters", MemoryHeapBase::READ_ONLY);
    }

#ifdef TEE_SINK
    (void) property_get("ro.debuggable", value, "0");
    int debuggable = atoi(value);
    int teeEnabled = 0;
    if (debuggable) {
        (void) property_get("af.tee", value, "0");
        teeEnabled = atoi(value);
    }
    // FIXME symbolic constants here
    if (teeEnabled & 1) {
        mTeeSinkInputEnabled = true;
    }
    if (teeEnabled & 2) {
        mTeeSinkOutputEnabled = true;
    }
    if (teeEnabled & 4) {
        mTeeSinkTrackEnabled = true;
    }
#endif
#ifdef DOLBY_DAP
    EffectDapController::mInstance = new EffectDapController(this);
#endif // DOLBY_END
}

void AudioFlinger::onFirstRef()
{
    int rc = 0;

    Mutex::Autolock _l(mLock);

    /* TODO: move all this work into an Init() function */
    char val_str[PROPERTY_VALUE_MAX] = { 0 };
    if (property_get("ro.audio.flinger_standbytime_ms", val_str, NULL) >= 0) {
        uint32_t int_val;
        if (1 == sscanf(val_str, "%u", &int_val)) {
            mStandbyTimeInNsecs = milliseconds(int_val);
            ALOGI("Using %u mSec as standby time.", int_val);
        } else {
            mStandbyTimeInNsecs = kDefaultStandbyTimeInNsecs;
            ALOGI("Using default %u mSec as standby time.",
                    (uint32_t)(mStandbyTimeInNsecs / 1000000));
        }
    }

    mPatchPanel = new PatchPanel(this);

    mMode = AUDIO_MODE_NORMAL;
}

AudioFlinger::~AudioFlinger()
{
#ifdef DOLBY_DAP
    delete EffectDapController::mInstance;
#endif // DOLBY_END
    while (!mRecordThreads.isEmpty()) {
        // closeInput_nonvirtual() will remove specified entry from mRecordThreads
        closeInput_nonvirtual(mRecordThreads.keyAt(0));
    }
    while (!mPlaybackThreads.isEmpty()) {
        // closeOutput_nonvirtual() will remove specified entry from mPlaybackThreads
        closeOutput_nonvirtual(mPlaybackThreads.keyAt(0));
    }

    for (size_t i = 0; i < mAudioHwDevs.size(); i++) {
        // no mHardwareLock needed, as there are no other references to this
        audio_hw_device_close(mAudioHwDevs.valueAt(i)->hwDevice());
        delete mAudioHwDevs.valueAt(i);
    }

    // Tell media.log service about any old writers that still need to be unregistered
    sp<IBinder> binder = defaultServiceManager()->getService(String16("media.log"));
    if (binder != 0) {
        sp<IMediaLogService> mediaLogService(interface_cast<IMediaLogService>(binder));
        for (size_t count = mUnregisteredWriters.size(); count > 0; count--) {
            sp<IMemory> iMemory(mUnregisteredWriters.top()->getIMemory());
            mUnregisteredWriters.pop();
            mediaLogService->unregisterWriter(iMemory);
        }
    }

}

static const char * const audio_interfaces[] = {
    AUDIO_HARDWARE_MODULE_ID_PRIMARY,
    AUDIO_HARDWARE_MODULE_ID_A2DP,
    AUDIO_HARDWARE_MODULE_ID_USB,
};
#define ARRAY_SIZE(x) (sizeof((x))/sizeof(((x)[0])))

AudioFlinger::AudioHwDevice* AudioFlinger::findSuitableHwDev_l(
        audio_module_handle_t module,
        audio_devices_t devices)
{
    // if module is 0, the request comes from an old policy manager and we should load
    // well known modules
    if (module == 0) {
        ALOGW("findSuitableHwDev_l() loading well know audio hw modules");
        for (size_t i = 0; i < ARRAY_SIZE(audio_interfaces); i++) {
            loadHwModule_l(audio_interfaces[i]);
        }
        // then try to find a module supporting the requested device.
        for (size_t i = 0; i < mAudioHwDevs.size(); i++) {
            AudioHwDevice *audioHwDevice = mAudioHwDevs.valueAt(i);
            audio_hw_device_t *dev = audioHwDevice->hwDevice();
            if ((dev->get_supported_devices != NULL) &&
                    (dev->get_supported_devices(dev) & devices) == devices)
                return audioHwDevice;
        }
    } else {
        // check a match for the requested module handle
        AudioHwDevice *audioHwDevice = mAudioHwDevs.valueFor(module);
        if (audioHwDevice != NULL) {
            return audioHwDevice;
        }
    }

    return NULL;
}

void AudioFlinger::dumpClients(int fd, const Vector<String16>& args __unused)
{
    const size_t SIZE = 256;
    char buffer[SIZE];
    String8 result;

    result.append("Clients:\n");
    for (size_t i = 0; i < mClients.size(); ++i) {
        sp<Client> client = mClients.valueAt(i).promote();
        if (client != 0) {
            snprintf(buffer, SIZE, "  pid: %d\n", client->pid());
            result.append(buffer);
        }
    }

    result.append("Notification Clients:\n");
    for (size_t i = 0; i < mNotificationClients.size(); ++i) {
        snprintf(buffer, SIZE, "  pid: %d\n", mNotificationClients.keyAt(i));
        result.append(buffer);
    }

    result.append("Global session refs:\n");
    result.append("  session   pid count\n");
    for (size_t i = 0; i < mAudioSessionRefs.size(); i++) {
        AudioSessionRef *r = mAudioSessionRefs[i];
        snprintf(buffer, SIZE, "  %7d %5d %5d\n", r->mSessionid, r->mPid, r->mCnt);
        result.append(buffer);
    }
    write(fd, result.string(), result.size());
}


void AudioFlinger::dumpInternals(int fd, const Vector<String16>& args __unused)
{
    const size_t SIZE = 256;
    char buffer[SIZE];
    String8 result;
    hardware_call_state hardwareStatus = mHardwareStatus;

    snprintf(buffer, SIZE, "Hardware status: %d\n"
                           "Standby Time mSec: %u\n",
                            hardwareStatus,
                            (uint32_t)(mStandbyTimeInNsecs / 1000000));
    result.append(buffer);
    write(fd, result.string(), result.size());
}

void AudioFlinger::dumpPermissionDenial(int fd, const Vector<String16>& args __unused)
{
    const size_t SIZE = 256;
    char buffer[SIZE];
    String8 result;
    snprintf(buffer, SIZE, "Permission Denial: "
            "can't dump AudioFlinger from pid=%d, uid=%d\n",
            IPCThreadState::self()->getCallingPid(),
            IPCThreadState::self()->getCallingUid());
    result.append(buffer);
    write(fd, result.string(), result.size());
}

bool AudioFlinger::dumpTryLock(Mutex& mutex)
{
    bool locked = false;
    for (int i = 0; i < kDumpLockRetries; ++i) {
        if (mutex.tryLock() == NO_ERROR) {
            locked = true;
            break;
        }
        usleep(kDumpLockSleepUs);
    }
    return locked;
}

status_t AudioFlinger::dump(int fd, const Vector<String16>& args)
{
    if (!dumpAllowed()) {
        dumpPermissionDenial(fd, args);
    } else {
        // get state of hardware lock
        bool hardwareLocked = dumpTryLock(mHardwareLock);
        if (!hardwareLocked) {
            String8 result(kHardwareLockedString);
            write(fd, result.string(), result.size());
        } else {
            mHardwareLock.unlock();
        }

        bool locked = dumpTryLock(mLock);

        // failed to lock - AudioFlinger is probably deadlocked
        if (!locked) {
            String8 result(kDeadlockedString);
            write(fd, result.string(), result.size());
        }

        bool clientLocked = dumpTryLock(mClientLock);
        if (!clientLocked) {
            String8 result(kClientLockedString);
            write(fd, result.string(), result.size());
        }
        dumpClients(fd, args);
        if (clientLocked) {
            mClientLock.unlock();
        }

        dumpInternals(fd, args);

        // dump playback threads
        for (size_t i = 0; i < mPlaybackThreads.size(); i++) {
            mPlaybackThreads.valueAt(i)->dump(fd, args);
        }

        // dump record threads
        for (size_t i = 0; i < mRecordThreads.size(); i++) {
            mRecordThreads.valueAt(i)->dump(fd, args);
        }

        // dump orphan effect chains
        if (mOrphanEffectChains.size() != 0) {
            write(fd, "  Orphan Effect Chains\n", strlen("  Orphan Effect Chains\n"));
            for (size_t i = 0; i < mOrphanEffectChains.size(); i++) {
                mOrphanEffectChains.valueAt(i)->dump(fd, args);
            }
        }
        // dump all hardware devs
        for (size_t i = 0; i < mAudioHwDevs.size(); i++) {
            audio_hw_device_t *dev = mAudioHwDevs.valueAt(i)->hwDevice();
            dev->dump(dev, fd);
        }

#ifdef TEE_SINK
        // dump the serially shared record tee sink
        if (mRecordTeeSource != 0) {
            dumpTee(fd, mRecordTeeSource);
        }
#endif

        if (locked) {
            mLock.unlock();
        }

        // append a copy of media.log here by forwarding fd to it, but don't attempt
        // to lookup the service if it's not running, as it will block for a second
        if (mLogMemoryDealer != 0) {
            sp<IBinder> binder = defaultServiceManager()->getService(String16("media.log"));
            if (binder != 0) {
                dprintf(fd, "\nmedia.log:\n");
                Vector<String16> args;
                binder->dump(fd, args);
            }
        }
    }
    return NO_ERROR;
}

sp<AudioFlinger::Client> AudioFlinger::registerPid(pid_t pid)
{
    Mutex::Autolock _cl(mClientLock);
    // If pid is already in the mClients wp<> map, then use that entry
    // (for which promote() is always != 0), otherwise create a new entry and Client.
    sp<Client> client = mClients.valueFor(pid).promote();
    if (client == 0) {
        client = new Client(this, pid);
        mClients.add(pid, client);
    }

    return client;
}

sp<NBLog::Writer> AudioFlinger::newWriter_l(size_t size, const char *name)
{
    // If there is no memory allocated for logs, return a dummy writer that does nothing
    if (mLogMemoryDealer == 0) {
        return new NBLog::Writer();
    }
    sp<IBinder> binder = defaultServiceManager()->getService(String16("media.log"));
    // Similarly if we can't contact the media.log service, also return a dummy writer
    if (binder == 0) {
        return new NBLog::Writer();
    }
    sp<IMediaLogService> mediaLogService(interface_cast<IMediaLogService>(binder));
    sp<IMemory> shared = mLogMemoryDealer->allocate(NBLog::Timeline::sharedSize(size));
    // If allocation fails, consult the vector of previously unregistered writers
    // and garbage-collect one or more them until an allocation succeeds
    if (shared == 0) {
        Mutex::Autolock _l(mUnregisteredWritersLock);
        for (size_t count = mUnregisteredWriters.size(); count > 0; count--) {
            {
                // Pick the oldest stale writer to garbage-collect
                sp<IMemory> iMemory(mUnregisteredWriters[0]->getIMemory());
                mUnregisteredWriters.removeAt(0);
                mediaLogService->unregisterWriter(iMemory);
                // Now the media.log remote reference to IMemory is gone.  When our last local
                // reference to IMemory also drops to zero at end of this block,
                // the IMemory destructor will deallocate the region from mLogMemoryDealer.
            }
            // Re-attempt the allocation
            shared = mLogMemoryDealer->allocate(NBLog::Timeline::sharedSize(size));
            if (shared != 0) {
                goto success;
            }
        }
        // Even after garbage-collecting all old writers, there is still not enough memory,
        // so return a dummy writer
        return new NBLog::Writer();
    }
success:
    mediaLogService->registerWriter(shared, size, name);
    return new NBLog::Writer(size, shared);
}

void AudioFlinger::unregisterWriter(const sp<NBLog::Writer>& writer)
{
    if (writer == 0) {
        return;
    }
    sp<IMemory> iMemory(writer->getIMemory());
    if (iMemory == 0) {
        return;
    }
    // Rather than removing the writer immediately, append it to a queue of old writers to
    // be garbage-collected later.  This allows us to continue to view old logs for a while.
    Mutex::Autolock _l(mUnregisteredWritersLock);
    mUnregisteredWriters.push(writer);
}

// IAudioFlinger interface


sp<IAudioTrack> AudioFlinger::createTrack(
        audio_stream_type_t streamType,
        uint32_t sampleRate,
        audio_format_t format,
        audio_channel_mask_t channelMask,
        size_t *frameCount,
        IAudioFlinger::track_flags_t *flags,
        const sp<IMemory>& sharedBuffer,
        audio_io_handle_t output,
        pid_t tid,
        int *sessionId,
        int clientUid,
        status_t *status)
{
    sp<PlaybackThread::Track> track;
    sp<TrackHandle> trackHandle;
    sp<Client> client;
    status_t lStatus;
    int lSessionId;

    // client AudioTrack::set already implements AUDIO_STREAM_DEFAULT => AUDIO_STREAM_MUSIC,
    // but if someone uses binder directly they could bypass that and cause us to crash
    if (uint32_t(streamType) >= AUDIO_STREAM_CNT) {
        ALOGE("createTrack() invalid stream type %d", streamType);
        lStatus = BAD_VALUE;
        goto Exit;
    }

    // further sample rate checks are performed by createTrack_l() depending on the thread type
    if (sampleRate == 0) {
        ALOGE("createTrack() invalid sample rate %u", sampleRate);
        lStatus = BAD_VALUE;
        goto Exit;
    }

    // further channel mask checks are performed by createTrack_l() depending on the thread type
    if (!audio_is_output_channel(channelMask)) {
        ALOGE("createTrack() invalid channel mask %#x", channelMask);
        lStatus = BAD_VALUE;
        goto Exit;
    }

    // further format checks are performed by createTrack_l() depending on the thread type
    if (!audio_is_valid_format(format)) {
        ALOGE("createTrack() invalid format %#x", format);
        lStatus = BAD_VALUE;
        goto Exit;
    }

    if (sharedBuffer != 0 && sharedBuffer->pointer() == NULL) {
        ALOGE("createTrack() sharedBuffer is non-0 but has NULL pointer()");
        lStatus = BAD_VALUE;
        goto Exit;
    }

    {
        Mutex::Autolock _l(mLock);
        PlaybackThread *thread = checkPlaybackThread_l(output);
        if (thread == NULL) {
            ALOGE("no playback thread found for output handle %d", output);
            lStatus = BAD_VALUE;
            goto Exit;
        }

        pid_t pid = IPCThreadState::self()->getCallingPid();
        client = registerPid(pid);

        PlaybackThread *effectThread = NULL;
        if (sessionId != NULL && *sessionId != AUDIO_SESSION_ALLOCATE) {
            lSessionId = *sessionId;
            // check if an effect chain with the same session ID is present on another
            // output thread and move it here.
            for (size_t i = 0; i < mPlaybackThreads.size(); i++) {
                sp<PlaybackThread> t = mPlaybackThreads.valueAt(i);
                if (mPlaybackThreads.keyAt(i) != output) {
                    uint32_t sessions = t->hasAudioSession(lSessionId);
                    if (sessions & PlaybackThread::EFFECT_SESSION) {
                        effectThread = t.get();
                        break;
                    }
                }
            }
        } else {
            // if no audio session id is provided, create one here
            lSessionId = nextUniqueId();
            if (sessionId != NULL) {
                *sessionId = lSessionId;
            }
        }
        ALOGV("createTrack() lSessionId: %d", lSessionId);

        track = thread->createTrack_l(client, streamType, sampleRate, format,
                channelMask, frameCount, sharedBuffer, lSessionId, flags, tid, clientUid, &lStatus);
        LOG_ALWAYS_FATAL_IF((lStatus == NO_ERROR) && (track == 0));
        // we don't abort yet if lStatus != NO_ERROR; there is still work to be done regardless

        // move effect chain to this output thread if an effect on same session was waiting
        // for a track to be created
        if (lStatus == NO_ERROR && effectThread != NULL) {
            // no risk of deadlock because AudioFlinger::mLock is held
            Mutex::Autolock _dl(thread->mLock);
            Mutex::Autolock _sl(effectThread->mLock);
            moveEffectChain_l(lSessionId, effectThread, thread, true);
        }

        // Look for sync events awaiting for a session to be used.
        for (size_t i = 0; i < mPendingSyncEvents.size(); i++) {
            if (mPendingSyncEvents[i]->triggerSession() == lSessionId) {
                if (thread->isValidSyncEvent(mPendingSyncEvents[i])) {
                    if (lStatus == NO_ERROR) {
                        (void) track->setSyncEvent(mPendingSyncEvents[i]);
                    } else {
                        mPendingSyncEvents[i]->cancel();
                    }
                    mPendingSyncEvents.removeAt(i);
                    i--;
                }
            }
        }

        setAudioHwSyncForSession_l(thread, (audio_session_t)lSessionId);
    }

    if (lStatus != NO_ERROR) {
        // remove local strong reference to Client before deleting the Track so that the
        // Client destructor is called by the TrackBase destructor with mClientLock held
        // Don't hold mClientLock when releasing the reference on the track as the
        // destructor will acquire it.
        {
            Mutex::Autolock _cl(mClientLock);
            client.clear();
        }
        track.clear();
        goto Exit;
    }

    // return handle to client
    trackHandle = new TrackHandle(track);

Exit:
    *status = lStatus;
    return trackHandle;
}

uint32_t AudioFlinger::sampleRate(audio_io_handle_t output) const
{
    Mutex::Autolock _l(mLock);
    PlaybackThread *thread = checkPlaybackThread_l(output);
    if (thread == NULL) {
        ALOGW("sampleRate() unknown thread %d", output);
        return 0;
    }
    return thread->sampleRate();
}

audio_format_t AudioFlinger::format(audio_io_handle_t output) const
{
    Mutex::Autolock _l(mLock);
    PlaybackThread *thread = checkPlaybackThread_l(output);
    if (thread == NULL) {
        ALOGW("format() unknown thread %d", output);
        return AUDIO_FORMAT_INVALID;
    }
    return thread->format();
}

size_t AudioFlinger::frameCount(audio_io_handle_t output) const
{
    Mutex::Autolock _l(mLock);
    PlaybackThread *thread = checkPlaybackThread_l(output);
    if (thread == NULL) {
        ALOGW("frameCount() unknown thread %d", output);
        return 0;
    }
    // FIXME currently returns the normal mixer's frame count to avoid confusing legacy callers;
    //       should examine all callers and fix them to handle smaller counts
    return thread->frameCount();
}

uint32_t AudioFlinger::latency(audio_io_handle_t output) const
{
    Mutex::Autolock _l(mLock);
    PlaybackThread *thread = checkPlaybackThread_l(output);
    if (thread == NULL) {
        ALOGW("latency(): no playback thread found for output handle %d", output);
        return 0;
    }
    return thread->latency();
}

status_t AudioFlinger::setMasterVolume(float value)
{
    status_t ret = initCheck();
    if (ret != NO_ERROR) {
        return ret;
    }

    // check calling permissions
    if (!settingsAllowed()) {
        return PERMISSION_DENIED;
    }

    Mutex::Autolock _l(mLock);
    mMasterVolume = value;

    // Set master volume in the HALs which support it.
    for (size_t i = 0; i < mAudioHwDevs.size(); i++) {
        AutoMutex lock(mHardwareLock);
        AudioHwDevice *dev = mAudioHwDevs.valueAt(i);

        mHardwareStatus = AUDIO_HW_SET_MASTER_VOLUME;
        if (dev->canSetMasterVolume()) {
            dev->hwDevice()->set_master_volume(dev->hwDevice(), value);
        }
        mHardwareStatus = AUDIO_HW_IDLE;
    }

    // Now set the master volume in each playback thread.  Playback threads
    // assigned to HALs which do not have master volume support will apply
    // master volume during the mix operation.  Threads with HALs which do
    // support master volume will simply ignore the setting.
    for (size_t i = 0; i < mPlaybackThreads.size(); i++)
        mPlaybackThreads.valueAt(i)->setMasterVolume(value);

    return NO_ERROR;
}

status_t AudioFlinger::setMode(audio_mode_t mode)
{
    status_t ret = initCheck();
    if (ret != NO_ERROR) {
        return ret;
    }

    // check calling permissions
    if (!settingsAllowed()) {
        return PERMISSION_DENIED;
    }
    if (uint32_t(mode) >= AUDIO_MODE_CNT) {
        ALOGW("Illegal value: setMode(%d)", mode);
        return BAD_VALUE;
    }

    { // scope for the lock
        AutoMutex lock(mHardwareLock);
        audio_hw_device_t *dev = mPrimaryHardwareDev->hwDevice();
        mHardwareStatus = AUDIO_HW_SET_MODE;
        ret = dev->set_mode(dev, mode);
        mHardwareStatus = AUDIO_HW_IDLE;
    }

    if (NO_ERROR == ret) {
        Mutex::Autolock _l(mLock);
        mMode = mode;
        for (size_t i = 0; i < mPlaybackThreads.size(); i++)
            mPlaybackThreads.valueAt(i)->setMode(mode);
    }

    return ret;
}

status_t AudioFlinger::setMicMute(bool state)
{
    status_t ret = initCheck();
    if (ret != NO_ERROR) {
        return ret;
    }

    // check calling permissions
    if (!settingsAllowed()) {
        return PERMISSION_DENIED;
    }

    AutoMutex lock(mHardwareLock);
    mHardwareStatus = AUDIO_HW_SET_MIC_MUTE;
    for (size_t i = 0; i < mAudioHwDevs.size(); i++) {
        audio_hw_device_t *dev = mAudioHwDevs.valueAt(i)->hwDevice();
        status_t result = dev->set_mic_mute(dev, state);
        if (result != NO_ERROR) {
            ret = result;
        }
    }
    mHardwareStatus = AUDIO_HW_IDLE;
    return ret;
}

bool AudioFlinger::getMicMute() const
{
    status_t ret = initCheck();
    if (ret != NO_ERROR) {
        return false;
    }

    bool state = AUDIO_MODE_INVALID;
    AutoMutex lock(mHardwareLock);
    audio_hw_device_t *dev = mPrimaryHardwareDev->hwDevice();
    mHardwareStatus = AUDIO_HW_GET_MIC_MUTE;
    dev->get_mic_mute(dev, &state);
    mHardwareStatus = AUDIO_HW_IDLE;
    return state;
}

status_t AudioFlinger::setMasterMute(bool muted)
{
    status_t ret = initCheck();
    if (ret != NO_ERROR) {
        return ret;
    }

    // check calling permissions
    if (!settingsAllowed()) {
        return PERMISSION_DENIED;
    }

    Mutex::Autolock _l(mLock);
    mMasterMute = muted;

    // Set master mute in the HALs which support it.
    for (size_t i = 0; i < mAudioHwDevs.size(); i++) {
        AutoMutex lock(mHardwareLock);
        AudioHwDevice *dev = mAudioHwDevs.valueAt(i);

        mHardwareStatus = AUDIO_HW_SET_MASTER_MUTE;
        if (dev->canSetMasterMute()) {
            dev->hwDevice()->set_master_mute(dev->hwDevice(), muted);
        }
        mHardwareStatus = AUDIO_HW_IDLE;
    }

    // Now set the master mute in each playback thread.  Playback threads
    // assigned to HALs which do not have master mute support will apply master
    // mute during the mix operation.  Threads with HALs which do support master
    // mute will simply ignore the setting.
    for (size_t i = 0; i < mPlaybackThreads.size(); i++)
        mPlaybackThreads.valueAt(i)->setMasterMute(muted);

    return NO_ERROR;
}

float AudioFlinger::masterVolume() const
{
    Mutex::Autolock _l(mLock);
    return masterVolume_l();
}

bool AudioFlinger::masterMute() const
{
    Mutex::Autolock _l(mLock);
    return masterMute_l();
}

float AudioFlinger::masterVolume_l() const
{
    return mMasterVolume;
}

bool AudioFlinger::masterMute_l() const
{
    return mMasterMute;
}

status_t AudioFlinger::checkStreamType(audio_stream_type_t stream) const
{
    if (uint32_t(stream) >= AUDIO_STREAM_CNT) {
        ALOGW("setStreamVolume() invalid stream %d", stream);
        return BAD_VALUE;
    }
    pid_t caller = IPCThreadState::self()->getCallingPid();
    if (uint32_t(stream) >= AUDIO_STREAM_PUBLIC_CNT && caller != getpid_cached) {
        ALOGW("setStreamVolume() pid %d cannot use internal stream type %d", caller, stream);
        return PERMISSION_DENIED;
    }

    return NO_ERROR;
}

status_t AudioFlinger::setStreamVolume(audio_stream_type_t stream, float value,
        audio_io_handle_t output)
{
    // check calling permissions
    if (!settingsAllowed()) {
        return PERMISSION_DENIED;
    }

    status_t status = checkStreamType(stream);
    if (status != NO_ERROR) {
        return status;
    }
    ALOG_ASSERT(stream != AUDIO_STREAM_PATCH, "attempt to change AUDIO_STREAM_PATCH volume");

    AutoMutex lock(mLock);
    PlaybackThread *thread = NULL;
    if (output != AUDIO_IO_HANDLE_NONE) {
        thread = checkPlaybackThread_l(output);
        if (thread == NULL) {
            return BAD_VALUE;
        }
    }

    mStreamTypes[stream].volume = value;

    if (thread == NULL) {
        for (size_t i = 0; i < mPlaybackThreads.size(); i++) {
            mPlaybackThreads.valueAt(i)->setStreamVolume(stream, value);
        }
    } else {
        thread->setStreamVolume(stream, value);
    }

    return NO_ERROR;
}

status_t AudioFlinger::setStreamMute(audio_stream_type_t stream, bool muted)
{
    // check calling permissions
    if (!settingsAllowed()) {
        return PERMISSION_DENIED;
    }

    status_t status = checkStreamType(stream);
    if (status != NO_ERROR) {
        return status;
    }
    ALOG_ASSERT(stream != AUDIO_STREAM_PATCH, "attempt to mute AUDIO_STREAM_PATCH");

    if (uint32_t(stream) == AUDIO_STREAM_ENFORCED_AUDIBLE) {
        ALOGE("setStreamMute() invalid stream %d", stream);
        return BAD_VALUE;
    }

    AutoMutex lock(mLock);
    mStreamTypes[stream].mute = muted;
    for (size_t i = 0; i < mPlaybackThreads.size(); i++)
        mPlaybackThreads.valueAt(i)->setStreamMute(stream, muted);

    return NO_ERROR;
}

float AudioFlinger::streamVolume(audio_stream_type_t stream, audio_io_handle_t output) const
{
    status_t status = checkStreamType(stream);
    if (status != NO_ERROR) {
        return 0.0f;
    }

    AutoMutex lock(mLock);
    float volume;
    if (output != AUDIO_IO_HANDLE_NONE) {
        PlaybackThread *thread = checkPlaybackThread_l(output);
        if (thread == NULL) {
            return 0.0f;
        }
        volume = thread->streamVolume(stream);
    } else {
        volume = streamVolume_l(stream);
    }

    return volume;
}

bool AudioFlinger::streamMute(audio_stream_type_t stream) const
{
    status_t status = checkStreamType(stream);
    if (status != NO_ERROR) {
        return true;
    }

    AutoMutex lock(mLock);
    return streamMute_l(stream);
}

status_t AudioFlinger::setParameters(audio_io_handle_t ioHandle, const String8& keyValuePairs)
{
    ALOGV("setParameters(): io %d, keyvalue %s, calling pid %d",
            ioHandle, keyValuePairs.string(), IPCThreadState::self()->getCallingPid());

    // check calling permissions
    if (!settingsAllowed()) {
        return PERMISSION_DENIED;
    }

    // AUDIO_IO_HANDLE_NONE means the parameters are global to the audio hardware interface
    if (ioHandle == AUDIO_IO_HANDLE_NONE) {
        Mutex::Autolock _l(mLock);
        status_t final_result = NO_ERROR;

#ifdef SRS_PROCESSING
        POSTPRO_PATCH_PARAMS_SET(keyValuePairs);
        for (size_t i = 0; i < mPlaybackThreads.size(); i++) {
            PlaybackThread *thread = mPlaybackThreads.valueAt(i).get();
            thread->setPostPro();
        }
#endif
        {
            AutoMutex lock(mHardwareLock);
            mHardwareStatus = AUDIO_HW_SET_PARAMETER;
            for (size_t i = 0; i < mAudioHwDevs.size(); i++) {
                audio_hw_device_t *dev = mAudioHwDevs.valueAt(i)->hwDevice();
                status_t result = dev->set_parameters(dev, keyValuePairs.string());
                final_result = result ?: final_result;
            }
            mHardwareStatus = AUDIO_HW_IDLE;
        }

        // invalidate all tracks of type MUSIC. This is handled in the player as a teardown
        // event and can be used for fallback and retry.
        AudioParameter param = AudioParameter(keyValuePairs);
        String8 value, key;
        int i = 0;

        key = String8("SND_CARD_STATUS");
        if (param.get(key, value) == NO_ERROR) {
            ALOGV("Set keySoundCardStatus:%s", value.string());
            if ((value.find("OFFLINE", 0) != -1) ) {
                ALOGV("OFFLINE detected - call InvalidateTracks()");
                for (size_t i = 0; i < mPlaybackThreads.size(); i++) {
                    PlaybackThread *thread = mPlaybackThreads.valueAt(i).get();
                    thread->onFatalError();
                }
           } else if ((value.find("OFFLINE", 0) != -1) ) {
                ALOGV("ONLINE detected - what should I do?");
           }
        }

        // disable AEC and NS if the device is a BT SCO headset supporting those pre processings
        if (param.get(String8(AUDIO_PARAMETER_KEY_BT_NREC), value) == NO_ERROR) {
            bool btNrecIsOff = (value == AUDIO_PARAMETER_VALUE_OFF);
            if (mBtNrecIsOff != btNrecIsOff) {
                for (size_t i = 0; i < mRecordThreads.size(); i++) {
                    sp<RecordThread> thread = mRecordThreads.valueAt(i);
                    audio_devices_t device = thread->inDevice();
                    bool suspend = audio_is_bluetooth_sco_device(device) && btNrecIsOff;
                    // collect all of the thread's session IDs
                    KeyedVector<int, bool> ids = thread->sessionIds();
                    // suspend effects associated with those session IDs
                    for (size_t j = 0; j < ids.size(); ++j) {
                        int sessionId = ids.keyAt(j);
                        thread->setEffectSuspended(FX_IID_AEC,
                                                   suspend,
                                                   sessionId);
                        thread->setEffectSuspended(FX_IID_NS,
                                                   suspend,
                                                   sessionId);
                    }
                }
                mBtNrecIsOff = btNrecIsOff;
            }
        }
        String8 screenState;
        if (param.get(String8(AudioParameter::keyScreenState), screenState) == NO_ERROR) {
            bool isOff = screenState == "off";
            if (isOff != (AudioFlinger::mScreenState & 1)) {
                AudioFlinger::mScreenState = ((AudioFlinger::mScreenState & ~1) + 2) | isOff;
            }
        }
#ifdef HW_ACC_HPX
        if (param.get(String8("HPX"), value) == NO_ERROR)
            AudioFlinger::mIsHPXOn = !(value == "OFF");
#endif
        return final_result;
    }

    // hold a strong ref on thread in case closeOutput() or closeInput() is called
    // and the thread is exited once the lock is released
    sp<ThreadBase> thread;
    {
        Mutex::Autolock _l(mLock);
        thread = checkPlaybackThread_l(ioHandle);
        if (thread == 0) {
            thread = checkRecordThread_l(ioHandle);
        } else if (thread == primaryPlaybackThread_l()) {
            // indicate output device change to all input threads for pre processing
            AudioParameter param = AudioParameter(keyValuePairs);
            int value;
            if ((param.getInt(String8(AudioParameter::keyRouting), value) == NO_ERROR) &&
                    (value != 0)) {
                for (size_t i = 0; i < mRecordThreads.size(); i++) {
                    mRecordThreads.valueAt(i)->setParameters(keyValuePairs);
                }
            }
        }
    }
    if (thread != 0) {
        return thread->setParameters(keyValuePairs);
    }
    return BAD_VALUE;
}

String8 AudioFlinger::getParameters(audio_io_handle_t ioHandle, const String8& keys) const
{
    ALOGVV("getParameters() io %d, keys %s, calling pid %d",
            ioHandle, keys.string(), IPCThreadState::self()->getCallingPid());

    Mutex::Autolock _l(mLock);

    if (ioHandle == AUDIO_IO_HANDLE_NONE) {
        String8 out_s8;

#ifdef SRS_PROCESSING
        POSTPRO_PATCH_PARAMS_GET(keys, out_s8);
#endif

        for (size_t i = 0; i < mAudioHwDevs.size(); i++) {
            char *s;
            {
            AutoMutex lock(mHardwareLock);
            mHardwareStatus = AUDIO_HW_GET_PARAMETER;
            audio_hw_device_t *dev = mAudioHwDevs.valueAt(i)->hwDevice();
            s = dev->get_parameters(dev, keys.string());
            mHardwareStatus = AUDIO_HW_IDLE;
            }
            out_s8 += String8(s ? s : "");
            free(s);
        }
        return out_s8;
    }

    PlaybackThread *playbackThread = checkPlaybackThread_l(ioHandle);
    if (playbackThread != NULL) {
        return playbackThread->getParameters(keys);
    }
    RecordThread *recordThread = checkRecordThread_l(ioHandle);
    if (recordThread != NULL) {
        return recordThread->getParameters(keys);
    }
    return String8("");
}

size_t AudioFlinger::getInputBufferSize(uint32_t sampleRate, audio_format_t format,
        audio_channel_mask_t channelMask) const
{
    status_t ret = initCheck();
    if (ret != NO_ERROR) {
        return 0;
    }

    AutoMutex lock(mHardwareLock);
    mHardwareStatus = AUDIO_HW_GET_INPUT_BUFFER_SIZE;
    audio_config_t config;
    memset(&config, 0, sizeof(config));
    config.sample_rate = sampleRate;
    config.channel_mask = channelMask;
    config.format = format;

    audio_hw_device_t *dev = mPrimaryHardwareDev->hwDevice();
    size_t size = dev->get_input_buffer_size(dev, &config);
    mHardwareStatus = AUDIO_HW_IDLE;
    return size;
}

uint32_t AudioFlinger::getInputFramesLost(audio_io_handle_t ioHandle) const
{
    Mutex::Autolock _l(mLock);

    RecordThread *recordThread = checkRecordThread_l(ioHandle);
    if (recordThread != NULL) {
        return recordThread->getInputFramesLost();
    }
    return 0;
}

status_t AudioFlinger::setVoiceVolume(float value)
{
    status_t ret = initCheck();
    if (ret != NO_ERROR) {
        return ret;
    }

    // check calling permissions
    if (!settingsAllowed()) {
        return PERMISSION_DENIED;
    }

    AutoMutex lock(mHardwareLock);
    audio_hw_device_t *dev = mPrimaryHardwareDev->hwDevice();
    mHardwareStatus = AUDIO_HW_SET_VOICE_VOLUME;
    ret = dev->set_voice_volume(dev, value);
    mHardwareStatus = AUDIO_HW_IDLE;

    return ret;
}

status_t AudioFlinger::getRenderPosition(uint32_t *halFrames, uint32_t *dspFrames,
        audio_io_handle_t output) const
{
    status_t status;

    Mutex::Autolock _l(mLock);

    PlaybackThread *playbackThread = checkPlaybackThread_l(output);
    if (playbackThread != NULL) {
        return playbackThread->getRenderPosition(halFrames, dspFrames);
    }

    return BAD_VALUE;
}

void AudioFlinger::registerClient(const sp<IAudioFlingerClient>& client)
{
    Mutex::Autolock _l(mLock);
    if (client == 0) {
        return;
    }
    bool clientAdded = false;
    {
        Mutex::Autolock _cl(mClientLock);

        pid_t pid = IPCThreadState::self()->getCallingPid();
        if (mNotificationClients.indexOfKey(pid) < 0) {
            sp<NotificationClient> notificationClient = new NotificationClient(this,
                                                                                client,
                                                                                pid);
            ALOGV("registerClient() client %p, pid %d", notificationClient.get(), pid);

            mNotificationClients.add(pid, notificationClient);

            sp<IBinder> binder = client->asBinder();
            binder->linkToDeath(notificationClient);
            clientAdded = true;
        }
    }

    // mClientLock should not be held here because ThreadBase::sendIoConfigEvent() will lock the
    // ThreadBase mutex and the locking order is ThreadBase::mLock then AudioFlinger::mClientLock.
    if (clientAdded) {
        // the config change is always sent from playback or record threads to avoid deadlock
        // with AudioSystem::gLock
        for (size_t i = 0; i < mPlaybackThreads.size(); i++) {
            mPlaybackThreads.valueAt(i)->sendIoConfigEvent(AudioSystem::OUTPUT_OPENED);
        }

        for (size_t i = 0; i < mRecordThreads.size(); i++) {
            mRecordThreads.valueAt(i)->sendIoConfigEvent(AudioSystem::INPUT_OPENED);
        }
    }
}

void AudioFlinger::removeNotificationClient(pid_t pid)
{
    Mutex::Autolock _l(mLock);
    {
        Mutex::Autolock _cl(mClientLock);
        mNotificationClients.removeItem(pid);
    }

    ALOGV("%d died, releasing its sessions", pid);
    size_t num = mAudioSessionRefs.size();
    bool removed = false;
    for (size_t i = 0; i< num; ) {
        AudioSessionRef *ref = mAudioSessionRefs.itemAt(i);
        ALOGV(" pid %d @ %d", ref->mPid, i);
        if (ref->mPid == pid) {
            ALOGV(" removing entry for pid %d session %d", pid, ref->mSessionid);
            mAudioSessionRefs.removeAt(i);
            delete ref;
            removed = true;
            num--;
        } else {
            i++;
        }
    }
    if (removed) {
        purgeStaleEffects_l();
    }
}

void AudioFlinger::audioConfigChanged(int event, audio_io_handle_t ioHandle, const void *param2)
{
    Mutex::Autolock _l(mClientLock);
    size_t size = mNotificationClients.size();
    for (size_t i = 0; i < size; i++) {
        mNotificationClients.valueAt(i)->audioFlingerClient()->ioConfigChanged(event,
                                                                              ioHandle,
                                                                              param2);
    }
}

// removeClient_l() must be called with AudioFlinger::mClientLock held
void AudioFlinger::removeClient_l(pid_t pid)
{
    ALOGV("removeClient_l() pid %d, calling pid %d", pid,
            IPCThreadState::self()->getCallingPid());
    mClients.removeItem(pid);
}

// getEffectThread_l() must be called with AudioFlinger::mLock held
sp<AudioFlinger::PlaybackThread> AudioFlinger::getEffectThread_l(int sessionId, int EffectId)
{
    sp<PlaybackThread> thread;

    for (size_t i = 0; i < mPlaybackThreads.size(); i++) {
        if (mPlaybackThreads.valueAt(i)->getEffect(sessionId, EffectId) != 0) {
            ALOG_ASSERT(thread == 0);
            thread = mPlaybackThreads.valueAt(i);
        }
    }

    return thread;
}



void AudioFlinger::PlaybackThread::setPostPro()
{
    Mutex::Autolock _l(mLock);
    if (mType == OFFLOAD)
        broadcast_l();
}
// ----------------------------------------------------------------------------

AudioFlinger::Client::Client(const sp<AudioFlinger>& audioFlinger, pid_t pid)
    :   RefBase(),
        mAudioFlinger(audioFlinger),
        // FIXME should be a "k" constant not hard-coded, in .h or ro. property, see 4 lines below
        mMemoryDealer(new MemoryDealer(1028*1024, "AudioFlinger::Client")), //1MB + 1 more 4k page
        mPid(pid),
        mTimedTrackCount(0)
{
    // 1 MB of address space is good for 32 tracks, 8 buffers each, 4 KB/buffer
}

// Client destructor must be called with AudioFlinger::mClientLock held
AudioFlinger::Client::~Client()
{
    mAudioFlinger->removeClient_l(mPid);
}

sp<MemoryDealer> AudioFlinger::Client::heap() const
{
    return mMemoryDealer;
}

// Reserve one of the limited slots for a timed audio track associated
// with this client
bool AudioFlinger::Client::reserveTimedTrack()
{
    const int kMaxTimedTracksPerClient = 4;

    Mutex::Autolock _l(mTimedTrackLock);

    if (mTimedTrackCount >= kMaxTimedTracksPerClient) {
        ALOGW("can not create timed track - pid %d has exceeded the limit",
             mPid);
        return false;
    }

    mTimedTrackCount++;
    return true;
}

// Release a slot for a timed audio track
void AudioFlinger::Client::releaseTimedTrack()
{
    Mutex::Autolock _l(mTimedTrackLock);
    mTimedTrackCount--;
}

// ----------------------------------------------------------------------------

AudioFlinger::NotificationClient::NotificationClient(const sp<AudioFlinger>& audioFlinger,
                                                     const sp<IAudioFlingerClient>& client,
                                                     pid_t pid)
    : mAudioFlinger(audioFlinger), mPid(pid), mAudioFlingerClient(client)
{
}

AudioFlinger::NotificationClient::~NotificationClient()
{
}

void AudioFlinger::NotificationClient::binderDied(const wp<IBinder>& who __unused)
{
    sp<NotificationClient> keep(this);
    mAudioFlinger->removeNotificationClient(mPid);
}


// ----------------------------------------------------------------------------

static bool deviceRequiresCaptureAudioOutputPermission(audio_devices_t inDevice) {
    return audio_is_remote_submix_device(inDevice);
}

sp<IAudioRecord> AudioFlinger::openRecord(
        audio_io_handle_t input,
        uint32_t sampleRate,
        audio_format_t format,
        audio_channel_mask_t channelMask,
        size_t *frameCount,
        IAudioFlinger::track_flags_t *flags,
        pid_t tid,
        int *sessionId,
        size_t *notificationFrames,
        sp<IMemory>& cblk,
        sp<IMemory>& buffers,
        status_t *status)
{
    sp<RecordThread::RecordTrack> recordTrack;
    sp<RecordHandle> recordHandle;
    sp<Client> client;
    status_t lStatus;
    int lSessionId;

    cblk.clear();
    buffers.clear();

    // check calling permissions
    if (!recordingAllowed()) {
        ALOGE("openRecord() permission denied: recording not allowed");
        lStatus = PERMISSION_DENIED;
        goto Exit;
    }

    // further sample rate checks are performed by createRecordTrack_l()
    if (sampleRate == 0) {
        ALOGE("openRecord() invalid sample rate %u", sampleRate);
        lStatus = BAD_VALUE;
        goto Exit;
    }

    // we don't yet support anything other than 16-bit PCM and compress formats
    if (format != AUDIO_FORMAT_PCM_16_BIT &&
            !audio_is_compress_voip_format(format) &&
            !audio_is_compress_capture_format(format)) {
        ALOGE("openRecord() invalid format %#x", format);
        lStatus = BAD_VALUE;
        goto Exit;
    }

    // further channel mask checks are performed by createRecordTrack_l()
    if (!audio_is_input_channel(channelMask)) {
        ALOGE("openRecord() invalid channel mask %#x", channelMask);
        lStatus = BAD_VALUE;
        goto Exit;
    }

    {
        Mutex::Autolock _l(mLock);
        RecordThread *thread = checkRecordThread_l(input);
        if (thread == NULL) {
            ALOGE("openRecord() checkRecordThread_l failed");
            lStatus = BAD_VALUE;
            goto Exit;
        }

        pid_t pid = IPCThreadState::self()->getCallingPid();
        client = registerPid(pid);

        if (sessionId != NULL && *sessionId != AUDIO_SESSION_ALLOCATE) {
            lSessionId = *sessionId;
        } else {
            // if no audio session id is provided, create one here
            lSessionId = nextUniqueId();
            if (sessionId != NULL) {
                *sessionId = lSessionId;
            }
        }
        ALOGV("openRecord() lSessionId: %d input %d", lSessionId, input);

        // TODO: the uid should be passed in as a parameter to openRecord
        recordTrack = thread->createRecordTrack_l(client, sampleRate, format, channelMask,
                                                  frameCount, lSessionId, notificationFrames,
                                                  IPCThreadState::self()->getCallingUid(),
                                                  flags, tid, &lStatus);
        LOG_ALWAYS_FATAL_IF((lStatus == NO_ERROR) && (recordTrack == 0));

        if (lStatus == NO_ERROR) {
            // Check if one effect chain was awaiting for an AudioRecord to be created on this
            // session and move it to this thread.
            sp<EffectChain> chain = getOrphanEffectChain_l((audio_session_t)lSessionId);
            if (chain != 0) {
                Mutex::Autolock _l(thread->mLock);
                thread->addEffectChain_l(chain);
            }
        }
    }

    if (lStatus != NO_ERROR) {
        // remove local strong reference to Client before deleting the RecordTrack so that the
        // Client destructor is called by the TrackBase destructor with mClientLock held
        // Don't hold mClientLock when releasing the reference on the track as the
        // destructor will acquire it.
        {
            Mutex::Autolock _cl(mClientLock);
            client.clear();
        }
        recordTrack.clear();
        goto Exit;
    }

    cblk = recordTrack->getCblk();
    buffers = recordTrack->getBuffers();

    // return handle to client
    recordHandle = new RecordHandle(recordTrack);

Exit:
    *status = lStatus;
    return recordHandle;
}



// ----------------------------------------------------------------------------

audio_module_handle_t AudioFlinger::loadHwModule(const char *name)
{
    if (name == NULL) {
        return 0;
    }
    if (!settingsAllowed()) {
        return 0;
    }
    Mutex::Autolock _l(mLock);
    return loadHwModule_l(name);
}

// loadHwModule_l() must be called with AudioFlinger::mLock held
audio_module_handle_t AudioFlinger::loadHwModule_l(const char *name)
{
    for (size_t i = 0; i < mAudioHwDevs.size(); i++) {
        if (strncmp(mAudioHwDevs.valueAt(i)->moduleName(), name, strlen(name)) == 0) {
            ALOGW("loadHwModule() module %s already loaded", name);
            return mAudioHwDevs.keyAt(i);
        }
    }

    audio_hw_device_t *dev;

    int rc = load_audio_interface(name, &dev);
    if (rc) {
        ALOGI("loadHwModule() error %d loading module %s ", rc, name);
        return 0;
    }

    mHardwareStatus = AUDIO_HW_INIT;
    rc = dev->init_check(dev);
    mHardwareStatus = AUDIO_HW_IDLE;
    if (rc) {
        ALOGI("loadHwModule() init check error %d for module %s ", rc, name);
        return 0;
    }

    // Check and cache this HAL's level of support for master mute and master
    // volume.  If this is the first HAL opened, and it supports the get
    // methods, use the initial values provided by the HAL as the current
    // master mute and volume settings.

    AudioHwDevice::Flags flags = static_cast<AudioHwDevice::Flags>(0);
    {  // scope for auto-lock pattern
        AutoMutex lock(mHardwareLock);

        if (0 == mAudioHwDevs.size()) {
            mHardwareStatus = AUDIO_HW_GET_MASTER_VOLUME;
            if (NULL != dev->get_master_volume) {
                float mv;
                if (OK == dev->get_master_volume(dev, &mv)) {
                    mMasterVolume = mv;
                }
            }

            mHardwareStatus = AUDIO_HW_GET_MASTER_MUTE;
            if (NULL != dev->get_master_mute) {
                bool mm;
                if (OK == dev->get_master_mute(dev, &mm)) {
                    mMasterMute = mm;
                }
            }
        }

        mHardwareStatus = AUDIO_HW_SET_MASTER_VOLUME;
        if ((NULL != dev->set_master_volume) &&
            (OK == dev->set_master_volume(dev, mMasterVolume))) {
            flags = static_cast<AudioHwDevice::Flags>(flags |
                    AudioHwDevice::AHWD_CAN_SET_MASTER_VOLUME);
        }

        mHardwareStatus = AUDIO_HW_SET_MASTER_MUTE;
        if ((NULL != dev->set_master_mute) &&
            (OK == dev->set_master_mute(dev, mMasterMute))) {
            flags = static_cast<AudioHwDevice::Flags>(flags |
                    AudioHwDevice::AHWD_CAN_SET_MASTER_MUTE);
        }

        mHardwareStatus = AUDIO_HW_IDLE;
    }

    audio_module_handle_t handle = nextUniqueId();
    mAudioHwDevs.add(handle, new AudioHwDevice(handle, name, dev, flags));

    ALOGI("loadHwModule() Loaded %s audio interface from %s (%s) handle %d",
          name, dev->common.module->name, dev->common.module->id, handle);

    return handle;

}

// ----------------------------------------------------------------------------

uint32_t AudioFlinger::getPrimaryOutputSamplingRate()
{
    Mutex::Autolock _l(mLock);
    PlaybackThread *thread = primaryPlaybackThread_l();
    return thread != NULL ? thread->sampleRate() : 0;
}

size_t AudioFlinger::getPrimaryOutputFrameCount()
{
    Mutex::Autolock _l(mLock);
    PlaybackThread *thread = primaryPlaybackThread_l();
    return thread != NULL ? thread->frameCountHAL() : 0;
}

// ----------------------------------------------------------------------------

status_t AudioFlinger::setLowRamDevice(bool isLowRamDevice)
{
    uid_t uid = IPCThreadState::self()->getCallingUid();
    if (uid != AID_SYSTEM) {
        return PERMISSION_DENIED;
    }
    Mutex::Autolock _l(mLock);
    if (mIsDeviceTypeKnown) {
        return INVALID_OPERATION;
    }
    mIsLowRamDevice = isLowRamDevice;
    mIsDeviceTypeKnown = true;
    return NO_ERROR;
}

audio_hw_sync_t AudioFlinger::getAudioHwSyncForSession(audio_session_t sessionId)
{
    Mutex::Autolock _l(mLock);

    ssize_t index = mHwAvSyncIds.indexOfKey(sessionId);
    if (index >= 0) {
        ALOGV("getAudioHwSyncForSession found ID %d for session %d",
              mHwAvSyncIds.valueAt(index), sessionId);
        return mHwAvSyncIds.valueAt(index);
    }

    audio_hw_device_t *dev = mPrimaryHardwareDev->hwDevice();
    if (dev == NULL) {
        return AUDIO_HW_SYNC_INVALID;
    }
    char *reply = dev->get_parameters(dev, AUDIO_PARAMETER_HW_AV_SYNC);
    AudioParameter param = AudioParameter(String8(reply));
    free(reply);

    int value;
    if (param.getInt(String8(AUDIO_PARAMETER_HW_AV_SYNC), value) != NO_ERROR) {
        ALOGW("getAudioHwSyncForSession error getting sync for session %d", sessionId);
        return AUDIO_HW_SYNC_INVALID;
    }

    // allow only one session for a given HW A/V sync ID.
    for (size_t i = 0; i < mHwAvSyncIds.size(); i++) {
        if (mHwAvSyncIds.valueAt(i) == (audio_hw_sync_t)value) {
            ALOGV("getAudioHwSyncForSession removing ID %d for session %d",
                  value, mHwAvSyncIds.keyAt(i));
            mHwAvSyncIds.removeItemsAt(i);
            break;
        }
    }

    mHwAvSyncIds.add(sessionId, value);

    for (size_t i = 0; i < mPlaybackThreads.size(); i++) {
        sp<PlaybackThread> thread = mPlaybackThreads.valueAt(i);
        uint32_t sessions = thread->hasAudioSession(sessionId);
        if (sessions & PlaybackThread::TRACK_SESSION) {
            AudioParameter param = AudioParameter();
            param.addInt(String8(AUDIO_PARAMETER_STREAM_HW_AV_SYNC), value);
            thread->setParameters(param.toString());
            break;
        }
    }

    ALOGV("getAudioHwSyncForSession adding ID %d for session %d", value, sessionId);
    return (audio_hw_sync_t)value;
}

// setAudioHwSyncForSession_l() must be called with AudioFlinger::mLock held
void AudioFlinger::setAudioHwSyncForSession_l(PlaybackThread *thread, audio_session_t sessionId)
{
    ssize_t index = mHwAvSyncIds.indexOfKey(sessionId);
    if (index >= 0) {
        audio_hw_sync_t syncId = mHwAvSyncIds.valueAt(index);
        ALOGV("setAudioHwSyncForSession_l found ID %d for session %d", syncId, sessionId);
        AudioParameter param = AudioParameter();
        param.addInt(String8(AUDIO_PARAMETER_STREAM_HW_AV_SYNC), syncId);
        thread->setParameters(param.toString());
    }
}


// ----------------------------------------------------------------------------


sp<AudioFlinger::PlaybackThread> AudioFlinger::openOutput_l(audio_module_handle_t module,
                                                            audio_io_handle_t *output,
                                                            audio_config_t *config,
                                                            audio_devices_t devices,
                                                            const String8& address,
                                                            audio_output_flags_t flags)
{
    AudioHwDevice *outHwDev = findSuitableHwDev_l(module, devices);
    if (outHwDev == NULL) {
        return 0;
    }

    audio_hw_device_t *hwDevHal = outHwDev->hwDevice();
    if (*output == AUDIO_IO_HANDLE_NONE) {
        *output = nextUniqueId();
    }

    mHardwareStatus = AUDIO_HW_OUTPUT_OPEN;

    audio_stream_out_t *outStream = NULL;

    // FOR TESTING ONLY:
    // This if statement allows overriding the audio policy settings
    // and forcing a specific format or channel mask to the HAL/Sink device for testing.
    if (!(flags & (AUDIO_OUTPUT_FLAG_COMPRESS_OFFLOAD | AUDIO_OUTPUT_FLAG_DIRECT))) {
        // Check only for Normal Mixing mode
        if (kEnableExtendedPrecision) {
            // Specify format (uncomment one below to choose)
            //config->format = AUDIO_FORMAT_PCM_FLOAT;
            //config->format = AUDIO_FORMAT_PCM_24_BIT_PACKED;
            //config->format = AUDIO_FORMAT_PCM_32_BIT;
            //config->format = AUDIO_FORMAT_PCM_8_24_BIT;
            // ALOGV("openOutput_l() upgrading format to %#08x", config->format);
        }
        if (kEnableExtendedChannels) {
            // Specify channel mask (uncomment one below to choose)
            //config->channel_mask = audio_channel_out_mask_from_count(4);  // for USB 4ch
            //config->channel_mask = audio_channel_mask_from_representation_and_bits(
            //        AUDIO_CHANNEL_REPRESENTATION_INDEX, (1 << 4) - 1);  // another 4ch example
        }
    }

    status_t status = hwDevHal->open_output_stream(hwDevHal,
                                                   *output,
                                                   devices,
                                                   flags,
                                                   config,
                                                   &outStream,
                                                   address.string());

    mHardwareStatus = AUDIO_HW_IDLE;
    ALOGV("openOutput_l() openOutputStream returned output %p, sampleRate %d, Format %#x, "
            "channelMask %#x, status %d",
            outStream,
            config->sample_rate,
            config->format,
            config->channel_mask,
            status);

    if (status == NO_ERROR && outStream != NULL) {
        AudioStreamOut *outputStream = new AudioStreamOut(outHwDev, outStream, flags);

        PlaybackThread *thread;
        if (flags & AUDIO_OUTPUT_FLAG_COMPRESS_OFFLOAD) {
            thread = new OffloadThread(this, outputStream, *output, devices);
            ALOGV("openOutput_l() created offload output: ID %d thread %p", *output, thread);
        } else if ((flags & AUDIO_OUTPUT_FLAG_DIRECT)
                || !isValidPcmSinkFormat(config->format)
                || !isValidPcmSinkChannelMask(config->channel_mask)) {
            thread = new DirectOutputThread(this, outputStream, *output, devices);
            ALOGV("openOutput_l() created direct output: ID %d thread %p", *output, thread);
        } else {
            thread = new MixerThread(this, outputStream, *output, devices);
            ALOGV("openOutput_l() created mixer output: ID %d thread %p", *output, thread);
        }
        mPlaybackThreads.add(*output, thread);
        return thread;
    }

    return 0;
}

status_t AudioFlinger::openOutput(audio_module_handle_t module,
                                  audio_io_handle_t *output,
                                  audio_config_t *config,
                                  audio_devices_t *devices,
                                  const String8& address,
                                  uint32_t *latencyMs,
                                  audio_output_flags_t flags)
{
    ALOGV("openOutput(), module %d Device %x, SamplingRate %d, Format %#08x, Channels %x, flags %x",
              module,
              (devices != NULL) ? *devices : 0,
              config->sample_rate,
              config->format,
              config->channel_mask,
              flags);

    if (*devices == AUDIO_DEVICE_NONE) {
        return BAD_VALUE;
    }

    Mutex::Autolock _l(mLock);

    sp<PlaybackThread> thread = openOutput_l(module, output, config, *devices, address, flags);
    if (thread != 0) {
        *latencyMs = thread->latency();

        // notify client processes of the new output creation
        thread->audioConfigChanged(AudioSystem::OUTPUT_OPENED);

        // the first primary output opened designates the primary hw device
        if ((mPrimaryHardwareDev == NULL) && (flags & AUDIO_OUTPUT_FLAG_PRIMARY)) {
            ALOGI("Using module %d has the primary audio interface", module);
            mPrimaryHardwareDev = thread->getOutput()->audioHwDev;

            AutoMutex lock(mHardwareLock);
            mHardwareStatus = AUDIO_HW_SET_MODE;
            mPrimaryHardwareDev->hwDevice()->set_mode(mPrimaryHardwareDev->hwDevice(), mMode);
            mHardwareStatus = AUDIO_HW_IDLE;

            mPrimaryOutputSampleRate = config->sample_rate;
        }
        return NO_ERROR;
    }

    return NO_INIT;
}

audio_io_handle_t AudioFlinger::openDuplicateOutput(audio_io_handle_t output1,
        audio_io_handle_t output2)
{
    Mutex::Autolock _l(mLock);
    MixerThread *thread1 = checkMixerThread_l(output1);
    MixerThread *thread2 = checkMixerThread_l(output2);

    if (thread1 == NULL || thread2 == NULL) {
        ALOGW("openDuplicateOutput() wrong output mixer type for output %d or %d", output1,
                output2);
        return AUDIO_IO_HANDLE_NONE;
    }

    audio_io_handle_t id = nextUniqueId();
    DuplicatingThread *thread = new DuplicatingThread(this, thread1, id);
    thread->addOutputTrack(thread2);
    mPlaybackThreads.add(id, thread);
    // notify client processes of the new output creation
    thread->audioConfigChanged(AudioSystem::OUTPUT_OPENED);
    return id;
}

status_t AudioFlinger::closeOutput(audio_io_handle_t output)
{
    return closeOutput_nonvirtual(output);
}

status_t AudioFlinger::closeOutput_nonvirtual(audio_io_handle_t output)
{
    // keep strong reference on the playback thread so that
    // it is not destroyed while exit() is executed
    sp<PlaybackThread> thread;
    {
        Mutex::Autolock _l(mLock);
        thread = checkPlaybackThread_l(output);
        if (thread == NULL) {
            return BAD_VALUE;
        }

        ALOGV("closeOutput() %d", output);

        if (thread->type() == ThreadBase::MIXER) {
            for (size_t i = 0; i < mPlaybackThreads.size(); i++) {
                if (mPlaybackThreads.valueAt(i)->type() == ThreadBase::DUPLICATING) {
                    DuplicatingThread *dupThread =
                            (DuplicatingThread *)mPlaybackThreads.valueAt(i).get();
                    dupThread->removeOutputTrack((MixerThread *)thread.get());

                }
            }
        }


        mPlaybackThreads.removeItem(output);
        // save all effects to the default thread
        if (mPlaybackThreads.size()) {
            PlaybackThread *dstThread = checkPlaybackThread_l(mPlaybackThreads.keyAt(0));
            if (dstThread != NULL) {
                // audioflinger lock is held here so the acquisition order of thread locks does not
                // matter
                Mutex::Autolock _dl(dstThread->mLock);
                Mutex::Autolock _sl(thread->mLock);
                Vector< sp<EffectChain> > effectChains = thread->getEffectChains_l();
                for (size_t i = 0; i < effectChains.size(); i ++) {
                    moveEffectChain_l(effectChains[i]->sessionId(), thread.get(), dstThread, true);
                }
            }
        }
        audioConfigChanged(AudioSystem::OUTPUT_CLOSED, output, NULL);
    }
    thread->exit();
    // The thread entity (active unit of execution) is no longer running here,
    // but the ThreadBase container still exists.

    if (thread->type() != ThreadBase::DUPLICATING) {
        closeOutputFinish(thread);
    }

    return NO_ERROR;
}

void AudioFlinger::closeOutputFinish(sp<PlaybackThread> thread)
{
    AudioStreamOut *out = thread->clearOutput();
    ALOG_ASSERT(out != NULL, "out shouldn't be NULL");
    // from now on thread->mOutput is NULL
    out->hwDev()->close_output_stream(out->hwDev(), out->stream);
    delete out;
}

void AudioFlinger::closeOutputInternal_l(sp<PlaybackThread> thread)
{
    mPlaybackThreads.removeItem(thread->mId);
    thread->exit();
    closeOutputFinish(thread);
}

status_t AudioFlinger::suspendOutput(audio_io_handle_t output)
{
    Mutex::Autolock _l(mLock);
    PlaybackThread *thread = checkPlaybackThread_l(output);

    if (thread == NULL) {
        return BAD_VALUE;
    }

    ALOGV("suspendOutput() %d", output);
    thread->suspend();

    return NO_ERROR;
}

status_t AudioFlinger::restoreOutput(audio_io_handle_t output)
{
    Mutex::Autolock _l(mLock);
    PlaybackThread *thread = checkPlaybackThread_l(output);

    if (thread == NULL) {
        return BAD_VALUE;
    }

    ALOGV("restoreOutput() %d", output);

    thread->restore();

    return NO_ERROR;
}

status_t AudioFlinger::openInput(audio_module_handle_t module,
                                          audio_io_handle_t *input,
                                          audio_config_t *config,
                                          audio_devices_t *device,
                                          const String8& address,
                                          audio_source_t source,
                                          audio_input_flags_t flags)
{
    Mutex::Autolock _l(mLock);

    if (*device == AUDIO_DEVICE_NONE) {
        return BAD_VALUE;
    }

    sp<RecordThread> thread = openInput_l(module, input, config, *device, address, source, flags);

    if (thread != 0) {
        // notify client processes of the new input creation
        thread->audioConfigChanged(AudioSystem::INPUT_OPENED);
        return NO_ERROR;
    }
    return NO_INIT;
}

sp<AudioFlinger::RecordThread> AudioFlinger::openInput_l(audio_module_handle_t module,
                                                         audio_io_handle_t *input,
                                                         audio_config_t *config,
                                                         audio_devices_t device,
                                                         const String8& address,
                                                         audio_source_t source,
                                                         audio_input_flags_t flags)
{
    AudioHwDevice *inHwDev = findSuitableHwDev_l(module, device);
    if (inHwDev == NULL) {
        *input = AUDIO_IO_HANDLE_NONE;
        return 0;
    }

    if (*input == AUDIO_IO_HANDLE_NONE) {
        *input = nextUniqueId();
    }

    audio_config_t halconfig = *config;
    audio_hw_device_t *inHwHal = inHwDev->hwDevice();
    audio_stream_in_t *inStream = NULL;
    status_t status = inHwHal->open_input_stream(inHwHal, *input, device, &halconfig,
                                        &inStream, flags, address.string(), source);
    ALOGV("openInput_l() openInputStream returned input %p, SamplingRate %d"
           ", Format %#x, Channels %x, flags %#x, status %d addr %s",
            inStream,
            halconfig.sample_rate,
            halconfig.format,
            halconfig.channel_mask,
            flags,
            status, address.string());

    // If the input could not be opened with the requested parameters and we can handle the
    // conversion internally, try to open again with the proposed parameters. The AudioFlinger can
    // resample the input and do mono to stereo or stereo to mono conversions on 16 bit PCM inputs.
    if (status == BAD_VALUE &&
            config->format == halconfig.format && halconfig.format == AUDIO_FORMAT_PCM_16_BIT &&
        (halconfig.sample_rate <= 2 * config->sample_rate) &&
        (audio_channel_count_from_in_mask(halconfig.channel_mask) <= FCC_2) &&
        (audio_channel_count_from_in_mask(config->channel_mask) <= FCC_2)) {
        // FIXME describe the change proposed by HAL (save old values so we can log them here)
        ALOGV("openInput_l() reopening with proposed sampling rate and channel mask");
        inStream = NULL;
        status = inHwHal->open_input_stream(inHwHal, *input, device, &halconfig,
                                            &inStream, flags, address.string(), source);
        // FIXME log this new status; HAL should not propose any further changes
    }

    if (status == NO_ERROR && inStream != NULL) {

#ifdef TEE_SINK
        // Try to re-use most recently used Pipe to archive a copy of input for dumpsys,
        // or (re-)create if current Pipe is idle and does not match the new format
        sp<NBAIO_Sink> teeSink;
        enum {
            TEE_SINK_NO,    // don't copy input
            TEE_SINK_NEW,   // copy input using a new pipe
            TEE_SINK_OLD,   // copy input using an existing pipe
        } kind;
        NBAIO_Format format = Format_from_SR_C(halconfig.sample_rate,
                audio_channel_count_from_in_mask(halconfig.channel_mask), halconfig.format);
        if (!mTeeSinkInputEnabled) {
            kind = TEE_SINK_NO;
        } else if (!Format_isValid(format)) {
            kind = TEE_SINK_NO;
        } else if (mRecordTeeSink == 0) {
            kind = TEE_SINK_NEW;
        } else if (mRecordTeeSink->getStrongCount() != 1) {
            kind = TEE_SINK_NO;
        } else if (Format_isEqual(format, mRecordTeeSink->format())) {
            kind = TEE_SINK_OLD;
        } else {
            kind = TEE_SINK_NEW;
        }
        switch (kind) {
        case TEE_SINK_NEW: {
            Pipe *pipe = new Pipe(mTeeSinkInputFrames, format);
            size_t numCounterOffers = 0;
            const NBAIO_Format offers[1] = {format};
            ssize_t index = pipe->negotiate(offers, 1, NULL, numCounterOffers);
            ALOG_ASSERT(index == 0);
            PipeReader *pipeReader = new PipeReader(*pipe);
            numCounterOffers = 0;
            index = pipeReader->negotiate(offers, 1, NULL, numCounterOffers);
            ALOG_ASSERT(index == 0);
            mRecordTeeSink = pipe;
            mRecordTeeSource = pipeReader;
            teeSink = pipe;
            }
            break;
        case TEE_SINK_OLD:
            teeSink = mRecordTeeSink;
            break;
        case TEE_SINK_NO:
        default:
            break;
        }
#endif

        AudioStreamIn *inputStream = new AudioStreamIn(inHwDev, inStream);

        // Start record thread
        // RecordThread requires both input and output device indication to forward to audio
        // pre processing modules
        sp<RecordThread> thread = new RecordThread(this,
                                  inputStream,
                                  *input,
                                  primaryOutputDevice_l(),
                                  device
#ifdef TEE_SINK
                                  , teeSink
#endif
                                  );
        mRecordThreads.add(*input, thread);
        ALOGV("openInput_l() created record thread: ID %d thread %p", *input, thread.get());
        return thread;
    }

    *input = AUDIO_IO_HANDLE_NONE;
    return 0;
}

status_t AudioFlinger::closeInput(audio_io_handle_t input)
{
    return closeInput_nonvirtual(input);
}

status_t AudioFlinger::closeInput_nonvirtual(audio_io_handle_t input)
{
    // keep strong reference on the record thread so that
    // it is not destroyed while exit() is executed
    sp<RecordThread> thread;
    {
        Mutex::Autolock _l(mLock);
        thread = checkRecordThread_l(input);
        if (thread == 0) {
            return BAD_VALUE;
        }

        ALOGV("closeInput() %d", input);

        // If we still have effect chains, it means that a client still holds a handle
        // on at least one effect. We must either move the chain to an existing thread with the
        // same session ID or put it aside in case a new record thread is opened for a
        // new capture on the same session
        sp<EffectChain> chain;
        {
            Mutex::Autolock _sl(thread->mLock);
            Vector< sp<EffectChain> > effectChains = thread->getEffectChains_l();
            // Note: maximum one chain per record thread
            if (effectChains.size() != 0) {
                chain = effectChains[0];
            }
        }
        if (chain != 0) {
            // first check if a record thread is already opened with a client on the same session.
            // This should only happen in case of overlap between one thread tear down and the
            // creation of its replacement
            size_t i;
            for (i = 0; i < mRecordThreads.size(); i++) {
                sp<RecordThread> t = mRecordThreads.valueAt(i);
                if (t == thread) {
                    continue;
                }
                if (t->hasAudioSession(chain->sessionId()) != 0) {
                    Mutex::Autolock _l(t->mLock);
                    ALOGV("closeInput() found thread %d for effect session %d",
                          t->id(), chain->sessionId());
                    t->addEffectChain_l(chain);
                    break;
                }
            }
            // put the chain aside if we could not find a record thread with the same session id.
            if (i == mRecordThreads.size()) {
                putOrphanEffectChain_l(chain);
            }
        }
        audioConfigChanged(AudioSystem::INPUT_CLOSED, input, NULL);
        mRecordThreads.removeItem(input);
    }
    // FIXME: calling thread->exit() without mLock held should not be needed anymore now that
    // we have a different lock for notification client
    closeInputFinish(thread);
    return NO_ERROR;
}

void AudioFlinger::closeInputFinish(sp<RecordThread> thread)
{
    thread->exit();
    AudioStreamIn *in = thread->clearInput();
    ALOG_ASSERT(in != NULL, "in shouldn't be NULL");
    // from now on thread->mInput is NULL
    in->hwDev()->close_input_stream(in->hwDev(), in->stream);
    delete in;
}

void AudioFlinger::closeInputInternal_l(sp<RecordThread> thread)
{
    mRecordThreads.removeItem(thread->mId);
    closeInputFinish(thread);
}

status_t AudioFlinger::invalidateStream(audio_stream_type_t stream)
{
    Mutex::Autolock _l(mLock);
    ALOGV("invalidateStream() stream %d", stream);

    for (size_t i = 0; i < mPlaybackThreads.size(); i++) {
        PlaybackThread *thread = mPlaybackThreads.valueAt(i).get();
        thread->invalidateTracks(stream);
    }

    return NO_ERROR;
}


audio_unique_id_t AudioFlinger::newAudioUniqueId()
{
    return nextUniqueId();
}

void AudioFlinger::acquireAudioSessionId(int audioSession, pid_t pid)
{
    Mutex::Autolock _l(mLock);
    pid_t caller = IPCThreadState::self()->getCallingPid();
    ALOGV("acquiring %d from %d, for %d", audioSession, caller, pid);
    if (pid != -1 && (caller == getpid_cached)) {
        caller = pid;
    }

    {
        Mutex::Autolock _cl(mClientLock);
        // Ignore requests received from processes not known as notification client. The request
        // is likely proxied by mediaserver (e.g CameraService) and releaseAudioSessionId() can be
        // called from a different pid leaving a stale session reference.  Also we don't know how
        // to clear this reference if the client process dies.
        if (mNotificationClients.indexOfKey(caller) < 0) {
            ALOGW("acquireAudioSessionId() unknown client %d for session %d", caller, audioSession);
            return;
        }
    }

    size_t num = mAudioSessionRefs.size();
    for (size_t i = 0; i< num; i++) {
        AudioSessionRef *ref = mAudioSessionRefs.editItemAt(i);
        if (ref->mSessionid == audioSession && ref->mPid == caller) {
            ref->mCnt++;
            ALOGV(" incremented refcount to %d", ref->mCnt);
            return;
        }
    }
    mAudioSessionRefs.push(new AudioSessionRef(audioSession, caller));
    ALOGV(" added new entry for %d", audioSession);
}

void AudioFlinger::releaseAudioSessionId(int audioSession, pid_t pid)
{
    Mutex::Autolock _l(mLock);
    pid_t caller = IPCThreadState::self()->getCallingPid();
    ALOGV("releasing %d from %d for %d", audioSession, caller, pid);
    if (pid != -1 && (caller == getpid_cached)) {
        caller = pid;
    }
    size_t num = mAudioSessionRefs.size();
    for (size_t i = 0; i< num; i++) {
        AudioSessionRef *ref = mAudioSessionRefs.itemAt(i);
        if (ref->mSessionid == audioSession && ref->mPid == caller) {
            ref->mCnt--;
            ALOGV(" decremented refcount to %d", ref->mCnt);
            if (ref->mCnt == 0) {
                mAudioSessionRefs.removeAt(i);
                delete ref;
                purgeStaleEffects_l();
            }
            return;
        }
    }
    // If the caller is mediaserver it is likely that the session being released was acquired
    // on behalf of a process not in notification clients and we ignore the warning.
    ALOGW_IF(caller != getpid_cached, "session id %d not found for pid %d", audioSession, caller);
}

void AudioFlinger::purgeStaleEffects_l() {

    ALOGV("purging stale effects");

    Vector< sp<EffectChain> > chains;

    for (size_t i = 0; i < mPlaybackThreads.size(); i++) {
        sp<PlaybackThread> t = mPlaybackThreads.valueAt(i);
        for (size_t j = 0; j < t->mEffectChains.size(); j++) {
            sp<EffectChain> ec = t->mEffectChains[j];
            if (ec->sessionId() > AUDIO_SESSION_OUTPUT_MIX) {
                chains.push(ec);
            }
        }
    }
    for (size_t i = 0; i < mRecordThreads.size(); i++) {
        sp<RecordThread> t = mRecordThreads.valueAt(i);
        for (size_t j = 0; j < t->mEffectChains.size(); j++) {
            sp<EffectChain> ec = t->mEffectChains[j];
            chains.push(ec);
        }
    }

    for (size_t i = 0; i < chains.size(); i++) {
        sp<EffectChain> ec = chains[i];
        int sessionid = ec->sessionId();
        sp<ThreadBase> t = ec->mThread.promote();
        if (t == 0) {
            continue;
        }
        size_t numsessionrefs = mAudioSessionRefs.size();
        bool found = false;
        for (size_t k = 0; k < numsessionrefs; k++) {
            AudioSessionRef *ref = mAudioSessionRefs.itemAt(k);
            if (ref->mSessionid == sessionid) {
                ALOGV(" session %d still exists for %d with %d refs",
                    sessionid, ref->mPid, ref->mCnt);
                found = true;
                break;
            }
        }
        if (!found) {
            Mutex::Autolock _l(t->mLock);
            // remove all effects from the chain
            while (ec->mEffects.size()) {
                sp<EffectModule> effect = ec->mEffects[0];
                effect->unPin();
                t->removeEffect_l(effect);
                if (effect->purgeHandles()) {
                    t->checkSuspendOnEffectEnabled_l(effect, false, effect->sessionId());
                }
                AudioSystem::unregisterEffect(effect->id());
            }
        }
    }
    return;
}

// checkPlaybackThread_l() must be called with AudioFlinger::mLock held
AudioFlinger::PlaybackThread *AudioFlinger::checkPlaybackThread_l(audio_io_handle_t output) const
{
    return mPlaybackThreads.valueFor(output).get();
}

// checkMixerThread_l() must be called with AudioFlinger::mLock held
AudioFlinger::MixerThread *AudioFlinger::checkMixerThread_l(audio_io_handle_t output) const
{
    PlaybackThread *thread = checkPlaybackThread_l(output);
    return thread != NULL && thread->type() != ThreadBase::DIRECT ? (MixerThread *) thread : NULL;
}

// checkRecordThread_l() must be called with AudioFlinger::mLock held
AudioFlinger::RecordThread *AudioFlinger::checkRecordThread_l(audio_io_handle_t input) const
{
    return mRecordThreads.valueFor(input).get();
}

uint32_t AudioFlinger::nextUniqueId()
{
    return (uint32_t) android_atomic_inc(&mNextUniqueId);
}

AudioFlinger::PlaybackThread *AudioFlinger::primaryPlaybackThread_l() const
{
    for (size_t i = 0; i < mPlaybackThreads.size(); i++) {
        PlaybackThread *thread = mPlaybackThreads.valueAt(i).get();
        AudioStreamOut *output = thread->getOutput();
        if (output != NULL && output->audioHwDev == mPrimaryHardwareDev) {
            return thread;
        }
    }
    return NULL;
}

audio_devices_t AudioFlinger::primaryOutputDevice_l() const
{
    PlaybackThread *thread = primaryPlaybackThread_l();

    if (thread == NULL) {
        return 0;
    }

    return thread->outDevice();
}

sp<AudioFlinger::SyncEvent> AudioFlinger::createSyncEvent(AudioSystem::sync_event_t type,
                                    int triggerSession,
                                    int listenerSession,
                                    sync_event_callback_t callBack,
                                    wp<RefBase> cookie)
{
    Mutex::Autolock _l(mLock);

    sp<SyncEvent> event = new SyncEvent(type, triggerSession, listenerSession, callBack, cookie);
    status_t playStatus = NAME_NOT_FOUND;
    status_t recStatus = NAME_NOT_FOUND;
    for (size_t i = 0; i < mPlaybackThreads.size(); i++) {
        playStatus = mPlaybackThreads.valueAt(i)->setSyncEvent(event);
        if (playStatus == NO_ERROR) {
            return event;
        }
    }
    for (size_t i = 0; i < mRecordThreads.size(); i++) {
        recStatus = mRecordThreads.valueAt(i)->setSyncEvent(event);
        if (recStatus == NO_ERROR) {
            return event;
        }
    }
    if (playStatus == NAME_NOT_FOUND || recStatus == NAME_NOT_FOUND) {
        mPendingSyncEvents.add(event);
    } else {
        ALOGV("createSyncEvent() invalid event %d", event->type());
        event.clear();
    }
    return event;
}

// ----------------------------------------------------------------------------
//  Effect management
// ----------------------------------------------------------------------------


status_t AudioFlinger::queryNumberEffects(uint32_t *numEffects) const
{
    Mutex::Autolock _l(mLock);
    return EffectQueryNumberEffects(numEffects);
}

status_t AudioFlinger::queryEffect(uint32_t index, effect_descriptor_t *descriptor) const
{
    Mutex::Autolock _l(mLock);
    return EffectQueryEffect(index, descriptor);
}

status_t AudioFlinger::getEffectDescriptor(const effect_uuid_t *pUuid,
        effect_descriptor_t *descriptor) const
{
    Mutex::Autolock _l(mLock);
    return EffectGetDescriptor(pUuid, descriptor);
}


sp<IEffect> AudioFlinger::createEffect(
        effect_descriptor_t *pDesc,
        const sp<IEffectClient>& effectClient,
        int32_t priority,
        audio_io_handle_t io,
        int sessionId,
        status_t *status,
        int *id,
        int *enabled)
{
    status_t lStatus = NO_ERROR;
    sp<EffectHandle> handle;
    effect_descriptor_t desc;

    pid_t pid = IPCThreadState::self()->getCallingPid();
    ALOGV("createEffect pid %d, effectClient %p, priority %d, sessionId %d, io %d",
            pid, effectClient.get(), priority, sessionId, io);

    if (pDesc == NULL) {
        lStatus = BAD_VALUE;
        goto Exit;
    }

    // check audio settings permission for global effects
    if (sessionId == AUDIO_SESSION_OUTPUT_MIX && !settingsAllowed()) {
        lStatus = PERMISSION_DENIED;
        goto Exit;
    }

    // Session AUDIO_SESSION_OUTPUT_STAGE is reserved for output stage effects
    // that can only be created by audio policy manager (running in same process)
    if (sessionId == AUDIO_SESSION_OUTPUT_STAGE && getpid_cached != pid) {
        lStatus = PERMISSION_DENIED;
        goto Exit;
    }

    {
        if (!EffectIsNullUuid(&pDesc->uuid)) {
            // if uuid is specified, request effect descriptor
            lStatus = EffectGetDescriptor(&pDesc->uuid, &desc);
            if (lStatus < 0) {
                ALOGW("createEffect() error %d from EffectGetDescriptor", lStatus);
                goto Exit;
            }
        } else {
            // if uuid is not specified, look for an available implementation
            // of the required type in effect factory
            if (EffectIsNullUuid(&pDesc->type)) {
                ALOGW("createEffect() no effect type");
                lStatus = BAD_VALUE;
                goto Exit;
            }
            uint32_t numEffects = 0;
            effect_descriptor_t d;
            d.flags = 0; // prevent compiler warning
            bool found = false;

            lStatus = EffectQueryNumberEffects(&numEffects);
            if (lStatus < 0) {
                ALOGW("createEffect() error %d from EffectQueryNumberEffects", lStatus);
                goto Exit;
            }
            for (uint32_t i = 0; i < numEffects; i++) {
                lStatus = EffectQueryEffect(i, &desc);
                if (lStatus < 0) {
                    ALOGW("createEffect() error %d from EffectQueryEffect", lStatus);
                    continue;
                }
                if (memcmp(&desc.type, &pDesc->type, sizeof(effect_uuid_t)) == 0) {
                    // If matching type found save effect descriptor. If the session is
                    // 0 and the effect is not auxiliary, continue enumeration in case
                    // an auxiliary version of this effect type is available
                    found = true;
                    d = desc;
                    if (sessionId != AUDIO_SESSION_OUTPUT_MIX ||
                            (desc.flags & EFFECT_FLAG_TYPE_MASK) == EFFECT_FLAG_TYPE_AUXILIARY) {
                        break;
                    }
                }
            }
            if (!found) {
                lStatus = BAD_VALUE;
                ALOGW("createEffect() effect not found");
                goto Exit;
            }
            // For same effect type, chose auxiliary version over insert version if
            // connect to output mix (Compliance to OpenSL ES)
            if (sessionId == AUDIO_SESSION_OUTPUT_MIX &&
                    (d.flags & EFFECT_FLAG_TYPE_MASK) != EFFECT_FLAG_TYPE_AUXILIARY) {
                desc = d;
            }
        }

        // Do not allow auxiliary effects on a session different from 0 (output mix)
        if (sessionId != AUDIO_SESSION_OUTPUT_MIX &&
             (desc.flags & EFFECT_FLAG_TYPE_MASK) == EFFECT_FLAG_TYPE_AUXILIARY) {
            lStatus = INVALID_OPERATION;
            goto Exit;
        }

        // check recording permission for visualizer
        if ((memcmp(&desc.type, SL_IID_VISUALIZATION, sizeof(effect_uuid_t)) == 0) &&
            !recordingAllowed()) {
            lStatus = PERMISSION_DENIED;
            goto Exit;
        }

        // return effect descriptor
        *pDesc = desc;
        if (io == AUDIO_IO_HANDLE_NONE && sessionId == AUDIO_SESSION_OUTPUT_MIX) {
            // if the output returned by getOutputForEffect() is removed before we lock the
            // mutex below, the call to checkPlaybackThread_l(io) below will detect it
            // and we will exit safely
            io = AudioSystem::getOutputForEffect(&desc);
            ALOGV("createEffect got output %d", io);
        }

        Mutex::Autolock _l(mLock);

        // If output is not specified try to find a matching audio session ID in one of the
        // output threads.
        // If output is 0 here, sessionId is neither SESSION_OUTPUT_STAGE nor SESSION_OUTPUT_MIX
        // because of code checking output when entering the function.
        // Note: io is never 0 when creating an effect on an input
        if (io == AUDIO_IO_HANDLE_NONE) {
            if (sessionId == AUDIO_SESSION_OUTPUT_STAGE) {
                // output must be specified by AudioPolicyManager when using session
                // AUDIO_SESSION_OUTPUT_STAGE
                lStatus = BAD_VALUE;
                goto Exit;
            }
            // look for the thread where the specified audio session is present
            for (size_t i = 0; i < mPlaybackThreads.size(); i++) {
                if (mPlaybackThreads.valueAt(i)->hasAudioSession(sessionId) != 0) {
                    io = mPlaybackThreads.keyAt(i);
                    break;
                }
            }
            if (io == 0) {
                for (size_t i = 0; i < mRecordThreads.size(); i++) {
                    if (mRecordThreads.valueAt(i)->hasAudioSession(sessionId) != 0) {
                        io = mRecordThreads.keyAt(i);
                        break;
                    }
                }
            }
            // If no output thread contains the requested session ID, default to
            // first output. The effect chain will be moved to the correct output
            // thread when a track with the same session ID is created
            if (io == AUDIO_IO_HANDLE_NONE && mPlaybackThreads.size() > 0) {
                io = mPlaybackThreads.keyAt(0);
            }
            ALOGV("createEffect() got io %d for effect %s", io, desc.name);
        }
        ThreadBase *thread = checkRecordThread_l(io);
        if (thread == NULL) {
            thread = checkPlaybackThread_l(io);
            if (thread == NULL) {
                ALOGE("createEffect() unknown output thread");
                lStatus = BAD_VALUE;
                goto Exit;
            }
        } else {
            // Check if one effect chain was awaiting for an effect to be created on this
            // session and used it instead of creating a new one.
            sp<EffectChain> chain = getOrphanEffectChain_l((audio_session_t)sessionId);
            if (chain != 0) {
                Mutex::Autolock _l(thread->mLock);
                thread->addEffectChain_l(chain);
            }
        }

        sp<Client> client = registerPid(pid);

        // create effect on selected output thread
        handle = thread->createEffect_l(client, effectClient, priority, sessionId,
                &desc, enabled, &lStatus);
        if (handle != 0 && id != NULL) {
            *id = handle->id();
        }
        if (handle == 0) {
            // remove local strong reference to Client with mClientLock held
            Mutex::Autolock _cl(mClientLock);
            client.clear();
        }
    }

Exit:
    *status = lStatus;
    return handle;
}

status_t AudioFlinger::moveEffects(int sessionId, audio_io_handle_t srcOutput,
        audio_io_handle_t dstOutput)
{
    ALOGV("moveEffects() session %d, srcOutput %d, dstOutput %d",
            sessionId, srcOutput, dstOutput);
    Mutex::Autolock _l(mLock);
    if (srcOutput == dstOutput) {
        ALOGW("moveEffects() same dst and src outputs %d", dstOutput);
        return NO_ERROR;
    }
    PlaybackThread *srcThread = checkPlaybackThread_l(srcOutput);
    if (srcThread == NULL) {
        ALOGW("moveEffects() bad srcOutput %d", srcOutput);
        return BAD_VALUE;
    }
    PlaybackThread *dstThread = checkPlaybackThread_l(dstOutput);
    if (dstThread == NULL) {
        ALOGW("moveEffects() bad dstOutput %d", dstOutput);
        return BAD_VALUE;
    }

    Mutex::Autolock _dl(dstThread->mLock);
    Mutex::Autolock _sl(srcThread->mLock);
#ifdef DOLBY_DAP_MOVE_EFFECT
    if (sessionId == DOLBY_MOVE_EFFECT_SIGNAL) {
        return EffectDapController::instance()->moveEffect(AUDIO_SESSION_OUTPUT_MIX, srcThread, dstThread);
    }
#endif // DOLBY_END
    return moveEffectChain_l(sessionId, srcThread, dstThread, false);
}

// moveEffectChain_l must be called with both srcThread and dstThread mLocks held
status_t AudioFlinger::moveEffectChain_l(int sessionId,
                                   AudioFlinger::PlaybackThread *srcThread,
                                   AudioFlinger::PlaybackThread *dstThread,
                                   bool reRegister)
{
    ALOGV("moveEffectChain_l() session %d from thread %p to thread %p",
            sessionId, srcThread, dstThread);

    sp<EffectChain> chain = srcThread->getEffectChain_l(sessionId);
    if (chain == 0) {
        ALOGW("moveEffectChain_l() effect chain for session %d not on source thread %p",
                sessionId, srcThread);
        return INVALID_OPERATION;
    }

<<<<<<< HEAD
    // Check whether the destination thread has a channel count more than FCC_2, which is
    // currently required for (most) effects in deep buffer path. Prevent moving the effect
    // chain here rather than disabling the addEffect_l() call in dstThread below.
    if ((dstThread->mType == ThreadBase::MIXER || dstThread->mType == ThreadBase::DUPLICATING)
            && (dstThread->mChannelCount > FCC_2)) {
=======
    // Check whether the destination thread has a channel count of FCC_2, which is
    // currently required for (most) effects. Prevent moving the effect chain here rather
    // than disabling the addEffect_l() call in dstThread below.
    if ((dstThread->type() == ThreadBase::MIXER || dstThread->type() == ThreadBase::DUPLICATING) &&
            dstThread->mChannelCount != FCC_2) {
>>>>>>> e2c80234
        ALOGW("moveEffectChain_l() effect chain failed because"
                " destination thread %p channel count(%u) > %u",
                dstThread, dstThread->mChannelCount, FCC_2);
        return INVALID_OPERATION;
    }

    // remove chain first. This is useful only if reconfiguring effect chain on same output thread,
    // so that a new chain is created with correct parameters when first effect is added. This is
    // otherwise unnecessary as removeEffect_l() will remove the chain when last effect is
    // removed.
    srcThread->removeEffectChain_l(chain);

    // transfer all effects one by one so that new effect chain is created on new thread with
    // correct buffer sizes and audio parameters and effect engines reconfigured accordingly
    sp<EffectChain> dstChain;
    uint32_t strategy = 0; // prevent compiler warning
    sp<EffectModule> effect = chain->getEffectFromId_l(0);
    Vector< sp<EffectModule> > removed;
    status_t status = NO_ERROR;
    while (effect != 0) {
        srcThread->removeEffect_l(effect);
        removed.add(effect);
        status = dstThread->addEffect_l(effect);
        if (status != NO_ERROR) {
            break;
        }
        // removeEffect_l() has stopped the effect if it was active so it must be restarted
        if (effect->state() == EffectModule::ACTIVE ||
                effect->state() == EffectModule::STOPPING) {
            effect->start();
        }
        // if the move request is not received from audio policy manager, the effect must be
        // re-registered with the new strategy and output
        if (dstChain == 0) {
            dstChain = effect->chain().promote();
            if (dstChain == 0) {
                ALOGW("moveEffectChain_l() cannot get chain from effect %p", effect.get());
                status = NO_INIT;
                break;
            }
            strategy = dstChain->strategy();
        }
        if (reRegister) {
            AudioSystem::unregisterEffect(effect->id());
            AudioSystem::registerEffect(&effect->desc(),
                                        dstThread->id(),
                                        strategy,
                                        sessionId,
                                        effect->id());
            AudioSystem::setEffectEnabled(effect->id(), effect->isEnabled());
        }
        effect = chain->getEffectFromId_l(0);
    }

    if (status != NO_ERROR) {
        for (size_t i = 0; i < removed.size(); i++) {
            srcThread->addEffect_l(removed[i]);
#ifdef DOLBY_DAP_MOVE_EFFECT
            // removeEffect_l() has stopped the effect if it was active so it must be restarted
            if (effect->state() == EffectModule::ACTIVE ||
                    effect->state() == EffectModule::STOPPING) {
                effect->start();
            }
#endif // DOLBY_END
            if (dstChain != 0 && reRegister) {
                AudioSystem::unregisterEffect(removed[i]->id());
                AudioSystem::registerEffect(&removed[i]->desc(),
                                            srcThread->id(),
                                            strategy,
                                            sessionId,
                                            removed[i]->id());
                AudioSystem::setEffectEnabled(effect->id(), effect->isEnabled());
            }
        }
    }

    return status;
}

bool AudioFlinger::isNonOffloadableGlobalEffectEnabled_l()
{
    if (mGlobalEffectEnableTime != 0 &&
            ((systemTime() - mGlobalEffectEnableTime) < kMinGlobalEffectEnabletimeNs)) {
        return true;
    }

    for (size_t i = 0; i < mPlaybackThreads.size(); i++) {
        sp<EffectChain> ec =
                mPlaybackThreads.valueAt(i)->getEffectChain_l(AUDIO_SESSION_OUTPUT_MIX);
        if (ec != 0 && ec->isNonOffloadableEnabled()) {
            return true;
        }
    }
    return false;
}

void AudioFlinger::onNonOffloadableGlobalEffectEnable()
{
    Mutex::Autolock _l(mLock);

    mGlobalEffectEnableTime = systemTime();

    for (size_t i = 0; i < mPlaybackThreads.size(); i++) {
        sp<PlaybackThread> t = mPlaybackThreads.valueAt(i);
        if (t->mType == ThreadBase::OFFLOAD) {
            t->invalidateTracks(AUDIO_STREAM_MUSIC);
        }
    }

}

status_t AudioFlinger::putOrphanEffectChain_l(const sp<AudioFlinger::EffectChain>& chain)
{
    audio_session_t session = (audio_session_t)chain->sessionId();
    ssize_t index = mOrphanEffectChains.indexOfKey(session);
    ALOGV("putOrphanEffectChain_l session %d index %d", session, index);
    if (index >= 0) {
        ALOGW("putOrphanEffectChain_l chain for session %d already present", session);
        return ALREADY_EXISTS;
    }
    mOrphanEffectChains.add(session, chain);
    return NO_ERROR;
}

sp<AudioFlinger::EffectChain> AudioFlinger::getOrphanEffectChain_l(audio_session_t session)
{
    sp<EffectChain> chain;
    ssize_t index = mOrphanEffectChains.indexOfKey(session);
    ALOGV("getOrphanEffectChain_l session %d index %d", session, index);
    if (index >= 0) {
        chain = mOrphanEffectChains.valueAt(index);
        mOrphanEffectChains.removeItemsAt(index);
    }
    return chain;
}

bool AudioFlinger::updateOrphanEffectChains(const sp<AudioFlinger::EffectModule>& effect)
{
    Mutex::Autolock _l(mLock);
    audio_session_t session = (audio_session_t)effect->sessionId();
    ssize_t index = mOrphanEffectChains.indexOfKey(session);
    ALOGV("updateOrphanEffectChains session %d index %d", session, index);
    if (index >= 0) {
        sp<EffectChain> chain = mOrphanEffectChains.valueAt(index);
        if (chain->removeEffect_l(effect) == 0) {
            ALOGV("updateOrphanEffectChains removing effect chain at index %d", index);
            mOrphanEffectChains.removeItemsAt(index);
        }
        return true;
    }
    return false;
}


struct Entry {
#define MAX_NAME 32     // %Y%m%d%H%M%S_%d.wav
    char mName[MAX_NAME];
};

int comparEntry(const void *p1, const void *p2)
{
    return strcmp(((const Entry *) p1)->mName, ((const Entry *) p2)->mName);
}

#ifdef TEE_SINK
void AudioFlinger::dumpTee(int fd, const sp<NBAIO_Source>& source, audio_io_handle_t id)
{
    NBAIO_Source *teeSource = source.get();
    if (teeSource != NULL) {
        // .wav rotation
        // There is a benign race condition if 2 threads call this simultaneously.
        // They would both traverse the directory, but the result would simply be
        // failures at unlink() which are ignored.  It's also unlikely since
        // normally dumpsys is only done by bugreport or from the command line.
        char teePath[32+256];
        strcpy(teePath, "/data/misc/media");
        size_t teePathLen = strlen(teePath);
        DIR *dir = opendir(teePath);
        teePath[teePathLen++] = '/';
        if (dir != NULL) {
#define MAX_SORT 20 // number of entries to sort
#define MAX_KEEP 10 // number of entries to keep
            struct Entry entries[MAX_SORT];
            size_t entryCount = 0;
            while (entryCount < MAX_SORT) {
                struct dirent de;
                struct dirent *result = NULL;
                int rc = readdir_r(dir, &de, &result);
                if (rc != 0) {
                    ALOGW("readdir_r failed %d", rc);
                    break;
                }
                if (result == NULL) {
                    break;
                }
                if (result != &de) {
                    ALOGW("readdir_r returned unexpected result %p != %p", result, &de);
                    break;
                }
                // ignore non .wav file entries
                size_t nameLen = strlen(de.d_name);
                if (nameLen <= 4 || nameLen >= MAX_NAME ||
                        strcmp(&de.d_name[nameLen - 4], ".wav")) {
                    continue;
                }
                strcpy(entries[entryCount++].mName, de.d_name);
            }
            (void) closedir(dir);
            if (entryCount > MAX_KEEP) {
                qsort(entries, entryCount, sizeof(Entry), comparEntry);
                for (size_t i = 0; i < entryCount - MAX_KEEP; ++i) {
                    strcpy(&teePath[teePathLen], entries[i].mName);
                    (void) unlink(teePath);
                }
            }
        } else {
            if (fd >= 0) {
                dprintf(fd, "unable to rotate tees in %s: %s\n", teePath, strerror(errno));
            }
        }
        char teeTime[16];
        struct timeval tv;
        gettimeofday(&tv, NULL);
        struct tm tm;
        localtime_r(&tv.tv_sec, &tm);
        strftime(teeTime, sizeof(teeTime), "%Y%m%d%H%M%S", &tm);
        snprintf(&teePath[teePathLen], sizeof(teePath) - teePathLen, "%s_%d.wav", teeTime, id);
        // if 2 dumpsys are done within 1 second, and rotation didn't work, then discard 2nd
        int teeFd = open(teePath, O_WRONLY | O_CREAT | O_EXCL | O_NOFOLLOW, S_IRUSR | S_IWUSR);
        if (teeFd >= 0) {
            // FIXME use libsndfile
            char wavHeader[44];
            memcpy(wavHeader,
                "RIFF\0\0\0\0WAVEfmt \20\0\0\0\1\0\2\0\104\254\0\0\0\0\0\0\4\0\20\0data\0\0\0\0",
                sizeof(wavHeader));
            NBAIO_Format format = teeSource->format();
            unsigned channelCount = Format_channelCount(format);
            uint32_t sampleRate = Format_sampleRate(format);
            size_t frameSize = Format_frameSize(format);
            wavHeader[22] = channelCount;       // number of channels
            wavHeader[24] = sampleRate;         // sample rate
            wavHeader[25] = sampleRate >> 8;
            wavHeader[32] = frameSize;          // block alignment
            wavHeader[33] = frameSize >> 8;
            write(teeFd, wavHeader, sizeof(wavHeader));
            size_t total = 0;
            bool firstRead = true;
#define TEE_SINK_READ 1024                      // frames per I/O operation
            void *buffer = malloc(TEE_SINK_READ * frameSize);
            for (;;) {
                size_t count = TEE_SINK_READ;
                ssize_t actual = teeSource->read(buffer, count,
                        AudioBufferProvider::kInvalidPTS);
                bool wasFirstRead = firstRead;
                firstRead = false;
                if (actual <= 0) {
                    if (actual == (ssize_t) OVERRUN && wasFirstRead) {
                        continue;
                    }
                    break;
                }
                ALOG_ASSERT(actual <= (ssize_t)count);
                write(teeFd, buffer, actual * frameSize);
                total += actual;
            }
            free(buffer);
            lseek(teeFd, (off_t) 4, SEEK_SET);
            uint32_t temp = 44 + total * frameSize - 8;
            // FIXME not big-endian safe
            write(teeFd, &temp, sizeof(temp));
            lseek(teeFd, (off_t) 40, SEEK_SET);
            temp =  total * frameSize;
            // FIXME not big-endian safe
            write(teeFd, &temp, sizeof(temp));
            close(teeFd);
            if (fd >= 0) {
                dprintf(fd, "tee copied to %s\n", teePath);
            }
        } else {
            if (fd >= 0) {
                dprintf(fd, "unable to create tee %s: %s\n", teePath, strerror(errno));
            }
        }
    }
}
#endif

// ----------------------------------------------------------------------------

status_t AudioFlinger::onTransact(
        uint32_t code, const Parcel& data, Parcel* reply, uint32_t flags)
{
    return BnAudioFlinger::onTransact(code, data, reply, flags);
}

}; // namespace android<|MERGE_RESOLUTION|>--- conflicted
+++ resolved
@@ -2731,21 +2731,13 @@
         return INVALID_OPERATION;
     }
 
-<<<<<<< HEAD
-    // Check whether the destination thread has a channel count more than FCC_2, which is
-    // currently required for (most) effects in deep buffer path. Prevent moving the effect
-    // chain here rather than disabling the addEffect_l() call in dstThread below.
-    if ((dstThread->mType == ThreadBase::MIXER || dstThread->mType == ThreadBase::DUPLICATING)
-            && (dstThread->mChannelCount > FCC_2)) {
-=======
     // Check whether the destination thread has a channel count of FCC_2, which is
     // currently required for (most) effects. Prevent moving the effect chain here rather
     // than disabling the addEffect_l() call in dstThread below.
     if ((dstThread->type() == ThreadBase::MIXER || dstThread->type() == ThreadBase::DUPLICATING) &&
             dstThread->mChannelCount != FCC_2) {
->>>>>>> e2c80234
         ALOGW("moveEffectChain_l() effect chain failed because"
-                " destination thread %p channel count(%u) > %u",
+                " destination thread %p channel count(%u) != %u",
                 dstThread, dstThread->mChannelCount, FCC_2);
         return INVALID_OPERATION;
     }
