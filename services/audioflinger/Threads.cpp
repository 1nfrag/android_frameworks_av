--- conflicted
+++ resolved
@@ -1438,7 +1438,6 @@
         goto Exit;
     }
 
-<<<<<<< HEAD
     // Reject any effect on Direct output threads for now, since the format of
     // mSinkBuffer is not guaranteed to be compatible with effect processing (PCM 16 stereo).
     // Exception: allow effects for Direct PCM
@@ -1488,8 +1487,6 @@
         goto Exit;
     }
 
-=======
->>>>>>> 9627e72f
     ALOGV("createEffect_l() thread %p effect %s on session %d", this, desc->name, sessionId);
 
     { // scope for mLock
