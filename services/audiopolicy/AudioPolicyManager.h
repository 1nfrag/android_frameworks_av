--- conflicted
+++ resolved
@@ -879,7 +879,6 @@
         uint32_t        mTestChannels;
         uint32_t        mTestLatencyMs;
 #endif //AUDIO_POLICY_TEST
-<<<<<<< HEAD
 
 #ifdef HDMI_PASSTHROUGH_ENABLED
         void checkAndSuspendOutputs();
@@ -912,8 +911,6 @@
         //parameter indicates if HDMI plug in/out detected
         bool mHdmiAudioEvent;
 private:
-=======
->>>>>>> e2c80234
         static float volIndexToAmpl(audio_devices_t device, const StreamDescriptor& streamDesc,
                 int indexInUi);
         static bool isVirtualInputDevice(audio_devices_t device);
@@ -946,8 +943,6 @@
                 const audio_offload_info_t *offloadInfo);
         // internal function to derive a stream type value from audio attributes
         audio_stream_type_t streamTypefromAttributesInt(const audio_attributes_t *attr);
-<<<<<<< HEAD
-
         // Used for voip + voice concurrency usecase
         int mPrevPhoneState;
         int mvoice_call_state;
@@ -961,7 +956,6 @@
 #include "DolbyAudioPolicy.h"
         DolbyAudioPolicy mDolbyAudioPolicy;
 #endif // DOLBY_END
-=======
         // return true if any output is playing anything besides the stream to ignore
         bool isAnyOutputActive(audio_stream_type_t streamToIgnore);
         // event is one of STARTING_OUTPUT, STARTING_BEACON, STOPPING_OUTPUT, STOPPING_BEACON
@@ -983,7 +977,6 @@
         sp<DeviceDescriptor>  getDeviceDescriptor(const audio_devices_t device,
                                                   const char *device_address);
 
->>>>>>> e2c80234
 };
 
 };