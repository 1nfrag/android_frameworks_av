/*
**
** Copyright 2008, The Android Open Source Project
**
** Licensed under the Apache License, Version 2.0 (the "License");
** you may not use this file except in compliance with the License.
** You may obtain a copy of the License at
**
**     http://www.apache.org/licenses/LICENSE-2.0
**
** Unless required by applicable law or agreed to in writing, software
** distributed under the License is distributed on an "AS IS" BASIS,
** WITHOUT WARRANTIES OR CONDITIONS OF ANY KIND, either express or implied.
** See the License for the specific language governing permissions and
** limitations under the License.
*/

// Proxy for media player implementations

//#define LOG_NDEBUG 0
#define LOG_TAG "MediaPlayerService"
#include <utils/Log.h>

#include <sys/types.h>
#include <sys/stat.h>
#include <sys/time.h>
#include <dirent.h>
#include <unistd.h>

#include <string.h>

#include <cutils/atomic.h>
#include <cutils/properties.h> // for property_get

#include <utils/misc.h>

#include <binder/IBatteryStats.h>
#include <binder/IPCThreadState.h>
#include <binder/IServiceManager.h>
#include <binder/MemoryHeapBase.h>
#include <binder/MemoryBase.h>
#include <gui/Surface.h>
#include <utils/Errors.h>  // for status_t
#include <utils/String8.h>
#include <utils/SystemClock.h>
#include <utils/Timers.h>
#include <utils/Vector.h>

#include <media/IMediaHTTPService.h>
#include <media/IRemoteDisplay.h>
#include <media/IRemoteDisplayClient.h>
#include <media/MediaPlayerInterface.h>
#include <media/mediarecorder.h>
#include <media/MediaMetadataRetrieverInterface.h>
#include <media/Metadata.h>
#include <media/AudioTrack.h>
#include <media/MemoryLeakTrackUtil.h>
#include <media/stagefright/MediaCodecList.h>
#include <media/stagefright/MediaErrors.h>
#include <media/stagefright/AudioPlayer.h>
#include <media/stagefright/foundation/ADebug.h>

#include <system/audio.h>

#include <private/android_filesystem_config.h>

#include "ActivityManager.h"
#include "MediaRecorderClient.h"
#include "MediaPlayerService.h"
#include "MetadataRetrieverClient.h"
#include "MediaPlayerFactory.h"

#include "MidiFile.h"
#include "TestPlayerStub.h"
#include "StagefrightPlayer.h"
#include "nuplayer/NuPlayerDriver.h"

#include <OMX.h>

#include "Crypto.h"
#include "Drm.h"
#include "HDCP.h"
#include "HTTPBase.h"
#include "RemoteDisplay.h"
#define DEFAULT_SAMPLE_RATE 44100

namespace {
using android::media::Metadata;
using android::status_t;
using android::OK;
using android::BAD_VALUE;
using android::NOT_ENOUGH_DATA;
using android::Parcel;

// Max number of entries in the filter.
const int kMaxFilterSize = 64;  // I pulled that out of thin air.

// FIXME: Move all the metadata related function in the Metadata.cpp


// Unmarshall a filter from a Parcel.
// Filter format in a parcel:
//
//  0 1 2 3 4 5 6 7 8 9 0 1 2 3 4 5 6 7 8 9 0 1 2 3 4 5 6 7 8 9 0 1
// +-+-+-+-+-+-+-+-+-+-+-+-+-+-+-+-+-+-+-+-+-+-+-+-+-+-+-+-+-+-+-+-+
// |                       number of entries (n)                   |
// +-+-+-+-+-+-+-+-+-+-+-+-+-+-+-+-+-+-+-+-+-+-+-+-+-+-+-+-+-+-+-+-+
// |                       metadata type 1                         |
// +-+-+-+-+-+-+-+-+-+-+-+-+-+-+-+-+-+-+-+-+-+-+-+-+-+-+-+-+-+-+-+-+
// |                       metadata type 2                         |
// +-+-+-+-+-+-+-+-+-+-+-+-+-+-+-+-+-+-+-+-+-+-+-+-+-+-+-+-+-+-+-+-+
//  ....
// +-+-+-+-+-+-+-+-+-+-+-+-+-+-+-+-+-+-+-+-+-+-+-+-+-+-+-+-+-+-+-+-+
// |                       metadata type n                         |
// +-+-+-+-+-+-+-+-+-+-+-+-+-+-+-+-+-+-+-+-+-+-+-+-+-+-+-+-+-+-+-+-+
//
// @param p Parcel that should start with a filter.
// @param[out] filter On exit contains the list of metadata type to be
//                    filtered.
// @param[out] status On exit contains the status code to be returned.
// @return true if the parcel starts with a valid filter.
bool unmarshallFilter(const Parcel& p,
                      Metadata::Filter *filter,
                      status_t *status)
{
    int32_t val;
    if (p.readInt32(&val) != OK)
    {
        ALOGE("Failed to read filter's length");
        *status = NOT_ENOUGH_DATA;
        return false;
    }

    if( val > kMaxFilterSize || val < 0)
    {
        ALOGE("Invalid filter len %d", val);
        *status = BAD_VALUE;
        return false;
    }

    const size_t num = val;

    filter->clear();
    filter->setCapacity(num);

    size_t size = num * sizeof(Metadata::Type);


    if (p.dataAvail() < size)
    {
        ALOGE("Filter too short expected %d but got %d", size, p.dataAvail());
        *status = NOT_ENOUGH_DATA;
        return false;
    }

    const Metadata::Type *data =
            static_cast<const Metadata::Type*>(p.readInplace(size));

    if (NULL == data)
    {
        ALOGE("Filter had no data");
        *status = BAD_VALUE;
        return false;
    }

    // TODO: The stl impl of vector would be more efficient here
    // because it degenerates into a memcpy on pod types. Try to
    // replace later or use stl::set.
    for (size_t i = 0; i < num; ++i)
    {
        filter->add(*data);
        ++data;
    }
    *status = OK;
    return true;
}

// @param filter Of metadata type.
// @param val To be searched.
// @return true if a match was found.
bool findMetadata(const Metadata::Filter& filter, const int32_t val)
{
    // Deal with empty and ANY right away
    if (filter.isEmpty()) return false;
    if (filter[0] == Metadata::kAny) return true;

    return filter.indexOf(val) >= 0;
}

}  // anonymous namespace


namespace {
using android::Parcel;
using android::String16;

// marshalling tag indicating flattened utf16 tags
// keep in sync with frameworks/base/media/java/android/media/AudioAttributes.java
const int32_t kAudioAttributesMarshallTagFlattenTags = 1;

// Audio attributes format in a parcel:
//
//  0 1 2 3 4 5 6 7 8 9 0 1 2 3 4 5 6 7 8 9 0 1 2 3 4 5 6 7 8 9 0 1
// +-+-+-+-+-+-+-+-+-+-+-+-+-+-+-+-+-+-+-+-+-+-+-+-+-+-+-+-+-+-+-+-+
// |                       usage                                   |
// +-+-+-+-+-+-+-+-+-+-+-+-+-+-+-+-+-+-+-+-+-+-+-+-+-+-+-+-+-+-+-+-+
// |                       content_type                            |
// +-+-+-+-+-+-+-+-+-+-+-+-+-+-+-+-+-+-+-+-+-+-+-+-+-+-+-+-+-+-+-+-+
// |                       source                                  |
// +-+-+-+-+-+-+-+-+-+-+-+-+-+-+-+-+-+-+-+-+-+-+-+-+-+-+-+-+-+-+-+-+
// |                       flags                                   |
// +-+-+-+-+-+-+-+-+-+-+-+-+-+-+-+-+-+-+-+-+-+-+-+-+-+-+-+-+-+-+-+-+
// |                       kAudioAttributesMarshallTagFlattenTags  | // ignore tags if not found
// +-+-+-+-+-+-+-+-+-+-+-+-+-+-+-+-+-+-+-+-+-+-+-+-+-+-+-+-+-+-+-+-+
// |                       flattened tags in UTF16                 |
// |                         ...                                   |
// +-+-+-+-+-+-+-+-+-+-+-+-+-+-+-+-+-+-+-+-+-+-+-+-+-+-+-+-+-+-+-+-+
//
// @param p Parcel that contains audio attributes.
// @param[out] attributes On exit points to an initialized audio_attributes_t structure
// @param[out] status On exit contains the status code to be returned.
void unmarshallAudioAttributes(const Parcel& parcel, audio_attributes_t *attributes)
{
    attributes->usage = (audio_usage_t) parcel.readInt32();
    attributes->content_type = (audio_content_type_t) parcel.readInt32();
    attributes->source = (audio_source_t) parcel.readInt32();
    attributes->flags = (audio_flags_mask_t) parcel.readInt32();
    const bool hasFlattenedTag = (parcel.readInt32() == kAudioAttributesMarshallTagFlattenTags);
    if (hasFlattenedTag) {
        // the tags are UTF16, convert to UTF8
        String16 tags = parcel.readString16();
        ssize_t realTagSize = utf16_to_utf8_length(tags.string(), tags.size());
        if (realTagSize <= 0) {
            strcpy(attributes->tags, "");
        } else {
            // copy the flattened string into the attributes as the destination for the conversion:
            // copying array size -1, array for tags was calloc'd, no need to NULL-terminate it
            size_t tagSize = realTagSize > AUDIO_ATTRIBUTES_TAGS_MAX_SIZE - 1 ?
                    AUDIO_ATTRIBUTES_TAGS_MAX_SIZE - 1 : realTagSize;
            utf16_to_utf8(tags.string(), tagSize, attributes->tags);
        }
    } else {
        ALOGE("unmarshallAudioAttributes() received unflattened tags, ignoring tag values");
        strcpy(attributes->tags, "");
    }
}
} // anonymous namespace


namespace android {

static bool checkPermission(const char* permissionString) {
#ifndef HAVE_ANDROID_OS
    return true;
#endif
    if (getpid() == IPCThreadState::self()->getCallingPid()) return true;
    bool ok = checkCallingPermission(String16(permissionString));
    if (!ok) ALOGE("Request requires %s", permissionString);
    return ok;
}

// TODO: Find real cause of Audio/Video delay in PV framework and remove this workaround
/* static */ int MediaPlayerService::AudioOutput::mMinBufferCount = 4;
/* static */ bool MediaPlayerService::AudioOutput::mIsOnEmulator = false;

void MediaPlayerService::instantiate() {
    defaultServiceManager()->addService(
            String16("media.player"), new MediaPlayerService());
}

MediaPlayerService::MediaPlayerService()
{
    ALOGV("MediaPlayerService created");
    mNextConnId = 1;

    mBatteryAudio.refCount = 0;
    for (int i = 0; i < NUM_AUDIO_DEVICES; i++) {
        mBatteryAudio.deviceOn[i] = 0;
        mBatteryAudio.lastTime[i] = 0;
        mBatteryAudio.totalTime[i] = 0;
    }
    // speaker is on by default
    mBatteryAudio.deviceOn[SPEAKER] = 1;

    // reset battery stats
    // if the mediaserver has crashed, battery stats could be left
    // in bad state, reset the state upon service start.
    const sp<IServiceManager> sm(defaultServiceManager());
    if (sm != NULL) {
        const String16 name("batterystats");
        sp<IBatteryStats> batteryStats =
                interface_cast<IBatteryStats>(sm->getService(name));
        if (batteryStats != NULL) {
            batteryStats->noteResetVideo();
            batteryStats->noteResetAudio();
        }
    }

    MediaPlayerFactory::registerBuiltinFactories();
}

MediaPlayerService::~MediaPlayerService()
{
    ALOGV("MediaPlayerService destroyed");
}

sp<IMediaRecorder> MediaPlayerService::createMediaRecorder()
{
    pid_t pid = IPCThreadState::self()->getCallingPid();
    sp<MediaRecorderClient> recorder = new MediaRecorderClient(this, pid);
    wp<MediaRecorderClient> w = recorder;
    Mutex::Autolock lock(mLock);
    mMediaRecorderClients.add(w);
    ALOGV("Create new media recorder client from pid %d", pid);
    return recorder;
}

void MediaPlayerService::removeMediaRecorderClient(wp<MediaRecorderClient> client)
{
    Mutex::Autolock lock(mLock);
    mMediaRecorderClients.remove(client);
    ALOGV("Delete media recorder client");
}

sp<IMediaMetadataRetriever> MediaPlayerService::createMetadataRetriever()
{
    pid_t pid = IPCThreadState::self()->getCallingPid();
    sp<MetadataRetrieverClient> retriever = new MetadataRetrieverClient(pid);
    ALOGV("Create new media retriever from pid %d", pid);
    return retriever;
}

sp<IMediaPlayer> MediaPlayerService::create(const sp<IMediaPlayerClient>& client,
        int audioSessionId)
{
    pid_t pid = IPCThreadState::self()->getCallingPid();
    int32_t connId = android_atomic_inc(&mNextConnId);

    sp<Client> c = new Client(
            this, pid, connId, client, audioSessionId,
            IPCThreadState::self()->getCallingUid());

    ALOGV("Create new client(%d) from pid %d, uid %d, ", connId, pid,
         IPCThreadState::self()->getCallingUid());

    wp<Client> w = c;
    {
        Mutex::Autolock lock(mLock);
        mClients.add(w);
    }
    return c;
}

sp<IMediaCodecList> MediaPlayerService::getCodecList() const {
    return MediaCodecList::getLocalInstance();
}

sp<IOMX> MediaPlayerService::getOMX() {
    Mutex::Autolock autoLock(mLock);

    if (mOMX.get() == NULL) {
        mOMX = new OMX;
    }

    return mOMX;
}

sp<ICrypto> MediaPlayerService::makeCrypto() {
    return new Crypto;
}

sp<IDrm> MediaPlayerService::makeDrm() {
    return new Drm;
}

sp<IHDCP> MediaPlayerService::makeHDCP(bool createEncryptionModule) {
    return new HDCP(createEncryptionModule);
}

sp<IRemoteDisplay> MediaPlayerService::listenForRemoteDisplay(
        const sp<IRemoteDisplayClient>& client, const String8& iface) {
    if (!checkPermission("android.permission.CONTROL_WIFI_DISPLAY")) {
        return NULL;
    }

    return new RemoteDisplay(client, iface.string());
}

status_t MediaPlayerService::AudioCache::dump(int fd, const Vector<String16>& /*args*/) const
{
    const size_t SIZE = 256;
    char buffer[SIZE];
    String8 result;

    result.append(" AudioCache\n");
    if (mHeap != 0) {
        snprintf(buffer, 255, "  heap base(%p), size(%zu), flags(%d)\n",
                mHeap->getBase(), mHeap->getSize(), mHeap->getFlags());
        result.append(buffer);
    }
    snprintf(buffer, 255, "  msec per frame(%f), channel count(%d), format(%d), frame count(%zd)\n",
            mMsecsPerFrame, mChannelCount, mFormat, mFrameCount);
    result.append(buffer);
    snprintf(buffer, 255, "  sample rate(%d), size(%d), error(%d), command complete(%s)\n",
            mSampleRate, mSize, mError, mCommandComplete?"true":"false");
    result.append(buffer);
    ::write(fd, result.string(), result.size());
    return NO_ERROR;
}

status_t MediaPlayerService::AudioOutput::dump(int fd, const Vector<String16>& args) const
{
    const size_t SIZE = 256;
    char buffer[SIZE];
    String8 result;

    result.append(" AudioOutput\n");
    snprintf(buffer, 255, "  stream type(%d), left - right volume(%f, %f)\n",
            mStreamType, mLeftVolume, mRightVolume);
    result.append(buffer);
    snprintf(buffer, 255, "  msec per frame(%f), latency (%d)\n",
            mMsecsPerFrame, (mTrack != 0) ? mTrack->latency() : -1);
    result.append(buffer);
    snprintf(buffer, 255, "  aux effect id(%d), send level (%f)\n",
            mAuxEffectId, mSendLevel);
    result.append(buffer);

    ::write(fd, result.string(), result.size());
    if (mTrack != 0) {
        mTrack->dump(fd, args);
    }
    return NO_ERROR;
}

status_t MediaPlayerService::Client::dump(int fd, const Vector<String16>& args) const
{
    const size_t SIZE = 256;
    char buffer[SIZE];
    String8 result;
    result.append(" Client\n");
    snprintf(buffer, 255, "  pid(%d), connId(%d), status(%d), looping(%s)\n",
            mPid, mConnId, mStatus, mLoop?"true": "false");
    result.append(buffer);
    write(fd, result.string(), result.size());
    if (mPlayer != NULL) {
        mPlayer->dump(fd, args);
    }
    if (mAudioOutput != 0) {
        mAudioOutput->dump(fd, args);
    }
    write(fd, "\n", 1);
    return NO_ERROR;
}

status_t MediaPlayerService::dump(int fd, const Vector<String16>& args)
{
    const size_t SIZE = 256;
    char buffer[SIZE];
    String8 result;
    SortedVector< sp<Client> > clients; //to serialise the mutex unlock & client destruction.
    SortedVector< sp<MediaRecorderClient> > mediaRecorderClients;

    if (checkCallingPermission(String16("android.permission.DUMP")) == false) {
        snprintf(buffer, SIZE, "Permission Denial: "
                "can't dump MediaPlayerService from pid=%d, uid=%d\n",
                IPCThreadState::self()->getCallingPid(),
                IPCThreadState::self()->getCallingUid());
        result.append(buffer);
    } else {
        Mutex::Autolock lock(mLock);
        for (int i = 0, n = mClients.size(); i < n; ++i) {
            sp<Client> c = mClients[i].promote();
            if (c != 0) c->dump(fd, args);
            clients.add(c);
        }
        if (mMediaRecorderClients.size() == 0) {
                result.append(" No media recorder client\n\n");
        } else {
            for (int i = 0, n = mMediaRecorderClients.size(); i < n; ++i) {
                sp<MediaRecorderClient> c = mMediaRecorderClients[i].promote();
                if (c != 0) {
                    snprintf(buffer, 255, " MediaRecorderClient pid(%d)\n", c->mPid);
                    result.append(buffer);
                    write(fd, result.string(), result.size());
                    result = "\n";
                    c->dump(fd, args);
                    mediaRecorderClients.add(c);
                }
            }
        }

        result.append(" Files opened and/or mapped:\n");
        snprintf(buffer, SIZE, "/proc/%d/maps", gettid());
        FILE *f = fopen(buffer, "r");
        if (f) {
            while (!feof(f)) {
                fgets(buffer, SIZE, f);
                if (strstr(buffer, " /storage/") ||
                    strstr(buffer, " /system/sounds/") ||
                    strstr(buffer, " /data/") ||
                    strstr(buffer, " /system/media/")) {
                    result.append("  ");
                    result.append(buffer);
                }
            }
            fclose(f);
        } else {
            result.append("couldn't open ");
            result.append(buffer);
            result.append("\n");
        }

        snprintf(buffer, SIZE, "/proc/%d/fd", gettid());
        DIR *d = opendir(buffer);
        if (d) {
            struct dirent *ent;
            while((ent = readdir(d)) != NULL) {
                if (strcmp(ent->d_name,".") && strcmp(ent->d_name,"..")) {
                    snprintf(buffer, SIZE, "/proc/%d/fd/%s", gettid(), ent->d_name);
                    struct stat s;
                    if (lstat(buffer, &s) == 0) {
                        if ((s.st_mode & S_IFMT) == S_IFLNK) {
                            char linkto[256];
                            int len = readlink(buffer, linkto, sizeof(linkto));
                            if(len > 0) {
                                if(len > 255) {
                                    linkto[252] = '.';
                                    linkto[253] = '.';
                                    linkto[254] = '.';
                                    linkto[255] = 0;
                                } else {
                                    linkto[len] = 0;
                                }
                                if (strstr(linkto, "/storage/") == linkto ||
                                    strstr(linkto, "/system/sounds/") == linkto ||
                                    strstr(linkto, "/data/") == linkto ||
                                    strstr(linkto, "/system/media/") == linkto) {
                                    result.append("  ");
                                    result.append(buffer);
                                    result.append(" -> ");
                                    result.append(linkto);
                                    result.append("\n");
                                }
                            }
                        } else {
                            result.append("  unexpected type for ");
                            result.append(buffer);
                            result.append("\n");
                        }
                    }
                }
            }
            closedir(d);
        } else {
            result.append("couldn't open ");
            result.append(buffer);
            result.append("\n");
        }

        bool dumpMem = false;
        for (size_t i = 0; i < args.size(); i++) {
            if (args[i] == String16("-m")) {
                dumpMem = true;
            }
        }
        if (dumpMem) {
            dumpMemoryAddresses(fd);
        }
    }
    write(fd, result.string(), result.size());
    return NO_ERROR;
}

void MediaPlayerService::removeClient(wp<Client> client)
{
    Mutex::Autolock lock(mLock);
    mClients.remove(client);
}

MediaPlayerService::Client::Client(
        const sp<MediaPlayerService>& service, pid_t pid,
        int32_t connId, const sp<IMediaPlayerClient>& client,
        int audioSessionId, uid_t uid)
{
    ALOGV("Client(%d) constructor", connId);
    mPid = pid;
    mConnId = connId;
    mService = service;
    mClient = client;
    mLoop = false;
    mStatus = NO_INIT;
    mAudioSessionId = audioSessionId;
    mUID = uid;
    mRetransmitEndpointValid = false;
    mAudioAttributes = NULL;

#if CALLBACK_ANTAGONIZER
    ALOGD("create Antagonizer");
    mAntagonizer = new Antagonizer(notify, this);
#endif
}

MediaPlayerService::Client::~Client()
{
    ALOGV("Client(%d) destructor pid = %d", mConnId, mPid);
    mAudioOutput.clear();
    wp<Client> client(this);
    disconnect();
    mService->removeClient(client);
    if (mAudioAttributes != NULL) {
        free(mAudioAttributes);
    }
}

void MediaPlayerService::Client::disconnect()
{
    ALOGV("disconnect(%d) from pid %d", mConnId, mPid);
    // grab local reference and clear main reference to prevent future
    // access to object
    sp<MediaPlayerBase> p;
    {
        Mutex::Autolock l(mLock);
        p = mPlayer;
        mClient.clear();
    }

    mPlayer.clear();

    // clear the notification to prevent callbacks to dead client
    // and reset the player. We assume the player will serialize
    // access to itself if necessary.
    if (p != 0) {
        p->setNotifyCallback(0, 0);
#if CALLBACK_ANTAGONIZER
        ALOGD("kill Antagonizer");
        mAntagonizer->kill();
#endif
        p->reset();
    }

    disconnectNativeWindow();

    IPCThreadState::self()->flushCommands();
}

sp<MediaPlayerBase> MediaPlayerService::Client::createPlayer(player_type playerType)
{
    // determine if we have the right player type
    sp<MediaPlayerBase> p = mPlayer;
    if ((p != NULL) && (p->playerType() != playerType)) {
        ALOGV("delete player");
        p.clear();
    }
    if (p == NULL) {
        p = MediaPlayerFactory::createPlayer(playerType, this, notify);
    }

    if (p != NULL) {
        p->setUID(mUID);
    }

    return p;
}

sp<MediaPlayerBase> MediaPlayerService::Client::setDataSource_pre(
        player_type playerType)
{
    ALOGV("player type = %d", playerType);

    // create the right type of player
    sp<MediaPlayerBase> p = createPlayer(playerType);
    if (p == NULL) {
        return p;
    }

    if (!p->hardwareOutput()) {
        mAudioOutput = new AudioOutput(mAudioSessionId, IPCThreadState::self()->getCallingUid(),
                mPid, mAudioAttributes);
        static_cast<MediaPlayerInterface*>(p.get())->setAudioSink(mAudioOutput);
    }

    return p;
}

void MediaPlayerService::Client::setDataSource_post(
        const sp<MediaPlayerBase>& p,
        status_t status)
{
    ALOGV(" setDataSource");
    mStatus = status;
    if (mStatus != OK) {
        ALOGE("  error: %d", mStatus);
        return;
    }

    // Set the re-transmission endpoint if one was chosen.
    if (mRetransmitEndpointValid) {
        mStatus = p->setRetransmitEndpoint(&mRetransmitEndpoint);
        if (mStatus != NO_ERROR) {
            ALOGE("setRetransmitEndpoint error: %d", mStatus);
        }
    }

    if (mStatus == OK) {
        mPlayer = p;
    }
}

status_t MediaPlayerService::Client::setDataSource(
        const sp<IMediaHTTPService> &httpService,
        const char *url,
        const KeyedVector<String8, String8> *headers)
{
    ALOGV("setDataSource(%s)", url);
    if (url == NULL)
        return UNKNOWN_ERROR;

    if ((strncmp(url, "http://", 7) == 0) ||
        (strncmp(url, "https://", 8) == 0) ||
        (strncmp(url, "rtsp://", 7) == 0)) {
        if (!checkPermission("android.permission.INTERNET")) {
            return PERMISSION_DENIED;
        }
    }

    if (strncmp(url, "content://", 10) == 0) {
        // get a filedescriptor for the content Uri and
        // pass it to the setDataSource(fd) method

        String16 url16(url);
        int fd = android::openContentProviderFile(url16);
        if (fd < 0)
        {
            ALOGE("Couldn't open fd for %s", url);
            return UNKNOWN_ERROR;
        }
        setDataSource(fd, 0, 0x7fffffffffLL); // this sets mStatus
        close(fd);
        return mStatus;
    } else {
        player_type playerType = MediaPlayerFactory::getPlayerType(this, url);
        sp<MediaPlayerBase> p = setDataSource_pre(playerType);
        if (p == NULL) {
            return NO_INIT;
        }

        setDataSource_post(p, p->setDataSource(httpService, url, headers));
        return mStatus;
    }
}

status_t MediaPlayerService::Client::setDataSource(int fd, int64_t offset, int64_t length)
{
    ALOGV("setDataSource fd=%d, offset=%lld, length=%lld", fd, offset, length);
    struct stat sb;
    int ret = fstat(fd, &sb);
    if (ret != 0) {
        ALOGE("fstat(%d) failed: %d, %s", fd, ret, strerror(errno));
        return UNKNOWN_ERROR;
    }

    ALOGV("st_dev  = %llu", sb.st_dev);
    ALOGV("st_mode = %u", sb.st_mode);
    ALOGV("st_uid  = %lu", static_cast<unsigned long>(sb.st_uid));
    ALOGV("st_gid  = %lu", static_cast<unsigned long>(sb.st_gid));
    ALOGV("st_size = %llu", sb.st_size);

    if (offset >= sb.st_size) {
        ALOGE("offset error");
        ::close(fd);
        return UNKNOWN_ERROR;
    }
    if (offset + length > sb.st_size) {
        length = sb.st_size - offset;
        ALOGV("calculated length = %lld", length);
    }

    player_type playerType = MediaPlayerFactory::getPlayerType(this,
                                                               fd,
                                                               offset,
                                                               length);
    sp<MediaPlayerBase> p = setDataSource_pre(playerType);
    if (p == NULL) {
        return NO_INIT;
    }

    // now set data source
    setDataSource_post(p, p->setDataSource(fd, offset, length));
    return mStatus;
}

status_t MediaPlayerService::Client::setDataSource(
        const sp<IStreamSource> &source) {
    // create the right type of player
    player_type playerType = MediaPlayerFactory::getPlayerType(this, source);
    sp<MediaPlayerBase> p = setDataSource_pre(playerType);
    if (p == NULL) {
        return NO_INIT;
    }

    // now set data source
    setDataSource_post(p, p->setDataSource(source));
    return mStatus;
}

void MediaPlayerService::Client::disconnectNativeWindow() {
    if (mConnectedWindow != NULL) {
        status_t err = native_window_api_disconnect(mConnectedWindow.get(),
                NATIVE_WINDOW_API_MEDIA);

        if (err != OK) {
            ALOGW("native_window_api_disconnect returned an error: %s (%d)",
                    strerror(-err), err);
        }
    }
    mConnectedWindow.clear();
}

status_t MediaPlayerService::Client::setVideoSurfaceTexture(
        const sp<IGraphicBufferProducer>& bufferProducer)
{
    ALOGV("[%d] setVideoSurfaceTexture(%p)", mConnId, bufferProducer.get());
    sp<MediaPlayerBase> p = getPlayer();
    if (p == 0) return UNKNOWN_ERROR;

    sp<IBinder> binder(bufferProducer == NULL ? NULL :
            bufferProducer->asBinder());
    if (mConnectedWindowBinder == binder) {
        return OK;
    }

    sp<ANativeWindow> anw;
    if (bufferProducer != NULL) {
        anw = new Surface(bufferProducer, true /* controlledByApp */);
        status_t err = native_window_api_connect(anw.get(),
                NATIVE_WINDOW_API_MEDIA);

        if (err != OK) {
            ALOGE("setVideoSurfaceTexture failed: %d", err);
            // Note that we must do the reset before disconnecting from the ANW.
            // Otherwise queue/dequeue calls could be made on the disconnected
            // ANW, which may result in errors.
            reset();

            disconnectNativeWindow();

            return err;
        }
    }

    // Note that we must set the player's new GraphicBufferProducer before
    // disconnecting the old one.  Otherwise queue/dequeue calls could be made
    // on the disconnected ANW, which may result in errors.
    status_t err = p->setVideoSurfaceTexture(bufferProducer);

    disconnectNativeWindow();

    mConnectedWindow = anw;

    if (err == OK) {
        mConnectedWindowBinder = binder;
    } else {
        disconnectNativeWindow();
    }

    return err;
}

status_t MediaPlayerService::Client::invoke(const Parcel& request,
                                            Parcel *reply)
{
    sp<MediaPlayerBase> p = getPlayer();
    if (p == NULL) return UNKNOWN_ERROR;
    return p->invoke(request, reply);
}

// This call doesn't need to access the native player.
status_t MediaPlayerService::Client::setMetadataFilter(const Parcel& filter)
{
    status_t status;
    media::Metadata::Filter allow, drop;

    if (unmarshallFilter(filter, &allow, &status) &&
        unmarshallFilter(filter, &drop, &status)) {
        Mutex::Autolock lock(mLock);

        mMetadataAllow = allow;
        mMetadataDrop = drop;
    }
    return status;
}

status_t MediaPlayerService::Client::getMetadata(
        bool update_only, bool /*apply_filter*/, Parcel *reply)
{
    sp<MediaPlayerBase> player = getPlayer();
    if (player == 0) return UNKNOWN_ERROR;

    status_t status;
    // Placeholder for the return code, updated by the caller.
    reply->writeInt32(-1);

    media::Metadata::Filter ids;

    // We don't block notifications while we fetch the data. We clear
    // mMetadataUpdated first so we don't lose notifications happening
    // during the rest of this call.
    {
        Mutex::Autolock lock(mLock);
        if (update_only) {
            ids = mMetadataUpdated;
        }
        mMetadataUpdated.clear();
    }

    media::Metadata metadata(reply);

    metadata.appendHeader();
    status = player->getMetadata(ids, reply);

    if (status != OK) {
        metadata.resetParcel();
        ALOGE("getMetadata failed %d", status);
        return status;
    }

    // FIXME: Implement filtering on the result. Not critical since
    // filtering takes place on the update notifications already. This
    // would be when all the metadata are fetch and a filter is set.

    // Everything is fine, update the metadata length.
    metadata.updateLength();
    return OK;
}

status_t MediaPlayerService::Client::prepareAsync()
{
    ALOGV("[%d] prepareAsync", mConnId);
    sp<MediaPlayerBase> p = getPlayer();
    if (p == 0) return UNKNOWN_ERROR;
    status_t ret = p->prepareAsync();
#if CALLBACK_ANTAGONIZER
    ALOGD("start Antagonizer");
    if (ret == NO_ERROR) mAntagonizer->start();
#endif
    return ret;
}

status_t MediaPlayerService::Client::start()
{
    ALOGV("[%d] start", mConnId);
    sp<MediaPlayerBase> p = getPlayer();
    if (p == 0) return UNKNOWN_ERROR;
    p->setLooping(mLoop);
    return p->start();
}

status_t MediaPlayerService::Client::stop()
{
    ALOGV("[%d] stop", mConnId);
    sp<MediaPlayerBase> p = getPlayer();
    if (p == 0) return UNKNOWN_ERROR;
    return p->stop();
}

status_t MediaPlayerService::Client::pause()
{
    ALOGV("[%d] pause", mConnId);
    sp<MediaPlayerBase> p = getPlayer();
    if (p == 0) return UNKNOWN_ERROR;
    return p->pause();
}

status_t MediaPlayerService::Client::isPlaying(bool* state)
{
    *state = false;
    sp<MediaPlayerBase> p = getPlayer();
    if (p == 0) return UNKNOWN_ERROR;
    *state = p->isPlaying();
    ALOGV("[%d] isPlaying: %d", mConnId, *state);
    return NO_ERROR;
}

status_t MediaPlayerService::Client::getCurrentPosition(int *msec)
{
    ALOGV("getCurrentPosition");
    sp<MediaPlayerBase> p = getPlayer();
    if (p == 0) return UNKNOWN_ERROR;
    status_t ret = p->getCurrentPosition(msec);
    if (ret == NO_ERROR) {
        ALOGV("[%d] getCurrentPosition = %d", mConnId, *msec);
    } else {
        ALOGE("getCurrentPosition returned %d", ret);
    }
    return ret;
}

status_t MediaPlayerService::Client::getDuration(int *msec)
{
    ALOGV("getDuration");
    sp<MediaPlayerBase> p = getPlayer();
    if (p == 0) return UNKNOWN_ERROR;
    status_t ret = p->getDuration(msec);
    if (ret == NO_ERROR) {
        ALOGV("[%d] getDuration = %d", mConnId, *msec);
    } else {
        ALOGE("getDuration returned %d", ret);
    }
    return ret;
}

status_t MediaPlayerService::Client::setNextPlayer(const sp<IMediaPlayer>& player) {
    ALOGV("setNextPlayer");
    Mutex::Autolock l(mLock);
    sp<Client> c = static_cast<Client*>(player.get());
    mNextClient = c;

    if (c != NULL) {
        if (mAudioOutput != NULL) {
            mAudioOutput->setNextOutput(c->mAudioOutput);
        } else if ((mPlayer != NULL) && !mPlayer->hardwareOutput()) {
            ALOGE("no current audio output");
        }

        if ((mPlayer != NULL) && (mNextClient->getPlayer() != NULL)) {
            mPlayer->setNextPlayer(mNextClient->getPlayer());
        }
    }

    return OK;
}

status_t MediaPlayerService::Client::seekTo(int msec)
{
    ALOGV("[%d] seekTo(%d)", mConnId, msec);
    sp<MediaPlayerBase> p = getPlayer();
    if (p == 0) return UNKNOWN_ERROR;
    return p->seekTo(msec);
}

status_t MediaPlayerService::Client::reset()
{
    ALOGV("[%d] reset", mConnId);
    mRetransmitEndpointValid = false;
    sp<MediaPlayerBase> p = getPlayer();
    if (p == 0) return UNKNOWN_ERROR;
    return p->reset();
}

status_t MediaPlayerService::Client::setAudioStreamType(audio_stream_type_t type)
{
    ALOGV("[%d] setAudioStreamType(%d)", mConnId, type);
    // TODO: for hardware output, call player instead
    Mutex::Autolock l(mLock);
    if (mAudioOutput != 0) mAudioOutput->setAudioStreamType(type);
    return NO_ERROR;
}

status_t MediaPlayerService::Client::setAudioAttributes_l(const Parcel &parcel)
{
    if (mAudioAttributes != NULL) { free(mAudioAttributes); }
    mAudioAttributes = (audio_attributes_t *) calloc(1, sizeof(audio_attributes_t));
    unmarshallAudioAttributes(parcel, mAudioAttributes);

    ALOGV("setAudioAttributes_l() usage=%d content=%d flags=0x%x tags=%s",
            mAudioAttributes->usage, mAudioAttributes->content_type, mAudioAttributes->flags,
            mAudioAttributes->tags);

    if (mAudioOutput != 0) {
        mAudioOutput->setAudioAttributes(mAudioAttributes);
    }
    return NO_ERROR;
}

status_t MediaPlayerService::Client::setLooping(int loop)
{
    ALOGV("[%d] setLooping(%d)", mConnId, loop);
    mLoop = loop;
    sp<MediaPlayerBase> p = getPlayer();
    if (p != 0) return p->setLooping(loop);
    return NO_ERROR;
}

status_t MediaPlayerService::Client::setVolume(float leftVolume, float rightVolume)
{
    ALOGV("[%d] setVolume(%f, %f)", mConnId, leftVolume, rightVolume);

    // for hardware output, call player instead
    sp<MediaPlayerBase> p = getPlayer();
    {
      Mutex::Autolock l(mLock);
      if (p != 0 && p->hardwareOutput()) {
          MediaPlayerHWInterface* hwp =
                  reinterpret_cast<MediaPlayerHWInterface*>(p.get());
          return hwp->setVolume(leftVolume, rightVolume);
      } else {
          if (mAudioOutput != 0) mAudioOutput->setVolume(leftVolume, rightVolume);
          return NO_ERROR;
      }
    }

    return NO_ERROR;
}

status_t MediaPlayerService::Client::setAuxEffectSendLevel(float level)
{
    ALOGV("[%d] setAuxEffectSendLevel(%f)", mConnId, level);
    Mutex::Autolock l(mLock);
    if (mAudioOutput != 0) return mAudioOutput->setAuxEffectSendLevel(level);
    return NO_ERROR;
}

status_t MediaPlayerService::Client::attachAuxEffect(int effectId)
{
    ALOGV("[%d] attachAuxEffect(%d)", mConnId, effectId);
    Mutex::Autolock l(mLock);
    if (mAudioOutput != 0) return mAudioOutput->attachAuxEffect(effectId);
    return NO_ERROR;
}

status_t MediaPlayerService::Client::setParameter(int key, const Parcel &request) {
    ALOGV("[%d] setParameter(%d)", mConnId, key);
    switch (key) {
    case KEY_PARAMETER_AUDIO_ATTRIBUTES:
    {
        Mutex::Autolock l(mLock);
        return setAudioAttributes_l(request);
    }
    default:
        sp<MediaPlayerBase> p = getPlayer();
        if (p == 0) { return UNKNOWN_ERROR; }
        return p->setParameter(key, request);
    }
}

status_t MediaPlayerService::Client::getParameter(int key, Parcel *reply) {
    ALOGV("[%d] getParameter(%d)", mConnId, key);
    sp<MediaPlayerBase> p = getPlayer();
    if (p == 0) return UNKNOWN_ERROR;
    return p->getParameter(key, reply);
}

status_t MediaPlayerService::Client::setRetransmitEndpoint(
        const struct sockaddr_in* endpoint) {

    if (NULL != endpoint) {
        uint32_t a = ntohl(endpoint->sin_addr.s_addr);
        uint16_t p = ntohs(endpoint->sin_port);
        ALOGV("[%d] setRetransmitEndpoint(%u.%u.%u.%u:%hu)", mConnId,
                (a >> 24), (a >> 16) & 0xFF, (a >> 8) & 0xFF, (a & 0xFF), p);
    } else {
        ALOGV("[%d] setRetransmitEndpoint = <none>", mConnId);
    }

    sp<MediaPlayerBase> p = getPlayer();

    // Right now, the only valid time to set a retransmit endpoint is before
    // player selection has been made (since the presence or absence of a
    // retransmit endpoint is going to determine which player is selected during
    // setDataSource).
    if (p != 0) return INVALID_OPERATION;

    if (NULL != endpoint) {
        mRetransmitEndpoint = *endpoint;
        mRetransmitEndpointValid = true;
    } else {
        mRetransmitEndpointValid = false;
    }

    return NO_ERROR;
}

status_t MediaPlayerService::Client::getRetransmitEndpoint(
        struct sockaddr_in* endpoint)
{
    if (NULL == endpoint)
        return BAD_VALUE;

    sp<MediaPlayerBase> p = getPlayer();

    if (p != NULL)
        return p->getRetransmitEndpoint(endpoint);

    if (!mRetransmitEndpointValid)
        return NO_INIT;

    *endpoint = mRetransmitEndpoint;

    return NO_ERROR;
}

void MediaPlayerService::Client::notify(
        void* cookie, int msg, int ext1, int ext2, const Parcel *obj)
{
    Client* client = static_cast<Client*>(cookie);
    if (client == NULL) {
        return;
    }

    sp<IMediaPlayerClient> c;
    {
        Mutex::Autolock l(client->mLock);
        c = client->mClient;
        if (msg == MEDIA_PLAYBACK_COMPLETE && client->mNextClient != NULL) {
            if (client->mAudioOutput != NULL)
                client->mAudioOutput->switchToNextOutput();
            ALOGD("gapless:current track played back");
            ALOGD("gapless:try to do a gapless switch to next track");
            status_t ret;
            ret = client->mNextClient->start();
            if (ret == NO_ERROR) {
                client->mNextClient->mClient->notify(MEDIA_INFO,
                        MEDIA_INFO_STARTED_AS_NEXT, 0, obj);
            } else {
                client->mClient->notify(MEDIA_ERROR, MEDIA_ERROR_UNKNOWN , 0, obj);
                ALOGW("gapless:start playback for next track failed");
            }
        }
    }

    if (MEDIA_INFO == msg &&
        MEDIA_INFO_METADATA_UPDATE == ext1) {
        const media::Metadata::Type metadata_type = ext2;

        if(client->shouldDropMetadata(metadata_type)) {
            return;
        }

        // Update the list of metadata that have changed. getMetadata
        // also access mMetadataUpdated and clears it.
        client->addNewMetadataUpdate(metadata_type);
    }

    if (c != NULL) {
        ALOGV("[%d] notify (%p, %d, %d, %d)", client->mConnId, cookie, msg, ext1, ext2);
        c->notify(msg, ext1, ext2, obj);
    }
}


bool MediaPlayerService::Client::shouldDropMetadata(media::Metadata::Type code) const
{
    Mutex::Autolock lock(mLock);

    if (findMetadata(mMetadataDrop, code)) {
        return true;
    }

    if (mMetadataAllow.isEmpty() || findMetadata(mMetadataAllow, code)) {
        return false;
    } else {
        return true;
    }
}


void MediaPlayerService::Client::addNewMetadataUpdate(media::Metadata::Type metadata_type) {
    Mutex::Autolock lock(mLock);
    if (mMetadataUpdated.indexOf(metadata_type) < 0) {
        mMetadataUpdated.add(metadata_type);
    }
}

status_t MediaPlayerService::Client::suspend()
{
    ALOGV("[%d] suspend", mConnId);
    sp<MediaPlayerBase> p = getPlayer();
    if (p == NULL) return NO_INIT;
    return p->suspend();
}

status_t MediaPlayerService::Client::resume()
{
    ALOGV("[%d] resume", mConnId);
    sp<MediaPlayerBase> p = getPlayer();
    if (p == NULL) return NO_INIT;
    return p->resume();
}

#if CALLBACK_ANTAGONIZER
const int Antagonizer::interval = 10000; // 10 msecs

Antagonizer::Antagonizer(notify_callback_f cb, void* client) :
    mExit(false), mActive(false), mClient(client), mCb(cb)
{
    createThread(callbackThread, this);
}

void Antagonizer::kill()
{
    Mutex::Autolock _l(mLock);
    mActive = false;
    mExit = true;
    mCondition.wait(mLock);
}

int Antagonizer::callbackThread(void* user)
{
    ALOGD("Antagonizer started");
    Antagonizer* p = reinterpret_cast<Antagonizer*>(user);
    while (!p->mExit) {
        if (p->mActive) {
            ALOGV("send event");
            p->mCb(p->mClient, 0, 0, 0);
        }
        usleep(interval);
    }
    Mutex::Autolock _l(p->mLock);
    p->mCondition.signal();
    ALOGD("Antagonizer stopped");
    return 0;
}
#endif

status_t MediaPlayerService::decode(
        const sp<IMediaHTTPService> &httpService,
        const char* url,
        uint32_t *pSampleRate,
        int* pNumChannels,
        audio_format_t* pFormat,
        const sp<IMemoryHeap>& heap,
        size_t *pSize)
{
    ALOGV("decode(%s)", url);
    sp<MediaPlayerBase> player;
    status_t status = BAD_VALUE;
    status_t err = OK;

    // Protect our precious, precious DRMd ringtones by only allowing
    // decoding of http, but not filesystem paths or content Uris.
    // If the application wants to decode those, it should open a
    // filedescriptor for them and use that.
    if (url != NULL && strncmp(url, "http://", 7) != 0) {
        ALOGD("Can't decode %s by path, use filedescriptor instead", url);
        return BAD_VALUE;
    }

    player_type playerType =
        MediaPlayerFactory::getPlayerType(NULL /* client */, url);
    ALOGV("player type = %d", playerType);

    // create the right type of player
    sp<AudioCache> cache = new AudioCache(heap);
    player = MediaPlayerFactory::createPlayer(playerType, cache.get(), cache->notify);
    if (player == NULL) goto Exit;
    if (player->hardwareOutput()) goto Exit;

    static_cast<MediaPlayerInterface*>(player.get())->setAudioSink(cache);

    // set data source
    if (player->setDataSource(httpService, url) != NO_ERROR) goto Exit;

    ALOGV("prepare");
    player->prepareAsync();

    ALOGV("wait for prepare");
    if (cache->wait() != NO_ERROR) goto Exit;

    ALOGV("start");
<<<<<<< HEAD
    err = player->start();
    if (err != NO_ERROR) {
        ALOGE("Error: %d Starting player in decode", err);
        goto Exit;
    }
=======
    if (player->start() != NO_ERROR) goto Exit;
>>>>>>> daebc4eb

    ALOGV("wait for playback complete");
    cache->wait();
    // in case of error, return what was successfully decoded.
    if (cache->size() == 0) {
        goto Exit;
    }

    *pSize = cache->size();
    *pSampleRate = cache->sampleRate();
    *pNumChannels = cache->channelCount();
    *pFormat = cache->format();
    ALOGV("return size %d sampleRate=%u, channelCount = %d, format = %d",
          *pSize, *pSampleRate, *pNumChannels, *pFormat);
    status = NO_ERROR;

Exit:
    if (player != 0) player->reset();
    return status;
}

status_t MediaPlayerService::decode(int fd, int64_t offset, int64_t length,
                                       uint32_t *pSampleRate, int* pNumChannels,
                                       audio_format_t* pFormat,
                                       const sp<IMemoryHeap>& heap, size_t *pSize)
{
    ALOGV("decode(%d, %lld, %lld)", fd, offset, length);
    sp<MediaPlayerBase> player;
    status_t status = BAD_VALUE;
    status_t err = OK;

    player_type playerType = MediaPlayerFactory::getPlayerType(NULL /* client */,
                                                               fd,
                                                               offset,
                                                               length);
    ALOGV("player type = %d", playerType);

    // create the right type of player
    sp<AudioCache> cache = new AudioCache(heap);
    player = MediaPlayerFactory::createPlayer(playerType, cache.get(), cache->notify);
    if (player == NULL) goto Exit;
    if (player->hardwareOutput()) goto Exit;

    static_cast<MediaPlayerInterface*>(player.get())->setAudioSink(cache);

    // set data source
    if (player->setDataSource(fd, offset, length) != NO_ERROR) goto Exit;

    ALOGV("prepare");
    player->prepareAsync();

    ALOGV("wait for prepare");
    if (cache->wait() != NO_ERROR) goto Exit;

    ALOGV("start");
<<<<<<< HEAD
    err = player->start();
    if (err != NO_ERROR) {
        ALOGE("Error: %d Starting player in decode", err);
        goto Exit;
    }
=======
    if (player->start() != NO_ERROR) goto Exit;
>>>>>>> daebc4eb

    ALOGV("wait for playback complete");
    cache->wait();
    // in case of error, return what was successfully decoded.
    if (cache->size() == 0) {
        goto Exit;
    }

    *pSize = cache->size();
    *pSampleRate = cache->sampleRate();
    *pNumChannels = cache->channelCount();
    *pFormat = cache->format();
    ALOGV("return size %d, sampleRate=%u, channelCount = %d, format = %d",
          *pSize, *pSampleRate, *pNumChannels, *pFormat);
    status = NO_ERROR;

Exit:
    if (player != 0) player->reset();
    ::close(fd);
    return status;
}


#undef LOG_TAG
#define LOG_TAG "AudioSink"
MediaPlayerService::AudioOutput::AudioOutput(int sessionId, int uid, int pid,
        const audio_attributes_t* attr)
    : mCallback(NULL),
      mCallbackCookie(NULL),
      mCallbackData(NULL),
      mBytesWritten(0),
      mSessionId(sessionId),
      mUid(uid),
      mPid(pid),
      mFlags(AUDIO_OUTPUT_FLAG_NONE) {
    ALOGV("AudioOutput(%d)", sessionId);
    mStreamType = AUDIO_STREAM_MUSIC;
    mLeftVolume = 1.0;
    mRightVolume = 1.0;
    mPlaybackRatePermille = 1000;
    mSampleRateHz = 0;
    mMsecsPerFrame = 0;
    mAuxEffectId = 0;
    mSendLevel = 0.0;
    setMinBufferCount();
    mAttributes = attr;
    mBitWidth = 16;
}

MediaPlayerService::AudioOutput::~AudioOutput()
{
    close();
    delete mCallbackData;
}

void MediaPlayerService::AudioOutput::setMinBufferCount()
{
    char value[PROPERTY_VALUE_MAX];
    if (property_get("ro.kernel.qemu", value, 0)) {
        mIsOnEmulator = true;
        mMinBufferCount = 12;  // to prevent systematic buffer underrun for emulator
    }
}

bool MediaPlayerService::AudioOutput::isOnEmulator()
{
    setMinBufferCount();
    return mIsOnEmulator;
}

int MediaPlayerService::AudioOutput::getMinBufferCount()
{
    setMinBufferCount();
    return mMinBufferCount;
}

ssize_t MediaPlayerService::AudioOutput::bufferSize() const
{
    if (mTrack == 0) return NO_INIT;
    return mTrack->frameCount() * frameSize();
}

ssize_t MediaPlayerService::AudioOutput::frameCount() const
{
    if (mTrack == 0) return NO_INIT;
    return mTrack->frameCount();
}

ssize_t MediaPlayerService::AudioOutput::channelCount() const
{
    if (mTrack == 0) return NO_INIT;
    return mTrack->channelCount();
}

ssize_t MediaPlayerService::AudioOutput::frameSize() const
{
    if (mTrack == 0) return NO_INIT;
    return mTrack->frameSize();
}

uint32_t MediaPlayerService::AudioOutput::latency () const
{
    if (mTrack == 0) return 0;
    return mTrack->latency();
}

#ifdef QCOM_DIRECTTRACK
audio_stream_type_t MediaPlayerService::AudioOutput::streamType () const
{
    return mStreamType;
}
#endif

float MediaPlayerService::AudioOutput::msecsPerFrame() const
{
    return mMsecsPerFrame;
}

status_t MediaPlayerService::AudioOutput::getPosition(uint32_t *position) const
{
    if (mTrack == 0) return NO_INIT;
    return mTrack->getPosition(position);
}

status_t MediaPlayerService::AudioOutput::getTimestamp(AudioTimestamp &ts) const
{
    if (mTrack == 0) return NO_INIT;
    return mTrack->getTimestamp(ts);
}

#ifdef QCOM_DIRECTTRACK
ssize_t MediaPlayerService::AudioOutput::sampleRate() const
{
    if (mTrack == 0) return NO_INIT;
    return DEFAULT_SAMPLE_RATE;
}

status_t MediaPlayerService::AudioOutput::getTimeStamp(uint64_t *tstamp)
{
    if (tstamp == 0) return BAD_VALUE;
    if (mTrack == 0) return NO_INIT;
    mTrack->getTimeStamp(tstamp);
    return NO_ERROR;
}

ssize_t MediaPlayerService::AudioCache::sampleRate() const
{
    return mSampleRate;
}
#endif

status_t MediaPlayerService::AudioOutput::getFramesWritten(uint32_t *frameswritten) const
{
    if (mTrack == 0) return NO_INIT;
    *frameswritten = mBytesWritten / frameSize();
    return OK;
}

status_t MediaPlayerService::AudioOutput::setParameters(const String8& keyValuePairs)
{
    if (mTrack == 0) return NO_INIT;
    return mTrack->setParameters(keyValuePairs);
}

String8  MediaPlayerService::AudioOutput::getParameters(const String8& keys)
{
    if (mTrack == 0) return String8::empty();
    return mTrack->getParameters(keys);
}

void MediaPlayerService::AudioOutput::setAudioAttributes(const audio_attributes_t * attributes) {
    mAttributes = attributes;
}

void MediaPlayerService::AudioOutput::deleteRecycledTrack()
{
    ALOGV("deleteRecycledTrack");

    if (mRecycledTrack != 0) {

        if (mCallbackData != NULL) {
            mCallbackData->setOutput(NULL);
            mCallbackData->endTrackSwitch();
        }

        if ((mRecycledTrack->getFlags() & AUDIO_OUTPUT_FLAG_COMPRESS_OFFLOAD) == 0) {
            mRecycledTrack->flush();
        }
        // An offloaded track isn't flushed because the STREAM_END is reported
        // slightly prematurely to allow time for the gapless track switch
        // but this means that if we decide not to recycle the track there
        // could be a small amount of residual data still playing. We leave
        // AudioFlinger to drain the track.

        mRecycledTrack.clear();
        delete mCallbackData;
        mCallbackData = NULL;
        close();
    }
}

status_t MediaPlayerService::AudioOutput::open(
        uint32_t sampleRate, int channelCount, audio_channel_mask_t channelMask,
        audio_format_t format, int bufferCount,
        AudioCallback cb, void *cookie,
        audio_output_flags_t flags,
        const audio_offload_info_t *offloadInfo)
{
    mCallback = cb;
    mCallbackCookie = cookie;

#ifdef QCOM_DIRECTTRACK
    if (flags & AUDIO_OUTPUT_FLAG_LPA || flags & AUDIO_OUTPUT_FLAG_TUNNEL) {
        ALOGV("AudioOutput open: with flags %x",flags);
        channelMask = audio_channel_out_mask_from_count(channelCount);
        if (0 == channelMask) {
            ALOGE("open() error, can't derive mask for %d audio channels", channelCount);
            return NO_INIT;
        }
        AudioTrack *audioTrack = NULL;
        CallbackData *newcbd = NULL;
        if (mCallback != NULL) {
            newcbd = new CallbackData(this);
            audioTrack = new AudioTrack(
                             mStreamType,
                             sampleRate,
                             format,
                             channelMask,
                             0,
                             flags,
                             CallbackWrapper,
                             newcbd,
                             0,
                             mSessionId,
                             AudioTrack::TRANSFER_DEFAULT,
                             NULL,
                             -1,
                             -1,
                             mAttributes);
            if ((audioTrack == 0) || (audioTrack->initCheck() != NO_ERROR)) {
                ALOGE("Unable to create audio track");
                delete audioTrack;
                delete newcbd;
                return NO_INIT;
            }
        } else {
            ALOGE("no callback supplied");
            return NO_INIT;
        }
        deleteRecycledTrack();

        mStreamType = audioTrack->streamType();
        ALOGV("setVolume");
        mCallbackData = newcbd;
        audioTrack->setVolume(mLeftVolume, mRightVolume);
        mSampleRateHz = sampleRate;
        mFlags = flags;
        mTrack = audioTrack;
        return NO_ERROR;
    }
#endif
    // Check argument "bufferCount" against the mininum buffer count
    if (bufferCount < mMinBufferCount) {
        ALOGD("bufferCount (%d) is too small and increased to %d", bufferCount, mMinBufferCount);
        bufferCount = mMinBufferCount;

    }
    ALOGV("open(%u, %d, 0x%x, 0x%x, %d, %d 0x%x)", sampleRate, channelCount, channelMask,
                format, bufferCount, mSessionId, flags);
    uint32_t afSampleRate;
    size_t afFrameCount;
    size_t frameCount;

    // offloading is only supported in callback mode for now.
    // offloadInfo must be present if offload flag is set
    if (((flags & AUDIO_OUTPUT_FLAG_COMPRESS_OFFLOAD) != 0) &&
            ((cb == NULL) || (offloadInfo == NULL))) {
        return BAD_VALUE;
    }

    if ((flags & AUDIO_OUTPUT_FLAG_COMPRESS_OFFLOAD) != 0) {
        frameCount = 0; // AudioTrack will get frame count from AudioFlinger
    } else {
        uint32_t afSampleRate;
        size_t afFrameCount;

        if (AudioSystem::getOutputFrameCount(&afFrameCount, mStreamType) != NO_ERROR) {
            return NO_INIT;
        }
        if (AudioSystem::getOutputSamplingRate(&afSampleRate, mStreamType) != NO_ERROR) {
            return NO_INIT;
        }

        frameCount = (sampleRate*afFrameCount*bufferCount)/afSampleRate;
    }

    if (channelMask == CHANNEL_MASK_USE_CHANNEL_ORDER) {
        channelMask = audio_channel_out_mask_from_count(channelCount);
        if (0 == channelMask) {
            ALOGE("open() error, can\'t derive mask for %d audio channels", channelCount);
            return NO_INIT;
        }
    }

    // Check whether we can recycle the track
    bool reuse = false;
    bool bothOffloaded = false;

    if (mRecycledTrack != 0) {
        // check whether we are switching between two offloaded tracks
        bothOffloaded = (flags & mRecycledTrack->getFlags()
                                & AUDIO_OUTPUT_FLAG_COMPRESS_OFFLOAD) != 0;

        // check if the existing track can be reused as-is, or if a new track needs to be created.
        reuse = true;

        if ((mCallbackData == NULL && mCallback != NULL) ||
                (mCallbackData != NULL && mCallback == NULL)) {
            // recycled track uses callbacks but the caller wants to use writes, or vice versa
            ALOGV("can't chain callback and write");
            reuse = false;
        } else if ((mRecycledTrack->getSampleRate() != sampleRate) ||
                (mRecycledTrack->channelCount() != (uint32_t)channelCount) ) {
            ALOGV("samplerate, channelcount differ: %u/%u Hz, %u/%d ch",
                  mRecycledTrack->getSampleRate(), sampleRate,
                  mRecycledTrack->channelCount(), channelCount);
            reuse = false;
        } else if (flags != mFlags) {
            ALOGV("output flags differ %08x/%08x", flags, mFlags);
            reuse = false;
        } else if (mRecycledTrack->format() != format) {
            reuse = false;
        }

        if (bothOffloaded) {
            if (mBitWidth != offloadInfo->bit_width) {
                ALOGV("output bit width differs %d v/s %d",
                      mBitWidth, offloadInfo->bit_width);
                reuse = false;
            }
        }

    } else {
        ALOGV("no track available to recycle");
    }

    ALOGV_IF(bothOffloaded, "both tracks offloaded");

    // If we can't recycle and both tracks are offloaded
    // we must close the previous output before opening a new one
    if (bothOffloaded && !reuse) {
        ALOGV("both offloaded and not recycling");
        deleteRecycledTrack();
    }

    sp<AudioTrack> t;
    CallbackData *newcbd = NULL;

    // We don't attempt to create a new track if we are recycling an
    // offloaded track. But, if we are recycling a non-offloaded or we
    // are switching where one is offloaded and one isn't then we create
    // the new track in advance so that we can read additional stream info

    if (!(reuse && bothOffloaded)) {
        ALOGV("creating new AudioTrack");

        if (mCallback != NULL) {
            newcbd = new CallbackData(this);
            t = new AudioTrack(
                    mStreamType,
                    sampleRate,
                    format,
                    channelMask,
                    frameCount,
                    flags,
                    CallbackWrapper,
                    newcbd,
                    0,  // notification frames
                    mSessionId,
                    AudioTrack::TRANSFER_CALLBACK,
                    offloadInfo,
                    mUid,
                    mPid,
                    mAttributes);
        } else {
            t = new AudioTrack(
                    mStreamType,
                    sampleRate,
                    format,
                    channelMask,
                    frameCount,
                    flags,
                    NULL, // callback
                    NULL, // user data
                    0, // notification frames
                    mSessionId,
                    AudioTrack::TRANSFER_DEFAULT,
                    NULL, // offload info
                    mUid,
                    mPid,
                    mAttributes);
        }

        if ((t == 0) || (t->initCheck() != NO_ERROR)) {
            ALOGE("Unable to create audio track");
            delete newcbd;
            return NO_INIT;
        } else {
            // successful AudioTrack initialization implies a legacy stream type was generated
            // from the audio attributes
            mStreamType = t->streamType();
        }
    }

    if (reuse) {
        CHECK(mRecycledTrack != NULL);

        if (!bothOffloaded) {
            if (mRecycledTrack->frameCount() != t->frameCount()) {
                ALOGV("framecount differs: %u/%u frames",
                      mRecycledTrack->frameCount(), t->frameCount());
                reuse = false;
            }
        }

        if (reuse) {
            ALOGV("chaining to next output and recycling track");
            close();
            mTrack = mRecycledTrack;
            mRecycledTrack.clear();
            if (mCallbackData != NULL) {
                mCallbackData->setOutput(this);
            }
            delete newcbd;
            return OK;
        }
    }

    // we're not going to reuse the track, unblock and flush it
    // this was done earlier if both tracks are offloaded
    if (!bothOffloaded) {
        deleteRecycledTrack();
    }

    CHECK((t != NULL) && ((mCallback == NULL) || (newcbd != NULL)));

    mCallbackData = newcbd;
    ALOGV("setVolume");
    t->setVolume(mLeftVolume, mRightVolume);

    mSampleRateHz = sampleRate;
    mFlags = flags;
    mMsecsPerFrame = mPlaybackRatePermille / (float) sampleRate;

    if (offloadInfo) {
        mBitWidth = offloadInfo->bit_width;
    } else {
        mBitWidth = 16;
    }

    uint32_t pos;
    if (t->getPosition(&pos) == OK) {
        mBytesWritten = uint64_t(pos) * t->frameSize();
    }
    mTrack = t;

    status_t res = NO_ERROR;
    if ((t->getFlags() & (AUDIO_OUTPUT_FLAG_COMPRESS_OFFLOAD | AUDIO_OUTPUT_FLAG_DIRECT)) == 0) {
        res = t->setSampleRate(mPlaybackRatePermille * mSampleRateHz / 1000);
        if (res == NO_ERROR) {
            t->setAuxEffectSendLevel(mSendLevel);
            res = t->attachAuxEffect(mAuxEffectId);
        }
    }
    ALOGV("open() DONE status %d", res);
    return res;
}

status_t MediaPlayerService::AudioOutput::start()
{
    ALOGV("start");
    if (mCallbackData != NULL) {
        mCallbackData->endTrackSwitch();
    }
    if (mTrack != 0) {
        mTrack->setVolume(mLeftVolume, mRightVolume);
        mTrack->setAuxEffectSendLevel(mSendLevel);
        return mTrack->start();
    }
    return NO_INIT;
}

void MediaPlayerService::AudioOutput::setNextOutput(const sp<AudioOutput>& nextOutput) {
    mNextOutput = nextOutput;
}


void MediaPlayerService::AudioOutput::switchToNextOutput() {
    ALOGV("switchToNextOutput");
    if (mNextOutput != NULL) {
        if (mCallbackData != NULL) {
            mCallbackData->beginTrackSwitch();
        }
        delete mNextOutput->mCallbackData;
        mNextOutput->mCallbackData = mCallbackData;
        mCallbackData = NULL;
        mNextOutput->mRecycledTrack = mTrack;
        mTrack.clear();
        mNextOutput->mSampleRateHz = mSampleRateHz;
        mNextOutput->mMsecsPerFrame = mMsecsPerFrame;
        mNextOutput->mBytesWritten = mBytesWritten;
        mNextOutput->mFlags = mFlags;
        mNextOutput->mBitWidth = mBitWidth;
    }
}

ssize_t MediaPlayerService::AudioOutput::write(const void* buffer, size_t size)
{
    //ALOGV("write(%p, %u)", buffer, size);
    if (mTrack != 0) {
        ssize_t ret = mTrack->write(buffer, size);
        if (ret >= 0) {
            mBytesWritten += ret;
        }
        return ret;
    }
    return NO_INIT;
}

void MediaPlayerService::AudioOutput::stop()
{
    ALOGV("stop");
    if (mTrack != 0) mTrack->stop();
}

void MediaPlayerService::AudioOutput::flush()
{
    ALOGV("flush");
    if (mTrack != 0) mTrack->flush();
}

void MediaPlayerService::AudioOutput::pause()
{
    ALOGV("pause");
    if (mTrack != 0) mTrack->pause();
}

void MediaPlayerService::AudioOutput::close()
{
    ALOGV("close");
    mTrack.clear();
}

void MediaPlayerService::AudioOutput::setVolume(float left, float right)
{
    ALOGV("setVolume(%f, %f)", left, right);
    mLeftVolume = left;
    mRightVolume = right;
    if (mTrack != 0) {
        mTrack->setVolume(left, right);
    }
}

status_t MediaPlayerService::AudioOutput::setPlaybackRatePermille(int32_t ratePermille)
{
    ALOGV("setPlaybackRatePermille(%d)", ratePermille);
    status_t res = NO_ERROR;
    if (mTrack != 0) {
        res = mTrack->setSampleRate(ratePermille * mSampleRateHz / 1000);
    } else {
        res = NO_INIT;
    }
    mPlaybackRatePermille = ratePermille;
    if (mSampleRateHz != 0) {
        mMsecsPerFrame = mPlaybackRatePermille / (float) mSampleRateHz;
    }
    return res;
}

status_t MediaPlayerService::AudioOutput::setAuxEffectSendLevel(float level)
{
    ALOGV("setAuxEffectSendLevel(%f)", level);
    mSendLevel = level;
    if (mTrack != 0) {
        return mTrack->setAuxEffectSendLevel(level);
    }
    return NO_ERROR;
}

status_t MediaPlayerService::AudioOutput::attachAuxEffect(int effectId)
{
    ALOGV("attachAuxEffect(%d)", effectId);
    mAuxEffectId = effectId;
    if (mTrack != 0) {
        return mTrack->attachAuxEffect(effectId);
    }
    return NO_ERROR;
}

// static
void MediaPlayerService::AudioOutput::CallbackWrapper(
        int event, void *cookie, void *info) {
    //ALOGV("callbackwrapper");
    CallbackData *data = (CallbackData*)cookie;
    data->lock();
    AudioOutput *me = data->getOutput();
    AudioTrack::Buffer *buffer = (AudioTrack::Buffer *)info;
    if (me == NULL) {
        // no output set, likely because the track was scheduled to be reused
        // by another player, but the format turned out to be incompatible.
        data->unlock();
        if (buffer != NULL) {
            buffer->size = 0;
        }
        return;
    }

    switch(event) {
    case AudioTrack::EVENT_MORE_DATA: {
        size_t actualSize = (*me->mCallback)(
                me, buffer->raw, buffer->size, me->mCallbackCookie,
                CB_EVENT_FILL_BUFFER);
        if ((me->mFlags & AUDIO_OUTPUT_FLAG_COMPRESS_OFFLOAD) == 0 &&
            actualSize == 0 && buffer->size > 0 && me->mNextOutput == NULL) {
            // We've reached EOS but the audio track is not stopped yet,
            // keep playing silence.

            memset(buffer->raw, 0, buffer->size);
            actualSize = buffer->size;
        }

        buffer->size = actualSize;
        } break;


    case AudioTrack::EVENT_STREAM_END:
        ALOGV("callbackwrapper: deliver EVENT_STREAM_END");
        (*me->mCallback)(me, NULL /* buffer */, 0 /* size */,
                me->mCallbackCookie, CB_EVENT_STREAM_END);
        break;

    case AudioTrack::EVENT_NEW_IAUDIOTRACK :
        ALOGV("callbackwrapper: deliver EVENT_TEAR_DOWN");
        (*me->mCallback)(me,  NULL /* buffer */, 0 /* size */,
                me->mCallbackCookie, CB_EVENT_TEAR_DOWN);
        break;

#ifdef QCOM_DIRECTTRACK
    case AudioTrack::EVENT_UNDERRUN :
        {
        ALOGW("Event underrun");
      //  CallbackData *data = (CallbackData*)cookie;
        //data->lock();
        //AudioOutput *me = data->getOutput();
        //if (me == NULL) {
            // no output set, likely because the track was scheduled to be reused
            // by another player, but the format turned out to be incompatible.
          //  data->unlock();
            //return;
        //}
        ALOGD("Callback!!!");
        (*me->mCallback)(
            me, NULL, (size_t)AudioTrack::EVENT_UNDERRUN, me->mCallbackCookie, CB_EVENT_UNDERRUN);
        //data->unlock();
        break;
       }

    case AudioTrack::EVENT_HW_FAIL :
       {
        ALOGW("Event hardware failure");
        //CallbackData *data1 = (CallbackData*)cookie;
       // if (data1 != NULL) {
           // data1->lock();
         //   AudioOutput *me1 = data1->getOutput();
          //  if (me == NULL) {
                // no output set, likely because the track was
                // scheduled to be reused
                // by another player, but the format turned out
                // to be incompatible.
            //    data->unlock();
          //      return;
            //}
            ALOGV("Callback!!!");
            (*me->mCallback)(me, NULL, (size_t)AudioTrack::EVENT_HW_FAIL,
                             me->mCallbackCookie, CB_EVENT_HW_FAIL);
            //data->unlock();
        // }
         break;
       }
#endif

    default:
        ALOGE("received unknown event type: %d inside CallbackWrapper !", event);
    }

    data->unlock();
}

int MediaPlayerService::AudioOutput::getSessionId() const
{
    return mSessionId;
}

uint32_t MediaPlayerService::AudioOutput::getSampleRate() const
{
    if (mTrack == 0) return 0;
    return mTrack->getSampleRate();
}

#undef LOG_TAG
#define LOG_TAG "AudioCache"
MediaPlayerService::AudioCache::AudioCache(const sp<IMemoryHeap>& heap) :
    mHeap(heap), mChannelCount(0), mFrameCount(1024), mSampleRate(0), mSize(0),
    mFrameSize(1), mError(NO_ERROR),  mCommandComplete(false)
{
}

uint32_t MediaPlayerService::AudioCache::latency () const
{
    return 0;
}

float MediaPlayerService::AudioCache::msecsPerFrame() const
{
    return mMsecsPerFrame;
}

status_t MediaPlayerService::AudioCache::getPosition(uint32_t *position) const
{
    if (position == 0) return BAD_VALUE;
    *position = mSize / mFrameSize;
    return NO_ERROR;
}

status_t MediaPlayerService::AudioCache::getTimestamp(AudioTimestamp &ts) const
{
    ts.mPosition = mSize / mFrameSize;
    nsecs_t now = systemTime(SYSTEM_TIME_MONOTONIC);
    ts.mTime.tv_sec = now / 1000000000LL;
    ts.mTime.tv_nsec = now - (1000000000LL * ts.mTime.tv_sec);
    return NO_ERROR;
}

status_t MediaPlayerService::AudioCache::getFramesWritten(uint32_t *written) const
{
    if (written == 0) return BAD_VALUE;
    *written = mSize / mFrameSize;
    return NO_ERROR;
}

////////////////////////////////////////////////////////////////////////////////

struct CallbackThread : public Thread {
    CallbackThread(const wp<MediaPlayerBase::AudioSink> &sink,
                   MediaPlayerBase::AudioSink::AudioCallback cb,
                   void *cookie);

protected:
    virtual ~CallbackThread();

    virtual bool threadLoop();

private:
    wp<MediaPlayerBase::AudioSink> mSink;
    MediaPlayerBase::AudioSink::AudioCallback mCallback;
    void *mCookie;
    void *mBuffer;
    size_t mBufferSize;

    CallbackThread(const CallbackThread &);
    CallbackThread &operator=(const CallbackThread &);
};

CallbackThread::CallbackThread(
        const wp<MediaPlayerBase::AudioSink> &sink,
        MediaPlayerBase::AudioSink::AudioCallback cb,
        void *cookie)
    : mSink(sink),
      mCallback(cb),
      mCookie(cookie),
      mBuffer(NULL),
      mBufferSize(0) {
}

CallbackThread::~CallbackThread() {
    if (mBuffer) {
        free(mBuffer);
        mBuffer = NULL;
    }
}

bool CallbackThread::threadLoop() {
    sp<MediaPlayerBase::AudioSink> sink = mSink.promote();
    if (sink == NULL) {
        return false;
    }

    if (mBuffer == NULL) {
        mBufferSize = sink->bufferSize();
        mBuffer = malloc(mBufferSize);
    }

    size_t actualSize =
        (*mCallback)(sink.get(), mBuffer, mBufferSize, mCookie,
                MediaPlayerBase::AudioSink::CB_EVENT_FILL_BUFFER);

    if (actualSize > 0) {
        sink->write(mBuffer, actualSize);
        // Could return false on sink->write() error or short count.
        // Not necessarily appropriate but would work for AudioCache behavior.
    }

    return true;
}

////////////////////////////////////////////////////////////////////////////////

status_t MediaPlayerService::AudioCache::open(
        uint32_t sampleRate, int channelCount, audio_channel_mask_t channelMask,
        audio_format_t format, int bufferCount,
        AudioCallback cb, void *cookie, audio_output_flags_t /*flags*/,
        const audio_offload_info_t* /*offloadInfo*/)
{
    ALOGV("open(%u, %d, 0x%x, %d, %d)", sampleRate, channelCount, channelMask, format, bufferCount);
    if (mHeap->getHeapID() < 0) {
        ALOGE("Invalid heap Id");
        return NO_INIT;
    }

    mSampleRate = sampleRate;
    mChannelCount = (uint16_t)channelCount;
    mFormat = format;
    mMsecsPerFrame = 1.e3 / (float) sampleRate;
    mFrameSize =  audio_is_linear_pcm(mFormat)
            ? mChannelCount * audio_bytes_per_sample(mFormat) : 1;

    if (cb == NULL) {
        // Use buffer of size equal to that of the heap if AudioCache used by NuPlayer.
        // Otherwise use default buffersize.
        mFrameCount = mHeap->getSize() / mFrameSize;
    }

    if (cb != NULL) {
        mCallbackThread = new CallbackThread(this, cb, cookie);
    }
    return NO_ERROR;
}

status_t MediaPlayerService::AudioCache::start() {
    if (mCallbackThread != NULL) {
        mCallbackThread->run("AudioCache callback");
    }
    return NO_ERROR;
}

void MediaPlayerService::AudioCache::stop() {
    if (mCallbackThread != NULL) {
        mCallbackThread->requestExitAndWait();
    }
}

ssize_t MediaPlayerService::AudioCache::write(const void* buffer, size_t size)
{
    ALOGV("write(%p, %u)", buffer, size);
    if ((buffer == 0) || (size == 0)) return size;

    uint8_t* p = static_cast<uint8_t*>(mHeap->getBase());
    if (p == NULL) return NO_INIT;
    p += mSize;
    ALOGV("memcpy(%p, %p, %u)", p, buffer, size);

    bool overflow = mSize + size > mHeap->getSize();
    if (overflow) {
        ALOGE("Heap size overflow! req size: %d, max size: %d", (mSize + size), mHeap->getSize());
        size = mHeap->getSize() - mSize;
    }
    size -= size % mFrameSize; // consume only integral amounts of frame size
    memcpy(p, buffer, size);
    mSize += size;

    if (overflow) {
        // Signal heap filled here (last frame may be truncated).
        // After this point, no more data should be written as the
        // heap is filled and the AudioCache should be effectively
        // immutable with respect to future writes.
        //
        // It is thus safe for another thread to read the AudioCache.
        Mutex::Autolock lock(mLock);
        mCommandComplete = true;
        mSignal.signal();
    }
    return size;
}

// call with lock held
status_t MediaPlayerService::AudioCache::wait()
{
    Mutex::Autolock lock(mLock);
    while (!mCommandComplete) {
        mSignal.wait(mLock);
    }
    mCommandComplete = false;

    if (mError == NO_ERROR) {
        ALOGV("wait - success");
    } else {
        ALOGV("wait - error");
    }
    return mError;
}

void MediaPlayerService::AudioCache::notify(
        void* cookie, int msg, int ext1, int ext2, const Parcel* /*obj*/)
{
    ALOGV("notify(%p, %d, %d, %d)", cookie, msg, ext1, ext2);
    AudioCache* p = static_cast<AudioCache*>(cookie);

    // ignore buffering messages
    switch (msg)
    {
    case MEDIA_ERROR:
        ALOGE("Error %d, %d occurred", ext1, ext2);
        break;
    case MEDIA_PREPARED:
        ALOGV("prepared");
        break;
    case MEDIA_PLAYBACK_COMPLETE:
        ALOGV("playback complete");
        break;
    default:
        ALOGV("ignored");
        return;
    }

    // wake up thread
    Mutex::Autolock lock(p->mLock);
    if (msg == MEDIA_ERROR) {
        p->mError = ext1;
    }
    p->mCommandComplete = true;
    p->mSignal.signal();
}

int MediaPlayerService::AudioCache::getSessionId() const
{
    return 0;
}

uint32_t MediaPlayerService::AudioCache::getSampleRate() const
{
    if (mMsecsPerFrame == 0) {
        return 0;
    }
    return (uint32_t)(1.e3 / mMsecsPerFrame);
}

void MediaPlayerService::addBatteryData(uint32_t params)
{
    Mutex::Autolock lock(mLock);

    int32_t time = systemTime() / 1000000L;

    // change audio output devices. This notification comes from AudioFlinger
    if ((params & kBatteryDataSpeakerOn)
            || (params & kBatteryDataOtherAudioDeviceOn)) {

        int deviceOn[NUM_AUDIO_DEVICES];
        for (int i = 0; i < NUM_AUDIO_DEVICES; i++) {
            deviceOn[i] = 0;
        }

        if ((params & kBatteryDataSpeakerOn)
                && (params & kBatteryDataOtherAudioDeviceOn)) {
            deviceOn[SPEAKER_AND_OTHER] = 1;
        } else if (params & kBatteryDataSpeakerOn) {
            deviceOn[SPEAKER] = 1;
        } else {
            deviceOn[OTHER_AUDIO_DEVICE] = 1;
        }

        for (int i = 0; i < NUM_AUDIO_DEVICES; i++) {
            if (mBatteryAudio.deviceOn[i] != deviceOn[i]){

                if (mBatteryAudio.refCount > 0) { // if playing audio
                    if (!deviceOn[i]) {
                        mBatteryAudio.lastTime[i] += time;
                        mBatteryAudio.totalTime[i] += mBatteryAudio.lastTime[i];
                        mBatteryAudio.lastTime[i] = 0;
                    } else {
                        mBatteryAudio.lastTime[i] = 0 - time;
                    }
                }

                mBatteryAudio.deviceOn[i] = deviceOn[i];
            }
        }
        return;
    }

    // an sudio stream is started
    if (params & kBatteryDataAudioFlingerStart) {
        // record the start time only if currently no other audio
        // is being played
        if (mBatteryAudio.refCount == 0) {
            for (int i = 0; i < NUM_AUDIO_DEVICES; i++) {
                if (mBatteryAudio.deviceOn[i]) {
                    mBatteryAudio.lastTime[i] -= time;
                }
            }
        }

        mBatteryAudio.refCount ++;
        return;

    } else if (params & kBatteryDataAudioFlingerStop) {
        if (mBatteryAudio.refCount <= 0) {
            ALOGW("Battery track warning: refCount is <= 0");
            return;
        }

        // record the stop time only if currently this is the only
        // audio being played
        if (mBatteryAudio.refCount == 1) {
            for (int i = 0; i < NUM_AUDIO_DEVICES; i++) {
                if (mBatteryAudio.deviceOn[i]) {
                    mBatteryAudio.lastTime[i] += time;
                    mBatteryAudio.totalTime[i] += mBatteryAudio.lastTime[i];
                    mBatteryAudio.lastTime[i] = 0;
                }
            }
        }

        mBatteryAudio.refCount --;
        return;
    }

    int uid = IPCThreadState::self()->getCallingUid();
    if (uid == AID_MEDIA) {
        return;
    }
    int index = mBatteryData.indexOfKey(uid);

    if (index < 0) { // create a new entry for this UID
        BatteryUsageInfo info;
        info.audioTotalTime = 0;
        info.videoTotalTime = 0;
        info.audioLastTime = 0;
        info.videoLastTime = 0;
        info.refCount = 0;

        if (mBatteryData.add(uid, info) == NO_MEMORY) {
            ALOGE("Battery track error: no memory for new app");
            return;
        }
    }

    BatteryUsageInfo &info = mBatteryData.editValueFor(uid);

    if (params & kBatteryDataCodecStarted) {
        if (params & kBatteryDataTrackAudio) {
            info.audioLastTime -= time;
            info.refCount ++;
        }
        if (params & kBatteryDataTrackVideo) {
            info.videoLastTime -= time;
            info.refCount ++;
        }
    } else {
        if (info.refCount == 0) {
            ALOGW("Battery track warning: refCount is already 0");
            return;
        } else if (info.refCount < 0) {
            ALOGE("Battery track error: refCount < 0");
            mBatteryData.removeItem(uid);
            return;
        }

        if (params & kBatteryDataTrackAudio) {
            info.audioLastTime += time;
            info.refCount --;
        }
        if (params & kBatteryDataTrackVideo) {
            info.videoLastTime += time;
            info.refCount --;
        }

        // no stream is being played by this UID
        if (info.refCount == 0) {
            info.audioTotalTime += info.audioLastTime;
            info.audioLastTime = 0;
            info.videoTotalTime += info.videoLastTime;
            info.videoLastTime = 0;
        }
    }
}

status_t MediaPlayerService::pullBatteryData(Parcel* reply) {
    Mutex::Autolock lock(mLock);

    // audio output devices usage
    int32_t time = systemTime() / 1000000L; //in ms
    int32_t totalTime;

    for (int i = 0; i < NUM_AUDIO_DEVICES; i++) {
        totalTime = mBatteryAudio.totalTime[i];

        if (mBatteryAudio.deviceOn[i]
            && (mBatteryAudio.lastTime[i] != 0)) {
                int32_t tmpTime = mBatteryAudio.lastTime[i] + time;
                totalTime += tmpTime;
        }

        reply->writeInt32(totalTime);
        // reset the total time
        mBatteryAudio.totalTime[i] = 0;
   }

    // codec usage
    BatteryUsageInfo info;
    int size = mBatteryData.size();

    reply->writeInt32(size);
    int i = 0;

    while (i < size) {
        info = mBatteryData.valueAt(i);

        reply->writeInt32(mBatteryData.keyAt(i)); //UID
        reply->writeInt32(info.audioTotalTime);
        reply->writeInt32(info.videoTotalTime);

        info.audioTotalTime = 0;
        info.videoTotalTime = 0;

        // remove the UID entry where no stream is being played
        if (info.refCount <= 0) {
            mBatteryData.removeItemsAt(i);
            size --;
            i --;
        }
        i++;
    }
    return NO_ERROR;
}



} // namespace android<|MERGE_RESOLUTION|>--- conflicted
+++ resolved
@@ -1357,15 +1357,11 @@
     if (cache->wait() != NO_ERROR) goto Exit;
 
     ALOGV("start");
-<<<<<<< HEAD
     err = player->start();
     if (err != NO_ERROR) {
         ALOGE("Error: %d Starting player in decode", err);
         goto Exit;
     }
-=======
-    if (player->start() != NO_ERROR) goto Exit;
->>>>>>> daebc4eb
 
     ALOGV("wait for playback complete");
     cache->wait();
@@ -1421,15 +1417,11 @@
     if (cache->wait() != NO_ERROR) goto Exit;
 
     ALOGV("start");
-<<<<<<< HEAD
     err = player->start();
     if (err != NO_ERROR) {
         ALOGE("Error: %d Starting player in decode", err);
         goto Exit;
     }
-=======
-    if (player->start() != NO_ERROR) goto Exit;
->>>>>>> daebc4eb
 
     ALOGV("wait for playback complete");
     cache->wait();
