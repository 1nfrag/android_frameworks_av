/*
 * Copyright (C) 2009 The Android Open Source Project
 *
 * Licensed under the Apache License, Version 2.0 (the "License");
 * you may not use this file except in compliance with the License.
 * You may obtain a copy of the License at
 *
 *      http://www.apache.org/licenses/LICENSE-2.0
 *
 * Unless required by applicable law or agreed to in writing, software
 * distributed under the License is distributed on an "AS IS" BASIS,
 * WITHOUT WARRANTIES OR CONDITIONS OF ANY KIND, either express or implied.
 * See the License for the specific language governing permissions and
 * limitations under the License.
 */

//#define LOG_NDEBUG 0
#define LOG_TAG "StagefrightRecorder"
#include <inttypes.h>
#include <utils/Log.h>

#include <inttypes.h>
#include "WebmWriter.h"
#include "StagefrightRecorder.h"

#include <algorithm>

#include <android/hardware/ICamera.h>

#include <binder/IPCThreadState.h>
#include <binder/IServiceManager.h>

#include <media/IMediaPlayerService.h>
#include <media/stagefright/foundation/ABuffer.h>
#include <media/stagefright/foundation/ADebug.h>
#include <media/stagefright/foundation/AMessage.h>
#include <media/stagefright/foundation/ALooper.h>
#include <media/stagefright/ACodec.h>
#include <media/stagefright/AudioSource.h>
#include <media/stagefright/AMRWriter.h>
#include <media/stagefright/AACWriter.h>
#include <media/stagefright/CameraSource.h>
#include <media/stagefright/CameraSourceTimeLapse.h>
#include <media/stagefright/MPEG2TSWriter.h>
#include <media/stagefright/MPEG4Writer.h>
#include <media/stagefright/MediaDefs.h>
#include <media/stagefright/MetaData.h>
#include <media/stagefright/MediaCodecSource.h>
#include <media/MediaProfiles.h>
#include <camera/CameraParameters.h>

#include <utils/Errors.h>
#include <sys/types.h>
#include <ctype.h>
#include <unistd.h>

#include <system/audio.h>

#include "ARTPWriter.h"
#include <stagefright/AVExtensions.h>

namespace android {

<<<<<<< HEAD
static const int64_t kMax32BitFileSize = 0x00ffffffffLL; // 4GB
=======
static const float kTypicalDisplayRefreshingRate = 60.f;
// display refresh rate drops on battery saver
static const float kMinTypicalDisplayRefreshingRate = kTypicalDisplayRefreshingRate / 2;
static const int kMaxNumVideoTemporalLayers = 8;
>>>>>>> 9627e72f

// To collect the encoder usage for the battery app
static void addBatteryData(uint32_t params) {
    sp<IBinder> binder =
        defaultServiceManager()->getService(String16("media.player"));
    sp<IMediaPlayerService> service = interface_cast<IMediaPlayerService>(binder);
    CHECK(service.get() != NULL);

    service->addBatteryData(params);
}


StagefrightRecorder::StagefrightRecorder(const String16 &opPackageName)
    : MediaRecorderBase(opPackageName),
      mWriter(NULL),
      mOutputFd(-1),
      mAudioSource(AUDIO_SOURCE_CNT),
      mVideoSource(VIDEO_SOURCE_LIST_END),
      mStarted(false) {

    ALOGV("Constructor");
    reset();
}

StagefrightRecorder::~StagefrightRecorder() {
    ALOGV("Destructor");
    stop();

    if (mLooper != NULL) {
        mLooper->stop();
    }
}

status_t StagefrightRecorder::init() {
    ALOGV("init");

    mLooper = new ALooper;
    mLooper->setName("recorder_looper");
    mLooper->start();

    return OK;
}

// The client side of mediaserver asks it to creat a SurfaceMediaSource
// and return a interface reference. The client side will use that
// while encoding GL Frames
sp<IGraphicBufferProducer> StagefrightRecorder::querySurfaceMediaSource() const {
    ALOGV("Get SurfaceMediaSource");
    return mGraphicBufferProducer;
}

status_t StagefrightRecorder::setAudioSource(audio_source_t as) {
    ALOGV("setAudioSource: %d", as);
    if (as < AUDIO_SOURCE_DEFAULT ||
        (as >= AUDIO_SOURCE_CNT && as != AUDIO_SOURCE_FM_TUNER)) {
        ALOGE("Invalid audio source: %d", as);
        return BAD_VALUE;
    }

    if (as == AUDIO_SOURCE_DEFAULT) {
        mAudioSource = AUDIO_SOURCE_MIC;
    } else {
        mAudioSource = as;
    }

    return OK;
}

status_t StagefrightRecorder::setVideoSource(video_source vs) {
    ALOGV("setVideoSource: %d", vs);
    if (vs < VIDEO_SOURCE_DEFAULT ||
        vs >= VIDEO_SOURCE_LIST_END) {
        ALOGE("Invalid video source: %d", vs);
        return BAD_VALUE;
    }

    if (vs == VIDEO_SOURCE_DEFAULT) {
        mVideoSource = VIDEO_SOURCE_CAMERA;
    } else {
        mVideoSource = vs;
    }

    return OK;
}

status_t StagefrightRecorder::setOutputFormat(output_format of) {
    ALOGV("setOutputFormat: %d", of);
    if (of < OUTPUT_FORMAT_DEFAULT ||
        of >= OUTPUT_FORMAT_LIST_END) {
        ALOGE("Invalid output format: %d", of);
        return BAD_VALUE;
    }

    if (of == OUTPUT_FORMAT_DEFAULT) {
        mOutputFormat = OUTPUT_FORMAT_THREE_GPP;
    } else {
        mOutputFormat = of;
    }

    return OK;
}

status_t StagefrightRecorder::setAudioEncoder(audio_encoder ae) {
    ALOGV("setAudioEncoder: %d", ae);
    if (ae < AUDIO_ENCODER_DEFAULT ||
        ae >= AUDIO_ENCODER_LIST_END) {
        ALOGE("Invalid audio encoder: %d", ae);
        return BAD_VALUE;
    }

    if (ae == AUDIO_ENCODER_DEFAULT) {
        mAudioEncoder = AUDIO_ENCODER_AMR_NB;
    } else {
        mAudioEncoder = ae;
    }

    return OK;
}

status_t StagefrightRecorder::setVideoEncoder(video_encoder ve) {
    ALOGV("setVideoEncoder: %d", ve);
    if (ve < VIDEO_ENCODER_DEFAULT ||
        ve >= VIDEO_ENCODER_LIST_END) {
        ALOGE("Invalid video encoder: %d", ve);
        return BAD_VALUE;
    }

    mVideoEncoder = ve;

    return OK;
}

status_t StagefrightRecorder::setVideoSize(int width, int height) {
    ALOGV("setVideoSize: %dx%d", width, height);
    if (width <= 0 || height <= 0) {
        ALOGE("Invalid video size: %dx%d", width, height);
        return BAD_VALUE;
    }

    // Additional check on the dimension will be performed later
    mVideoWidth = width;
    mVideoHeight = height;

    return OK;
}

status_t StagefrightRecorder::setVideoFrameRate(int frames_per_second) {
    ALOGV("setVideoFrameRate: %d", frames_per_second);
    if ((frames_per_second <= 0 && frames_per_second != -1) ||
        frames_per_second > kMaxHighSpeedFps) {
        ALOGE("Invalid video frame rate: %d", frames_per_second);
        return BAD_VALUE;
    }

    // Additional check on the frame rate will be performed later
    mFrameRate = frames_per_second;

    return OK;
}

status_t StagefrightRecorder::setCamera(const sp<hardware::ICamera> &camera,
                                        const sp<ICameraRecordingProxy> &proxy) {
    ALOGV("setCamera");
    if (camera == 0) {
        ALOGE("camera is NULL");
        return BAD_VALUE;
    }
    if (proxy == 0) {
        ALOGE("camera proxy is NULL");
        return BAD_VALUE;
    }

    mCamera = camera;
    mCameraProxy = proxy;
    return OK;
}

status_t StagefrightRecorder::setPreviewSurface(const sp<IGraphicBufferProducer> &surface) {
    ALOGV("setPreviewSurface: %p", surface.get());
    mPreviewSurface = surface;

    return OK;
}

status_t StagefrightRecorder::setInputSurface(
        const sp<IGraphicBufferConsumer>& surface) {
    mPersistentSurface = surface;

    return OK;
}

status_t StagefrightRecorder::setOutputFile(int fd, int64_t offset, int64_t length) {
    ALOGV("setOutputFile: %d, %" PRId64 ", %" PRId64 "", fd, offset, length);
    // These don't make any sense, do they?
    CHECK_EQ(offset, 0ll);
    CHECK_EQ(length, 0ll);

    if (fd < 0) {
        ALOGE("Invalid file descriptor: %d", fd);
        return -EBADF;
    }

    // start with a clean, empty file
    ftruncate(fd, 0);

    if (mOutputFd >= 0) {
        ::close(mOutputFd);
    }
    mOutputFd = dup(fd);

    return OK;
}

// Attempt to parse an float literal optionally surrounded by whitespace,
// returns true on success, false otherwise.
static bool safe_strtof(const char *s, float *val) {
    char *end;

    // It is lame, but according to man page, we have to set errno to 0
    // before calling strtof().
    errno = 0;
    *val = strtof(s, &end);

    if (end == s || errno == ERANGE) {
        return false;
    }

    // Skip trailing whitespace
    while (isspace(*end)) {
        ++end;
    }

    // For a successful return, the string must contain nothing but a valid
    // float literal optionally surrounded by whitespace.

    return *end == '\0';
}

// Attempt to parse an int64 literal optionally surrounded by whitespace,
// returns true on success, false otherwise.
static bool safe_strtoi64(const char *s, int64_t *val) {
    char *end;

    // It is lame, but according to man page, we have to set errno to 0
    // before calling strtoll().
    errno = 0;
    *val = strtoll(s, &end, 10);

    if (end == s || errno == ERANGE) {
        return false;
    }

    // Skip trailing whitespace
    while (isspace(*end)) {
        ++end;
    }

    // For a successful return, the string must contain nothing but a valid
    // int64 literal optionally surrounded by whitespace.

    return *end == '\0';
}

// Return true if the value is in [0, 0x007FFFFFFF]
static bool safe_strtoi32(const char *s, int32_t *val) {
    int64_t temp;
    if (safe_strtoi64(s, &temp)) {
        if (temp >= 0 && temp <= 0x007FFFFFFF) {
            *val = static_cast<int32_t>(temp);
            return true;
        }
    }
    return false;
}

// Trim both leading and trailing whitespace from the given string.
static void TrimString(String8 *s) {
    size_t num_bytes = s->bytes();
    const char *data = s->string();

    size_t leading_space = 0;
    while (leading_space < num_bytes && isspace(data[leading_space])) {
        ++leading_space;
    }

    size_t i = num_bytes;
    while (i > leading_space && isspace(data[i - 1])) {
        --i;
    }

    s->setTo(String8(&data[leading_space], i - leading_space));
}

status_t StagefrightRecorder::setParamAudioSamplingRate(int32_t sampleRate) {
    ALOGV("setParamAudioSamplingRate: %d", sampleRate);
    if (sampleRate <= 0) {
        ALOGE("Invalid audio sampling rate: %d", sampleRate);
        return BAD_VALUE;
    }

    // Additional check on the sample rate will be performed later.
    mSampleRate = sampleRate;
    return OK;
}

status_t StagefrightRecorder::setParamAudioNumberOfChannels(int32_t channels) {
    ALOGV("setParamAudioNumberOfChannels: %d", channels);
    if (channels <= 0 || channels > 6) {
        ALOGE("Invalid number of audio channels: %d", channels);
        return BAD_VALUE;
    }

    // Additional check on the number of channels will be performed later.
    mAudioChannels = channels;
    return OK;
}

status_t StagefrightRecorder::setParamAudioEncodingBitRate(int32_t bitRate) {
    ALOGV("setParamAudioEncodingBitRate: %d", bitRate);
    if (bitRate <= 0) {
        ALOGE("Invalid audio encoding bit rate: %d", bitRate);
        return BAD_VALUE;
    }

    // The target bit rate may not be exactly the same as the requested.
    // It depends on many factors, such as rate control, and the bit rate
    // range that a specific encoder supports. The mismatch between the
    // the target and requested bit rate will NOT be treated as an error.
    mAudioBitRate = bitRate;
    return OK;
}

status_t StagefrightRecorder::setParamVideoEncodingBitRate(int32_t bitRate) {
    ALOGV("setParamVideoEncodingBitRate: %d", bitRate);
    if (bitRate <= 0) {
        ALOGE("Invalid video encoding bit rate: %d", bitRate);
        return BAD_VALUE;
    }

    // The target bit rate may not be exactly the same as the requested.
    // It depends on many factors, such as rate control, and the bit rate
    // range that a specific encoder supports. The mismatch between the
    // the target and requested bit rate will NOT be treated as an error.
    mVideoBitRate = bitRate;
    return OK;
}

// Always rotate clockwise, and only support 0, 90, 180 and 270 for now.
status_t StagefrightRecorder::setParamVideoRotation(int32_t degrees) {
    ALOGV("setParamVideoRotation: %d", degrees);
    if (degrees < 0 || degrees % 90 != 0) {
        ALOGE("Unsupported video rotation angle: %d", degrees);
        return BAD_VALUE;
    }
    mRotationDegrees = degrees % 360;
    return OK;
}

status_t StagefrightRecorder::setParamMaxFileDurationUs(int64_t timeUs) {
    ALOGV("setParamMaxFileDurationUs: %" PRId64 " us", timeUs);

    // This is meant for backward compatibility for MediaRecorder.java
    if (timeUs <= 0) {
        ALOGW("Max file duration is not positive: %" PRId64 " us. Disabling duration limit.", timeUs);
        timeUs = 0; // Disable the duration limit for zero or negative values.
    } else if (timeUs <= 100000LL) {  // XXX: 100 milli-seconds
        ALOGE("Max file duration is too short: %" PRId64 " us", timeUs);
        return BAD_VALUE;
    }

    if (timeUs <= 15 * 1000000LL) {
        ALOGW("Target duration (%" PRId64 " us) too short to be respected", timeUs);
    }
    mMaxFileDurationUs = timeUs;
    return OK;
}

status_t StagefrightRecorder::setParamMaxFileSizeBytes(int64_t bytes) {
    ALOGV("setParamMaxFileSizeBytes: %" PRId64 " bytes", bytes);

    // This is meant for backward compatibility for MediaRecorder.java
    if (bytes <= 0) {
        ALOGW("Max file size is not positive: %" PRId64 " bytes. "
             "Disabling file size limit.", bytes);
        bytes = 0; // Disable the file size limit for zero or negative values.
    } else if (bytes <= 1024) {  // XXX: 1 kB
        ALOGE("Max file size is too small: %" PRId64 " bytes", bytes);
        return BAD_VALUE;
    }

    if (bytes <= 100 * 1024) {
        ALOGW("Target file size (%" PRId64 " bytes) is too small to be respected", bytes);
    }

    mMaxFileSizeBytes = bytes;

    // If requested size is >4GB, force 64-bit offsets
    mUse64BitFileOffset |= (bytes >= kMax32BitFileSize);

    return OK;
}

status_t StagefrightRecorder::setParamInterleaveDuration(int32_t durationUs) {
    ALOGV("setParamInterleaveDuration: %d", durationUs);
    if (durationUs <= 500000) {           //  500 ms
        // If interleave duration is too small, it is very inefficient to do
        // interleaving since the metadata overhead will count for a significant
        // portion of the saved contents
        ALOGE("Audio/video interleave duration is too small: %d us", durationUs);
        return BAD_VALUE;
    } else if (durationUs >= 10000000) {  // 10 seconds
        // If interleaving duration is too large, it can cause the recording
        // session to use too much memory since we have to save the output
        // data before we write them out
        ALOGE("Audio/video interleave duration is too large: %d us", durationUs);
        return BAD_VALUE;
    }
    mInterleaveDurationUs = durationUs;
    return OK;
}

// If seconds <  0, only the first frame is I frame, and rest are all P frames
// If seconds == 0, all frames are encoded as I frames. No P frames
// If seconds >  0, it is the time spacing (seconds) between 2 neighboring I frames
status_t StagefrightRecorder::setParamVideoIFramesInterval(int32_t seconds) {
    ALOGV("setParamVideoIFramesInterval: %d seconds", seconds);
    mIFramesIntervalSec = seconds;
    return OK;
}

status_t StagefrightRecorder::setParam64BitFileOffset(bool use64Bit) {
    ALOGV("setParam64BitFileOffset: %s",
        use64Bit? "use 64 bit file offset": "use 32 bit file offset");
    mUse64BitFileOffset = use64Bit;
    return OK;
}

status_t StagefrightRecorder::setParamVideoCameraId(int32_t cameraId) {
    ALOGV("setParamVideoCameraId: %d", cameraId);
    if (cameraId < 0) {
        return BAD_VALUE;
    }
    mCameraId = cameraId;
    return OK;
}

status_t StagefrightRecorder::setParamTrackTimeStatus(int64_t timeDurationUs) {
    ALOGV("setParamTrackTimeStatus: %" PRId64 "", timeDurationUs);
    if (timeDurationUs < 20000) {  // Infeasible if shorter than 20 ms?
        ALOGE("Tracking time duration too short: %" PRId64 " us", timeDurationUs);
        return BAD_VALUE;
    }
    mTrackEveryTimeDurationUs = timeDurationUs;
    return OK;
}

status_t StagefrightRecorder::setParamVideoEncoderProfile(int32_t profile) {
    ALOGV("setParamVideoEncoderProfile: %d", profile);

    // Additional check will be done later when we load the encoder.
    // For now, we are accepting values defined in OpenMAX IL.
    mVideoEncoderProfile = profile;
    return OK;
}

status_t StagefrightRecorder::setParamVideoEncoderLevel(int32_t level) {
    ALOGV("setParamVideoEncoderLevel: %d", level);

    // Additional check will be done later when we load the encoder.
    // For now, we are accepting values defined in OpenMAX IL.
    mVideoEncoderLevel = level;
    return OK;
}

status_t StagefrightRecorder::setParamMovieTimeScale(int32_t timeScale) {
    ALOGV("setParamMovieTimeScale: %d", timeScale);

    // The range is set to be the same as the audio's time scale range
    // since audio's time scale has a wider range.
    if (timeScale < 600 || timeScale > 96000) {
        ALOGE("Time scale (%d) for movie is out of range [600, 96000]", timeScale);
        return BAD_VALUE;
    }
    mMovieTimeScale = timeScale;
    return OK;
}

status_t StagefrightRecorder::setParamVideoTimeScale(int32_t timeScale) {
    ALOGV("setParamVideoTimeScale: %d", timeScale);

    // 60000 is chosen to make sure that each video frame from a 60-fps
    // video has 1000 ticks.
    if (timeScale < 600 || timeScale > 60000) {
        ALOGE("Time scale (%d) for video is out of range [600, 60000]", timeScale);
        return BAD_VALUE;
    }
    mVideoTimeScale = timeScale;
    return OK;
}

status_t StagefrightRecorder::setParamAudioTimeScale(int32_t timeScale) {
    ALOGV("setParamAudioTimeScale: %d", timeScale);

    // 96000 Hz is the highest sampling rate support in AAC.
    if (timeScale < 600 || timeScale > 96000) {
        ALOGE("Time scale (%d) for audio is out of range [600, 96000]", timeScale);
        return BAD_VALUE;
    }
    mAudioTimeScale = timeScale;
    return OK;
}

status_t StagefrightRecorder::setParamCaptureFpsEnable(int32_t captureFpsEnable) {
    ALOGV("setParamCaptureFpsEnable: %d", captureFpsEnable);

    if(captureFpsEnable == 0) {
        mCaptureFpsEnable = false;
    } else if (captureFpsEnable == 1) {
        mCaptureFpsEnable = true;
    } else {
        return BAD_VALUE;
    }
    return OK;
}

status_t StagefrightRecorder::setParamCaptureFps(float fps) {
    ALOGV("setParamCaptureFps: %.2f", fps);

    int64_t timeUs = (int64_t) (1000000.0f / fps + 0.5f);

    // Not allowing time more than a day
    if (timeUs <= 0 || timeUs > 86400*1E6) {
        ALOGE("Time between frame capture (%" PRId64 ") is out of range [0, 1 Day]", timeUs);
        return BAD_VALUE;
    }

    mCaptureFps = fps;
    mTimeBetweenCaptureUs = timeUs;
    return OK;
}

status_t StagefrightRecorder::setParamGeoDataLongitude(
    int64_t longitudex10000) {

    if (longitudex10000 > 1800000 || longitudex10000 < -1800000) {
        return BAD_VALUE;
    }
    mLongitudex10000 = longitudex10000;
    return OK;
}

status_t StagefrightRecorder::setParamGeoDataLatitude(
    int64_t latitudex10000) {

    if (latitudex10000 > 900000 || latitudex10000 < -900000) {
        return BAD_VALUE;
    }
    mLatitudex10000 = latitudex10000;
    return OK;
}

status_t StagefrightRecorder::setParameter(
        const String8 &key, const String8 &value) {
    ALOGV("setParameter: key (%s) => value (%s)", key.string(), value.string());
    if (key == "max-duration") {
        int64_t max_duration_ms;
        if (safe_strtoi64(value.string(), &max_duration_ms)) {
            return setParamMaxFileDurationUs(1000LL * max_duration_ms);
        }
    } else if (key == "max-filesize") {
        int64_t max_filesize_bytes;
        if (safe_strtoi64(value.string(), &max_filesize_bytes)) {
            return setParamMaxFileSizeBytes(max_filesize_bytes);
        }
    } else if (key == "interleave-duration-us") {
        int32_t durationUs;
        if (safe_strtoi32(value.string(), &durationUs)) {
            return setParamInterleaveDuration(durationUs);
        }
    } else if (key == "param-movie-time-scale") {
        int32_t timeScale;
        if (safe_strtoi32(value.string(), &timeScale)) {
            return setParamMovieTimeScale(timeScale);
        }
    } else if (key == "param-use-64bit-offset") {
        int32_t use64BitOffset;
        if (safe_strtoi32(value.string(), &use64BitOffset)) {
            return setParam64BitFileOffset(use64BitOffset != 0);
        }
    } else if (key == "param-geotag-longitude") {
        int64_t longitudex10000;
        if (safe_strtoi64(value.string(), &longitudex10000)) {
            return setParamGeoDataLongitude(longitudex10000);
        }
    } else if (key == "param-geotag-latitude") {
        int64_t latitudex10000;
        if (safe_strtoi64(value.string(), &latitudex10000)) {
            return setParamGeoDataLatitude(latitudex10000);
        }
    } else if (key == "param-track-time-status") {
        int64_t timeDurationUs;
        if (safe_strtoi64(value.string(), &timeDurationUs)) {
            return setParamTrackTimeStatus(timeDurationUs);
        }
    } else if (key == "audio-param-sampling-rate") {
        int32_t sampling_rate;
        if (safe_strtoi32(value.string(), &sampling_rate)) {
            return setParamAudioSamplingRate(sampling_rate);
        }
    } else if (key == "audio-param-number-of-channels") {
        int32_t number_of_channels;
        if (safe_strtoi32(value.string(), &number_of_channels)) {
            return setParamAudioNumberOfChannels(number_of_channels);
        }
    } else if (key == "audio-param-encoding-bitrate") {
        int32_t audio_bitrate;
        if (safe_strtoi32(value.string(), &audio_bitrate)) {
            return setParamAudioEncodingBitRate(audio_bitrate);
        }
    } else if (key == "audio-param-time-scale") {
        int32_t timeScale;
        if (safe_strtoi32(value.string(), &timeScale)) {
            return setParamAudioTimeScale(timeScale);
        }
    } else if (key == "video-param-encoding-bitrate") {
        int32_t video_bitrate;
        if (safe_strtoi32(value.string(), &video_bitrate)) {
            return setParamVideoEncodingBitRate(video_bitrate);
        }
    } else if (key == "video-param-rotation-angle-degrees") {
        int32_t degrees;
        if (safe_strtoi32(value.string(), &degrees)) {
            return setParamVideoRotation(degrees);
        }
    } else if (key == "video-param-i-frames-interval") {
        int32_t seconds;
        if (safe_strtoi32(value.string(), &seconds)) {
            return setParamVideoIFramesInterval(seconds);
        }
    } else if (key == "video-param-encoder-profile") {
        int32_t profile;
        if (safe_strtoi32(value.string(), &profile)) {
            return setParamVideoEncoderProfile(profile);
        }
    } else if (key == "video-param-encoder-level") {
        int32_t level;
        if (safe_strtoi32(value.string(), &level)) {
            return setParamVideoEncoderLevel(level);
        }
    } else if (key == "video-param-camera-id") {
        int32_t cameraId;
        if (safe_strtoi32(value.string(), &cameraId)) {
            return setParamVideoCameraId(cameraId);
        }
    } else if (key == "video-param-time-scale") {
        int32_t timeScale;
        if (safe_strtoi32(value.string(), &timeScale)) {
            return setParamVideoTimeScale(timeScale);
        }
    } else if (key == "time-lapse-enable") {
        int32_t captureFpsEnable;
        if (safe_strtoi32(value.string(), &captureFpsEnable)) {
            return setParamCaptureFpsEnable(captureFpsEnable);
        }
    } else if (key == "time-lapse-fps") {
        float fps;
        if (safe_strtof(value.string(), &fps)) {
            return setParamCaptureFps(fps);
        }
    } else {
        ALOGE("setParameter: failed to find key %s", key.string());
    }
    return BAD_VALUE;
}

status_t StagefrightRecorder::setParameters(const String8 &params) {
    ALOGV("setParameters: %s", params.string());
    const char *cparams = params.string();
    const char *key_start = cparams;
    for (;;) {
        const char *equal_pos = strchr(key_start, '=');
        if (equal_pos == NULL) {
            ALOGE("Parameters %s miss a value", cparams);
            return BAD_VALUE;
        }
        String8 key(key_start, equal_pos - key_start);
        TrimString(&key);
        if (key.length() == 0) {
            ALOGE("Parameters %s contains an empty key", cparams);
            return BAD_VALUE;
        }
        const char *value_start = equal_pos + 1;
        const char *semicolon_pos = strchr(value_start, ';');
        String8 value;
        if (semicolon_pos == NULL) {
            value.setTo(value_start);
        } else {
            value.setTo(value_start, semicolon_pos - value_start);
        }
        if (setParameter(key, value) != OK) {
            return BAD_VALUE;
        }
        if (semicolon_pos == NULL) {
            break;  // Reaches the end
        }
        key_start = semicolon_pos + 1;
    }
    return OK;
}

status_t StagefrightRecorder::setListener(const sp<IMediaRecorderClient> &listener) {
    mListener = listener;

    return OK;
}

status_t StagefrightRecorder::setClientName(const String16& clientName) {
    mClientName = clientName;

    return OK;
}

status_t StagefrightRecorder::prepareInternal() {
    ALOGV("prepare");
    if (mOutputFd < 0) {
        ALOGE("Output file descriptor is invalid");
        return INVALID_OPERATION;
    }

    // Get UID and PID here for permission checking
    mClientUid = IPCThreadState::self()->getCallingUid();
    mClientPid = IPCThreadState::self()->getCallingPid();

    status_t status = OK;

    switch (mOutputFormat) {
        case OUTPUT_FORMAT_DEFAULT:
        case OUTPUT_FORMAT_THREE_GPP:
        case OUTPUT_FORMAT_MPEG_4:
        case OUTPUT_FORMAT_WEBM:
            status = setupMPEG4orWEBMRecording();
            break;

        case OUTPUT_FORMAT_AMR_NB:
        case OUTPUT_FORMAT_AMR_WB:
            status = setupAMRRecording();
            break;

        case OUTPUT_FORMAT_AAC_ADIF:
        case OUTPUT_FORMAT_AAC_ADTS:
            status = setupAACRecording();
            break;

        case OUTPUT_FORMAT_RTP_AVP:
            status = setupRTPRecording();
            break;

        case OUTPUT_FORMAT_MPEG2TS:
            status = setupMPEG2TSRecording();
            break;

        default:
            if (handleCustomRecording() != OK) {
                ALOGE("Unsupported output file format: %d", mOutputFormat);
                status = UNKNOWN_ERROR;
            }
            break;
    }

    ALOGV("Recording frameRate: %d captureFps: %f",
            mFrameRate, mCaptureFps);

    return status;
}

status_t StagefrightRecorder::prepare() {
    if (mVideoSource == VIDEO_SOURCE_SURFACE) {
        return prepareInternal();
    }
    return OK;
}

status_t StagefrightRecorder::start() {
    ALOGV("start");
    if (mOutputFd < 0) {
        ALOGE("Output file descriptor is invalid");
        return INVALID_OPERATION;
    }

    status_t status = OK;

    if (mVideoSource != VIDEO_SOURCE_SURFACE) {
        status = prepareInternal();
        if (status != OK) {
            return status;
        }
    }

    if (mWriter == NULL) {
        ALOGE("File writer is not avaialble");
        return UNKNOWN_ERROR;
    }

    switch (mOutputFormat) {
        case OUTPUT_FORMAT_DEFAULT:
        case OUTPUT_FORMAT_THREE_GPP:
        case OUTPUT_FORMAT_MPEG_4:
        case OUTPUT_FORMAT_WEBM:
        {
            bool isMPEG4 = true;
            if (mOutputFormat == OUTPUT_FORMAT_WEBM) {
                isMPEG4 = false;
            }
            sp<MetaData> meta = new MetaData;
            setupMPEG4orWEBMMetaData(&meta);
            status = mWriter->start(meta.get());
            break;
        }

        case OUTPUT_FORMAT_AMR_NB:
        case OUTPUT_FORMAT_AMR_WB:
        case OUTPUT_FORMAT_AAC_ADIF:
        case OUTPUT_FORMAT_AAC_ADTS:
        case OUTPUT_FORMAT_RTP_AVP:
        case OUTPUT_FORMAT_MPEG2TS:
        {
            status = mWriter->start();
            break;
        }

        default:
        {
            if (handleCustomOutputFormats() != OK) {
                ALOGE("Unsupported output file format: %d", mOutputFormat);
                status = UNKNOWN_ERROR;
            }
            break;
        }
    }

    if (status != OK) {
        mWriter.clear();
        mWriter = NULL;
    }

    if ((status == OK) && (!mStarted)) {
        mStarted = true;

        uint32_t params = IMediaPlayerService::kBatteryDataCodecStarted;
        if (mAudioSource != AUDIO_SOURCE_CNT) {
            params |= IMediaPlayerService::kBatteryDataTrackAudio;
        }
        if (mVideoSource != VIDEO_SOURCE_LIST_END) {
            params |= IMediaPlayerService::kBatteryDataTrackVideo;
        }

        addBatteryData(params);
    }

    return status;
}

sp<MediaCodecSource> StagefrightRecorder::createAudioSource() {
    int32_t sourceSampleRate = mSampleRate;

    if (mCaptureFpsEnable && mCaptureFps >= mFrameRate) {
        // Upscale the sample rate for slow motion recording.
        // Fail audio source creation if source sample rate is too high, as it could
        // cause out-of-memory due to large input buffer size. And audio recording
        // probably doesn't make sense in the scenario, since the slow-down factor
        // is probably huge (eg. mSampleRate=48K, mCaptureFps=240, mFrameRate=1).
        const static int32_t SAMPLE_RATE_HZ_MAX = 192000;
        sourceSampleRate =
                (mSampleRate * mCaptureFps + mFrameRate / 2) / mFrameRate;
        if (sourceSampleRate < mSampleRate || sourceSampleRate > SAMPLE_RATE_HZ_MAX) {
            ALOGE("source sample rate out of range! "
                    "(mSampleRate %d, mCaptureFps %.2f, mFrameRate %d",
                    mSampleRate, mCaptureFps, mFrameRate);
            return NULL;
        }
    }
    sp<AudioSource> audioSource = AVFactory::get()->createAudioSource(
                mAudioSource,
                mOpPackageName,
                sourceSampleRate,
                mAudioChannels,
                mSampleRate,
                mClientUid,
                mClientPid);

    status_t err = audioSource->initCheck();

    if (err != OK) {
        ALOGE("audio source is not initialized");
        return NULL;
    }

    sp<AMessage> format = new AMessage;
    switch (mAudioEncoder) {
        case AUDIO_ENCODER_AMR_NB:
        case AUDIO_ENCODER_DEFAULT:
            format->setString("mime", MEDIA_MIMETYPE_AUDIO_AMR_NB);
            break;
        case AUDIO_ENCODER_AMR_WB:
            format->setString("mime", MEDIA_MIMETYPE_AUDIO_AMR_WB);
            break;
        case AUDIO_ENCODER_AAC:
            format->setString("mime", MEDIA_MIMETYPE_AUDIO_AAC);
            format->setInt32("aac-profile", OMX_AUDIO_AACObjectLC);
            break;
        case AUDIO_ENCODER_HE_AAC:
            format->setString("mime", MEDIA_MIMETYPE_AUDIO_AAC);
            format->setInt32("aac-profile", OMX_AUDIO_AACObjectHE);
            break;
        case AUDIO_ENCODER_AAC_ELD:
            format->setString("mime", MEDIA_MIMETYPE_AUDIO_AAC);
            format->setInt32("aac-profile", OMX_AUDIO_AACObjectELD);
            break;

        default:
            if (handleCustomAudioSource(format) != OK) {
                ALOGE("Unknown audio encoder: %d", mAudioEncoder);
                return NULL;
            }
    }

    int32_t maxInputSize;
    CHECK(audioSource->getFormat()->findInt32(
                kKeyMaxInputSize, &maxInputSize));

    format->setInt32("max-input-size", maxInputSize);
    format->setInt32("channel-count", mAudioChannels);
    format->setInt32("sample-rate", mSampleRate);
    format->setInt32("bitrate", mAudioBitRate);
    if (mAudioTimeScale > 0) {
        format->setInt32("time-scale", mAudioTimeScale);
    }
    format->setInt32("priority", 0 /* realtime */);

    sp<MediaCodecSource> audioEncoder =
            MediaCodecSource::Create(mLooper, format, audioSource);
    mAudioSourceNode = audioSource;

    if (audioEncoder == NULL) {
        ALOGE("Failed to create audio encoder");
    }

    return audioEncoder;
}

status_t StagefrightRecorder::setupAACRecording() {
    // FIXME:
    // Add support for OUTPUT_FORMAT_AAC_ADIF
    CHECK_EQ(mOutputFormat, OUTPUT_FORMAT_AAC_ADTS);

    CHECK(mAudioEncoder == AUDIO_ENCODER_AAC ||
          mAudioEncoder == AUDIO_ENCODER_HE_AAC ||
          mAudioEncoder == AUDIO_ENCODER_AAC_ELD);
    CHECK(mAudioSource != AUDIO_SOURCE_CNT);

    mWriter = new AACWriter(mOutputFd);
    return setupRawAudioRecording();
}

status_t StagefrightRecorder::setupAMRRecording() {
    CHECK(mOutputFormat == OUTPUT_FORMAT_AMR_NB ||
          mOutputFormat == OUTPUT_FORMAT_AMR_WB);

    if (mOutputFormat == OUTPUT_FORMAT_AMR_NB) {
        if (mAudioEncoder != AUDIO_ENCODER_DEFAULT &&
            mAudioEncoder != AUDIO_ENCODER_AMR_NB) {
            ALOGE("Invalid encoder %d used for AMRNB recording",
                    mAudioEncoder);
            return BAD_VALUE;
        }
    } else {  // mOutputFormat must be OUTPUT_FORMAT_AMR_WB
        if (mAudioEncoder != AUDIO_ENCODER_AMR_WB) {
            ALOGE("Invlaid encoder %d used for AMRWB recording",
                    mAudioEncoder);
            return BAD_VALUE;
        }
    }

    mWriter = new AMRWriter(mOutputFd);
    return setupRawAudioRecording();
}

status_t StagefrightRecorder::setupRawAudioRecording() {
    if (mAudioSource >= AUDIO_SOURCE_CNT && mAudioSource != AUDIO_SOURCE_FM_TUNER) {
        ALOGE("Invalid audio source: %d", mAudioSource);
        return BAD_VALUE;
    }

    status_t status = BAD_VALUE;
    if (OK != (status = checkAudioEncoderCapabilities())) {
        return status;
    }

    sp<MediaCodecSource> audioEncoder = createAudioSource();
    if (audioEncoder != NULL) {
        CHECK(mWriter != 0);
        mWriter->addSource(audioEncoder);
        mAudioEncoderSource = audioEncoder;
    } else if (audioEncoder == NULL && mAudioEncoder == AUDIO_ENCODER_LPCM) {
        sp<MediaSource> src;
        src = setPCMRecording();
        if (src == NULL) {
            ALOGE("Recording source is null");
            return BAD_VALUE;
        }
        CHECK(mWriter != 0);
        mWriter->addSource(src);
    }
    else if (audioEncoder == NULL) {
        return UNKNOWN_ERROR;
    }


    if (mMaxFileDurationUs != 0) {
        mWriter->setMaxFileDuration(mMaxFileDurationUs);
    }
    if (mMaxFileSizeBytes != 0) {
        mWriter->setMaxFileSize(mMaxFileSizeBytes);
    }
    mWriter->setListener(mListener);

    return OK;
}

status_t StagefrightRecorder::setupRTPRecording() {
    CHECK_EQ(mOutputFormat, OUTPUT_FORMAT_RTP_AVP);

    if ((mAudioSource != AUDIO_SOURCE_CNT
                && mVideoSource != VIDEO_SOURCE_LIST_END)
            || (mAudioSource == AUDIO_SOURCE_CNT
                && mVideoSource == VIDEO_SOURCE_LIST_END)) {
        // Must have exactly one source.
        return BAD_VALUE;
    }

    if (mOutputFd < 0) {
        return BAD_VALUE;
    }

    sp<MediaCodecSource> source;

    if (mAudioSource != AUDIO_SOURCE_CNT) {
        source = createAudioSource();
        mAudioEncoderSource = source;
    } else {
        setDefaultVideoEncoderIfNecessary();

        sp<MediaSource> mediaSource;
        status_t err = setupMediaSource(&mediaSource);
        if (err != OK) {
            return err;
        }

        err = setupVideoEncoder(mediaSource, &source);
        if (err != OK) {
            return err;
        }
        mVideoEncoderSource = source;
    }

    mWriter = new ARTPWriter(mOutputFd);
    mWriter->addSource(source);
    mWriter->setListener(mListener);

    return OK;
}

status_t StagefrightRecorder::setupMPEG2TSRecording() {
    CHECK_EQ(mOutputFormat, OUTPUT_FORMAT_MPEG2TS);

    sp<MediaWriter> writer = new MPEG2TSWriter(mOutputFd);

    if (mAudioSource != AUDIO_SOURCE_CNT) {
        if (mAudioEncoder != AUDIO_ENCODER_AAC &&
            mAudioEncoder != AUDIO_ENCODER_HE_AAC &&
            mAudioEncoder != AUDIO_ENCODER_AAC_ELD) {
            return ERROR_UNSUPPORTED;
        }

        status_t err = setupAudioEncoder(writer);

        if (err != OK) {
            return err;
        }
    }

    if (mVideoSource < VIDEO_SOURCE_LIST_END) {
        if (mVideoEncoder != VIDEO_ENCODER_H264) {
            ALOGE("MPEG2TS recording only supports H.264 encoding!");
            return ERROR_UNSUPPORTED;
        }

        sp<MediaSource> mediaSource;
        status_t err = setupMediaSource(&mediaSource);
        if (err != OK) {
            return err;
        }

        sp<MediaCodecSource> encoder;
        err = setupVideoEncoder(mediaSource, &encoder);

        if (err != OK) {
            return err;
        }

        writer->addSource(encoder);
        mVideoEncoderSource = encoder;
    }

    if (mMaxFileDurationUs != 0) {
        writer->setMaxFileDuration(mMaxFileDurationUs);
    }

    if (mMaxFileSizeBytes != 0) {
        writer->setMaxFileSize(mMaxFileSizeBytes);
    }

    mWriter = writer;

    return OK;
}

void StagefrightRecorder::clipVideoFrameRate() {
    ALOGV("clipVideoFrameRate: encoder %d", mVideoEncoder);
    if (mFrameRate == -1) {
        mFrameRate = mEncoderProfiles->getCamcorderProfileParamByName(
                "vid.fps", mCameraId, CAMCORDER_QUALITY_LOW);
        ALOGW("Using default video fps %d", mFrameRate);
    }

    int minFrameRate = mEncoderProfiles->getVideoEncoderParamByName(
                        "enc.vid.fps.min", mVideoEncoder);
    int maxFrameRate = mEncoderProfiles->getVideoEncoderParamByName(
                        "enc.vid.fps.max", mVideoEncoder);
    if (mFrameRate < minFrameRate && minFrameRate != -1) {
        ALOGW("Intended video encoding frame rate (%d fps) is too small"
             " and will be set to (%d fps)", mFrameRate, minFrameRate);
        mFrameRate = minFrameRate;
    } else if (mFrameRate > maxFrameRate && maxFrameRate != -1) {
        ALOGW("Intended video encoding frame rate (%d fps) is too large"
             " and will be set to (%d fps)", mFrameRate, maxFrameRate);
        mFrameRate = maxFrameRate;
    }
}

void StagefrightRecorder::clipVideoBitRate() {
    ALOGV("clipVideoBitRate: encoder %d", mVideoEncoder);
    int minBitRate = mEncoderProfiles->getVideoEncoderParamByName(
                        "enc.vid.bps.min", mVideoEncoder);
    int maxBitRate = mEncoderProfiles->getVideoEncoderParamByName(
                        "enc.vid.bps.max", mVideoEncoder);
    if (mVideoBitRate < minBitRate && minBitRate != -1) {
        ALOGW("Intended video encoding bit rate (%d bps) is too small"
             " and will be set to (%d bps)", mVideoBitRate, minBitRate);
        mVideoBitRate = minBitRate;
    } else if (mVideoBitRate > maxBitRate && maxBitRate != -1) {
        ALOGW("Intended video encoding bit rate (%d bps) is too large"
             " and will be set to (%d bps)", mVideoBitRate, maxBitRate);
        mVideoBitRate = maxBitRate;
    }
}

void StagefrightRecorder::clipVideoFrameWidth() {
    ALOGV("clipVideoFrameWidth: encoder %d", mVideoEncoder);
    int minFrameWidth = mEncoderProfiles->getVideoEncoderParamByName(
                        "enc.vid.width.min", mVideoEncoder);
    int maxFrameWidth = mEncoderProfiles->getVideoEncoderParamByName(
                        "enc.vid.width.max", mVideoEncoder);
    if (mVideoWidth < minFrameWidth && minFrameWidth != -1) {
        ALOGW("Intended video encoding frame width (%d) is too small"
             " and will be set to (%d)", mVideoWidth, minFrameWidth);
        mVideoWidth = minFrameWidth;
    } else if (mVideoWidth > maxFrameWidth && maxFrameWidth != -1) {
        ALOGW("Intended video encoding frame width (%d) is too large"
             " and will be set to (%d)", mVideoWidth, maxFrameWidth);
        mVideoWidth = maxFrameWidth;
    }
}

status_t StagefrightRecorder::checkVideoEncoderCapabilities() {
    if (!mCaptureFpsEnable) {
        // Dont clip for time lapse capture as encoder will have enough
        // time to encode because of slow capture rate of time lapse.
        clipVideoBitRate();
        clipVideoFrameRate();
        clipVideoFrameWidth();
        clipVideoFrameHeight();
        setDefaultProfileIfNecessary();
    }
    return OK;
}

// Set to use AVC baseline profile if the encoding parameters matches
// CAMCORDER_QUALITY_LOW profile; this is for the sake of MMS service.
void StagefrightRecorder::setDefaultProfileIfNecessary() {
    ALOGV("setDefaultProfileIfNecessary");

    camcorder_quality quality = CAMCORDER_QUALITY_LOW;

    int64_t durationUs   = mEncoderProfiles->getCamcorderProfileParamByName(
                                "duration", mCameraId, quality) * 1000000LL;

    int fileFormat       = mEncoderProfiles->getCamcorderProfileParamByName(
                                "file.format", mCameraId, quality);

    int videoCodec       = mEncoderProfiles->getCamcorderProfileParamByName(
                                "vid.codec", mCameraId, quality);

    int videoBitRate     = mEncoderProfiles->getCamcorderProfileParamByName(
                                "vid.bps", mCameraId, quality);

    int videoFrameRate   = mEncoderProfiles->getCamcorderProfileParamByName(
                                "vid.fps", mCameraId, quality);

    int videoFrameWidth  = mEncoderProfiles->getCamcorderProfileParamByName(
                                "vid.width", mCameraId, quality);

    int videoFrameHeight = mEncoderProfiles->getCamcorderProfileParamByName(
                                "vid.height", mCameraId, quality);

    int audioCodec       = mEncoderProfiles->getCamcorderProfileParamByName(
                                "aud.codec", mCameraId, quality);

    int audioBitRate     = mEncoderProfiles->getCamcorderProfileParamByName(
                                "aud.bps", mCameraId, quality);

    int audioSampleRate  = mEncoderProfiles->getCamcorderProfileParamByName(
                                "aud.hz", mCameraId, quality);

    int audioChannels    = mEncoderProfiles->getCamcorderProfileParamByName(
                                "aud.ch", mCameraId, quality);

    if (durationUs == mMaxFileDurationUs &&
        fileFormat == mOutputFormat &&
        videoCodec == mVideoEncoder &&
        videoBitRate == mVideoBitRate &&
        videoFrameRate == mFrameRate &&
        videoFrameWidth == mVideoWidth &&
        videoFrameHeight == mVideoHeight &&
        audioCodec == mAudioEncoder &&
        audioBitRate == mAudioBitRate &&
        audioSampleRate == mSampleRate &&
        audioChannels == mAudioChannels) {
        if (videoCodec == VIDEO_ENCODER_H264) {
            ALOGI("Force to use AVC baseline profile");
            setParamVideoEncoderProfile(OMX_VIDEO_AVCProfileBaseline);
            // set 0 for invalid levels - this will be rejected by the
            // codec if it cannot handle it during configure
            setParamVideoEncoderLevel(ACodec::getAVCLevelFor(
                    videoFrameWidth, videoFrameHeight, videoFrameRate, videoBitRate));
        }
    }
}

void StagefrightRecorder::setDefaultVideoEncoderIfNecessary() {
    if (mVideoEncoder == VIDEO_ENCODER_DEFAULT) {
        if (mOutputFormat == OUTPUT_FORMAT_WEBM) {
            // default to VP8 for WEBM recording
            mVideoEncoder = VIDEO_ENCODER_VP8;
        } else {
            // pick the default encoder for CAMCORDER_QUALITY_LOW
            int videoCodec = mEncoderProfiles->getCamcorderProfileParamByName(
                    "vid.codec", mCameraId, CAMCORDER_QUALITY_LOW);

            if (videoCodec > VIDEO_ENCODER_DEFAULT &&
                videoCodec < VIDEO_ENCODER_LIST_END) {
                mVideoEncoder = (video_encoder)videoCodec;
            } else {
                // default to H.264 if camcorder profile not available
                mVideoEncoder = VIDEO_ENCODER_H264;
            }
        }
    }
}

status_t StagefrightRecorder::checkAudioEncoderCapabilities() {
    clipAudioBitRate();
    clipAudioSampleRate();
    clipNumberOfAudioChannels();
    return OK;
}

void StagefrightRecorder::clipAudioBitRate() {
    ALOGV("clipAudioBitRate: encoder %d", mAudioEncoder);

    int minAudioBitRate =
            mEncoderProfiles->getAudioEncoderParamByName(
                "enc.aud.bps.min", mAudioEncoder);
    if (minAudioBitRate != -1 && mAudioBitRate < minAudioBitRate) {
        ALOGW("Intended audio encoding bit rate (%d) is too small"
            " and will be set to (%d)", mAudioBitRate, minAudioBitRate);
        mAudioBitRate = minAudioBitRate;
    }

    int maxAudioBitRate =
            mEncoderProfiles->getAudioEncoderParamByName(
                "enc.aud.bps.max", mAudioEncoder);
    if (maxAudioBitRate != -1 && mAudioBitRate > maxAudioBitRate) {
        ALOGW("Intended audio encoding bit rate (%d) is too large"
            " and will be set to (%d)", mAudioBitRate, maxAudioBitRate);
        mAudioBitRate = maxAudioBitRate;
    }
}

void StagefrightRecorder::clipAudioSampleRate() {
    ALOGV("clipAudioSampleRate: encoder %d", mAudioEncoder);

    int minSampleRate =
            mEncoderProfiles->getAudioEncoderParamByName(
                "enc.aud.hz.min", mAudioEncoder);
    if (minSampleRate != -1 && mSampleRate < minSampleRate) {
        ALOGW("Intended audio sample rate (%d) is too small"
            " and will be set to (%d)", mSampleRate, minSampleRate);
        mSampleRate = minSampleRate;
    }

    int maxSampleRate =
            mEncoderProfiles->getAudioEncoderParamByName(
                "enc.aud.hz.max", mAudioEncoder);
    if (maxSampleRate != -1 && mSampleRate > maxSampleRate) {
        ALOGW("Intended audio sample rate (%d) is too large"
            " and will be set to (%d)", mSampleRate, maxSampleRate);
        mSampleRate = maxSampleRate;
    }
}

void StagefrightRecorder::clipNumberOfAudioChannels() {
    ALOGV("clipNumberOfAudioChannels: encoder %d", mAudioEncoder);

    int minChannels =
            mEncoderProfiles->getAudioEncoderParamByName(
                "enc.aud.ch.min", mAudioEncoder);
    if (minChannels != -1 && mAudioChannels < minChannels) {
        ALOGW("Intended number of audio channels (%d) is too small"
            " and will be set to (%d)", mAudioChannels, minChannels);
        mAudioChannels = minChannels;
    }

    int maxChannels =
            mEncoderProfiles->getAudioEncoderParamByName(
                "enc.aud.ch.max", mAudioEncoder);
    if (maxChannels != -1 && mAudioChannels > maxChannels) {
        ALOGW("Intended number of audio channels (%d) is too large"
            " and will be set to (%d)", mAudioChannels, maxChannels);
        mAudioChannels = maxChannels;
    }
}

void StagefrightRecorder::clipVideoFrameHeight() {
    ALOGV("clipVideoFrameHeight: encoder %d", mVideoEncoder);
    int minFrameHeight = mEncoderProfiles->getVideoEncoderParamByName(
                        "enc.vid.height.min", mVideoEncoder);
    int maxFrameHeight = mEncoderProfiles->getVideoEncoderParamByName(
                        "enc.vid.height.max", mVideoEncoder);
    if (minFrameHeight != -1 && mVideoHeight < minFrameHeight) {
        ALOGW("Intended video encoding frame height (%d) is too small"
             " and will be set to (%d)", mVideoHeight, minFrameHeight);
        mVideoHeight = minFrameHeight;
    } else if (maxFrameHeight != -1 && mVideoHeight > maxFrameHeight) {
        ALOGW("Intended video encoding frame height (%d) is too large"
             " and will be set to (%d)", mVideoHeight, maxFrameHeight);
        mVideoHeight = maxFrameHeight;
    }
}

// Set up the appropriate MediaSource depending on the chosen option
status_t StagefrightRecorder::setupMediaSource(
                      sp<MediaSource> *mediaSource) {
    if (mVideoSource == VIDEO_SOURCE_DEFAULT
            || mVideoSource == VIDEO_SOURCE_CAMERA) {
        sp<CameraSource> cameraSource;
        status_t err = setupCameraSource(&cameraSource);
        if (err != OK) {
            return err;
        }
        *mediaSource = cameraSource;
    } else if (mVideoSource == VIDEO_SOURCE_SURFACE) {
        *mediaSource = NULL;
    } else {
        return INVALID_OPERATION;
    }
    return OK;
}

status_t StagefrightRecorder::setupCameraSource(
        sp<CameraSource> *cameraSource) {
    status_t err = OK;
    if ((err = checkVideoEncoderCapabilities()) != OK) {
        return err;
    }
    Size videoSize;
    videoSize.width = mVideoWidth;
    videoSize.height = mVideoHeight;
    if (mCaptureFpsEnable) {
        if (mTimeBetweenCaptureUs < 0) {
            ALOGE("Invalid mTimeBetweenTimeLapseFrameCaptureUs value: %" PRId64 "",
                mTimeBetweenCaptureUs);
            return BAD_VALUE;
        }

        mCameraSourceTimeLapse = AVFactory::get()->CreateCameraSourceTimeLapseFromCamera(
                mCamera, mCameraProxy, mCameraId, mClientName, mClientUid, mClientPid,
                videoSize, mFrameRate, mPreviewSurface,
                mTimeBetweenCaptureUs);
        *cameraSource = mCameraSourceTimeLapse;
    } else {
        *cameraSource = AVFactory::get()->CreateCameraSourceFromCamera(
                mCamera, mCameraProxy, mCameraId, mClientName, mClientUid, mClientPid,
                videoSize, mFrameRate,
                mPreviewSurface);
    }
    AVUtils::get()->cacheCaptureBuffers(mCamera, mVideoEncoder);
    mCamera.clear();
    mCameraProxy.clear();
    if (*cameraSource == NULL) {
        return UNKNOWN_ERROR;
    }

    if ((*cameraSource)->initCheck() != OK) {
        (*cameraSource).clear();
        *cameraSource = NULL;
        return NO_INIT;
    }

    // When frame rate is not set, the actual frame rate will be set to
    // the current frame rate being used.
    if (mFrameRate == -1) {
        int32_t frameRate = 0;
        CHECK ((*cameraSource)->getFormat()->findInt32(
                    kKeyFrameRate, &frameRate));
        ALOGI("Frame rate is not explicitly set. Use the current frame "
             "rate (%d fps)", frameRate);
        mFrameRate = frameRate;
    }

    CHECK(mFrameRate != -1);

    mMetaDataStoredInVideoBuffers =
        (*cameraSource)->metaDataStoredInVideoBuffers();

    return OK;
}

status_t StagefrightRecorder::setupVideoEncoder(
        sp<MediaSource> cameraSource,
        sp<MediaCodecSource> *source) {
    source->clear();

    sp<AMessage> format = new AMessage();

    switch (mVideoEncoder) {
        case VIDEO_ENCODER_H263:
            format->setString("mime", MEDIA_MIMETYPE_VIDEO_H263);
            break;

        case VIDEO_ENCODER_MPEG_4_SP:
            format->setString("mime", MEDIA_MIMETYPE_VIDEO_MPEG4);
            break;

        case VIDEO_ENCODER_H264:
            format->setString("mime", MEDIA_MIMETYPE_VIDEO_AVC);
            break;

        case VIDEO_ENCODER_VP8:
            format->setString("mime", MEDIA_MIMETYPE_VIDEO_VP8);
            break;

        case VIDEO_ENCODER_HEVC:
            format->setString("mime", MEDIA_MIMETYPE_VIDEO_HEVC);
            break;

        default:
            CHECK(!"Should not be here, unsupported video encoding.");
            break;
    }

    if (cameraSource != NULL) {
        sp<MetaData> meta = cameraSource->getFormat();

        int32_t width, height, stride, sliceHeight, colorFormat;
        CHECK(meta->findInt32(kKeyWidth, &width));
        CHECK(meta->findInt32(kKeyHeight, &height));
        CHECK(meta->findInt32(kKeyStride, &stride));
        CHECK(meta->findInt32(kKeySliceHeight, &sliceHeight));
        CHECK(meta->findInt32(kKeyColorFormat, &colorFormat));

        format->setInt32("width", width);
        format->setInt32("height", height);
        format->setInt32("stride", stride);
        format->setInt32("slice-height", sliceHeight);
        format->setInt32("color-format", colorFormat);
    } else {
        format->setInt32("width", mVideoWidth);
        format->setInt32("height", mVideoHeight);
        format->setInt32("stride", mVideoWidth);
        format->setInt32("slice-height", mVideoHeight);
        format->setInt32("color-format", OMX_COLOR_FormatAndroidOpaque);

        // set up time lapse/slow motion for surface source
        if (mCaptureFpsEnable) {
            if (mTimeBetweenCaptureUs <= 0) {
                ALOGE("Invalid mTimeBetweenCaptureUs value: %" PRId64 "",
                        mTimeBetweenCaptureUs);
                return BAD_VALUE;
            }
            format->setInt64("time-lapse", mTimeBetweenCaptureUs);
        }
    }

    setupCustomVideoEncoderParams(cameraSource, format);

    format->setInt32("bitrate", mVideoBitRate);
    format->setInt32("frame-rate", mFrameRate);
    format->setInt32("i-frame-interval", mIFramesIntervalSec);

    if (mVideoTimeScale > 0) {
        format->setInt32("time-scale", mVideoTimeScale);
    }
    if (mVideoEncoderProfile != -1) {
        format->setInt32("profile", mVideoEncoderProfile);
    }
    if (mVideoEncoderLevel != -1) {
        format->setInt32("level", mVideoEncoderLevel);
    }

    uint32_t tsLayers = 1;
    bool preferBFrames = true; // we like B-frames as it produces better quality per bitrate
    format->setInt32("priority", 0 /* realtime */);
    float maxPlaybackFps = mFrameRate; // assume video is only played back at normal speed

    if (mCaptureFpsEnable) {
        format->setFloat("operating-rate", mCaptureFps);

        // enable layering for all time lapse and high frame rate recordings
        if (mFrameRate / mCaptureFps >= 1.9) { // time lapse
            preferBFrames = false;
            tsLayers = 2; // use at least two layers as resulting video will likely be sped up
        } else if (mCaptureFps > maxPlaybackFps) { // slow-mo
            maxPlaybackFps = mCaptureFps; // assume video will be played back at full capture speed
            preferBFrames = false;
        }
    }

    for (uint32_t tryLayers = 1; tryLayers <= kMaxNumVideoTemporalLayers; ++tryLayers) {
        if (tryLayers > tsLayers) {
            tsLayers = tryLayers;
        }
        // keep going until the base layer fps falls below the typical display refresh rate
        float baseLayerFps = maxPlaybackFps / (1 << (tryLayers - 1));
        if (baseLayerFps < kMinTypicalDisplayRefreshingRate / 0.9) {
            break;
        }
    }

    if (tsLayers > 1) {
        uint32_t bLayers = std::min(2u, tsLayers - 1); // use up-to 2 B-layers
        uint32_t pLayers = tsLayers - bLayers;
        format->setString(
                "ts-schema", AStringPrintf("android.generic.%u+%u", pLayers, bLayers));

        // TODO: some encoders do not support B-frames with temporal layering, and we have a
        // different preference based on use-case. We could move this into camera profiles.
        format->setInt32("android._prefer-b-frames", preferBFrames);
    }

    if (mMetaDataStoredInVideoBuffers != kMetadataBufferTypeInvalid) {
        format->setInt32("android._input-metadata-buffer-type", mMetaDataStoredInVideoBuffers);
    }

    uint32_t flags = 0;
    if (cameraSource == NULL) {
        flags |= MediaCodecSource::FLAG_USE_SURFACE_INPUT;
    } else {
        // require dataspace setup even if not using surface input
        format->setInt32("android._using-recorder", 1);
    }

    sp<MediaCodecSource> encoder = MediaCodecSource::Create(
            mLooper, format, cameraSource, mPersistentSurface, flags);
    if (encoder == NULL) {
        ALOGE("Failed to create video encoder");
        // When the encoder fails to be created, we need
        // release the camera source due to the camera's lock
        // and unlock mechanism.
        if (cameraSource != NULL) {
            cameraSource->stop();
        }
        return UNKNOWN_ERROR;
    }

    if (cameraSource == NULL) {
        mGraphicBufferProducer = encoder->getGraphicBufferProducer();
    }

    *source = encoder;

    return OK;
}

status_t StagefrightRecorder::setupAudioEncoder(const sp<MediaWriter>& writer) {
    status_t status = BAD_VALUE;
    if (OK != (status = checkAudioEncoderCapabilities())) {
        return status;
    }

    switch(mAudioEncoder) {
        case AUDIO_ENCODER_AMR_NB:
        case AUDIO_ENCODER_AMR_WB:
        case AUDIO_ENCODER_AAC:
        case AUDIO_ENCODER_HE_AAC:
        case AUDIO_ENCODER_AAC_ELD:
            break;

        default:
            if (handleCustomAudioEncoder() != OK) {
                ALOGE("Unsupported audio encoder: %d", mAudioEncoder);
                return UNKNOWN_ERROR;
            }
    }

    sp<MediaCodecSource> audioEncoder = createAudioSource();
    if (audioEncoder == NULL) {
        return UNKNOWN_ERROR;
    }

    writer->addSource(audioEncoder);
    mAudioEncoderSource = audioEncoder;
    return OK;
}

status_t StagefrightRecorder::setupMPEG4orWEBMRecording() {
    mWriter.clear();
    mTotalBitRate = 0;

    status_t err = OK;
    sp<MediaWriter> writer;
    sp<MPEG4Writer> mp4writer;
    if (mOutputFormat == OUTPUT_FORMAT_WEBM) {
        writer = new WebmWriter(mOutputFd);
    } else {
        writer = mp4writer = AVFactory::get()->CreateMPEG4Writer(mOutputFd);
    }

    if (mVideoSource < VIDEO_SOURCE_LIST_END) {
        setDefaultVideoEncoderIfNecessary();

        sp<MediaSource> mediaSource;
        err = setupMediaSource(&mediaSource);
        if (err != OK) {
            return err;
        }

        sp<MediaCodecSource> encoder;
        err = setupVideoEncoder(mediaSource, &encoder);
        if (err != OK) {
            return err;
        }

        writer->addSource(encoder);
        mVideoEncoderSource = encoder;
        mTotalBitRate += mVideoBitRate;
    }

    if (mOutputFormat != OUTPUT_FORMAT_WEBM) {
        // Audio source is added at the end if it exists.
        // This help make sure that the "recoding" sound is suppressed for
        // camcorder applications in the recorded files.
        // TODO Audio source is currently unsupported for webm output; vorbis encoder needed.
        // disable audio for time lapse recording
        bool disableAudio = mCaptureFpsEnable && mCaptureFps < mFrameRate;
        if (!disableAudio && mAudioSource != AUDIO_SOURCE_CNT) {
            err = setupAudioEncoder(writer);
            if (err != OK) return err;
            mTotalBitRate += mAudioBitRate;
        }

        if (mCaptureFpsEnable) {
            mp4writer->setCaptureRate(mCaptureFps);
        }

        if (mInterleaveDurationUs > 0) {
            mp4writer->setInterleaveDuration(mInterleaveDurationUs);
        }
        if (mLongitudex10000 > -3600000 && mLatitudex10000 > -3600000) {
            mp4writer->setGeoData(mLatitudex10000, mLongitudex10000);
        }
    }
    if (mMaxFileDurationUs != 0) {
        writer->setMaxFileDuration(mMaxFileDurationUs);
    }
    if (mMaxFileSizeBytes != 0) {
        writer->setMaxFileSize(mMaxFileSizeBytes);
    }
    if (mVideoSource == VIDEO_SOURCE_DEFAULT
            || mVideoSource == VIDEO_SOURCE_CAMERA) {
        mStartTimeOffsetMs = mEncoderProfiles->getStartTimeOffsetMs(mCameraId);
    } else if (mVideoSource == VIDEO_SOURCE_SURFACE) {
        // surface source doesn't need large initial delay
        mStartTimeOffsetMs = 200;
    }
    if (mStartTimeOffsetMs > 0) {
        writer->setStartTimeOffsetMs(mStartTimeOffsetMs);
    }

    writer->setListener(mListener);
    mWriter = writer;
    return OK;
}

void StagefrightRecorder::setupMPEG4orWEBMMetaData(sp<MetaData> *meta) {
    int64_t startTimeUs = systemTime() / 1000;
    (*meta)->setInt64(kKeyTime, startTimeUs);
    (*meta)->setInt32(kKeyFileType, mOutputFormat);
    (*meta)->setInt32(kKeyBitRate, mTotalBitRate);
    if (mMovieTimeScale > 0) {
        (*meta)->setInt32(kKeyTimeScale, mMovieTimeScale);
    }
    if (mOutputFormat != OUTPUT_FORMAT_WEBM) {
        (*meta)->setInt32(kKey64BitFileOffset, mUse64BitFileOffset);
        if (mTrackEveryTimeDurationUs > 0) {
            (*meta)->setInt64(kKeyTrackTimeStatus, mTrackEveryTimeDurationUs);
        }
        if (mRotationDegrees != 0) {
            (*meta)->setInt32(kKeyRotation, mRotationDegrees);
        }
    }
}

status_t StagefrightRecorder::pause() {
    ALOGV("pause");
    if (!mStarted) {
        return INVALID_OPERATION;
    }

    // Already paused --- no-op.
    if (mPauseStartTimeUs != 0) {
        return OK;
    }

    if (mAudioEncoderSource != NULL) {
        mAudioEncoderSource->pause();
    }
    if (mVideoEncoderSource != NULL) {
        mVideoEncoderSource->pause();
    }

    mPauseStartTimeUs = systemTime() / 1000;

    return OK;
}

status_t StagefrightRecorder::resume() {
    ALOGV("resume");
    if (!mStarted) {
        return INVALID_OPERATION;
    }

    // Not paused --- no-op.
    if (mPauseStartTimeUs == 0) {
        return OK;
    }

<<<<<<< HEAD
    // 30 ms buffer to avoid timestamp overlap
    mTotalPausedDurationUs +=
        (systemTime() / 1000) - mPauseStartTimeUs -
        (30000 * (mCaptureFpsEnable ? (mCaptureFps / mFrameRate):1));
=======
    int64_t bufferStartTimeUs = 0;
    bool allSourcesStarted = true;
    for (const auto &source : { mAudioEncoderSource, mVideoEncoderSource }) {
        if (source == nullptr) {
            continue;
        }
        int64_t timeUs = source->getFirstSampleSystemTimeUs();
        if (timeUs < 0) {
            allSourcesStarted = false;
        }
        if (bufferStartTimeUs < timeUs) {
            bufferStartTimeUs = timeUs;
        }
    }

    if (allSourcesStarted) {
        if (mPauseStartTimeUs < bufferStartTimeUs) {
            mPauseStartTimeUs = bufferStartTimeUs;
        }
        // 30 ms buffer to avoid timestamp overlap
        mTotalPausedDurationUs += (systemTime() / 1000) - mPauseStartTimeUs - 30000;
    }
>>>>>>> 9627e72f
    double timeOffset = -mTotalPausedDurationUs;
    if (mCaptureFpsEnable) {
        timeOffset *= mCaptureFps / mFrameRate;
    }
    for (const auto &source : { mAudioEncoderSource, mVideoEncoderSource }) {
        if (source == nullptr) {
            continue;
        }
        source->setInputBufferTimeOffset((int64_t)timeOffset);
        source->start();
    }
    mPauseStartTimeUs = 0;

    return OK;
}

status_t StagefrightRecorder::stop() {
    ALOGV("stop");
    status_t err = OK;

    if (mCaptureFpsEnable && mCameraSourceTimeLapse != NULL) {
        mCameraSourceTimeLapse->startQuickReadReturns();
        mCameraSourceTimeLapse = NULL;
    }

    if (mWriter != NULL) {
        err = mWriter->stop();
        mWriter.clear();
    }
    mTotalPausedDurationUs = 0;
    mPauseStartTimeUs = 0;

    mGraphicBufferProducer.clear();
    mPersistentSurface.clear();
    mAudioEncoderSource.clear();
    mVideoEncoderSource.clear();

    if (mOutputFd >= 0) {
        ::close(mOutputFd);
        mOutputFd = -1;
    }

    if (mStarted) {
        mStarted = false;

        uint32_t params = 0;
        if (mAudioSource != AUDIO_SOURCE_CNT) {
            params |= IMediaPlayerService::kBatteryDataTrackAudio;
        }
        if (mVideoSource != VIDEO_SOURCE_LIST_END) {
            params |= IMediaPlayerService::kBatteryDataTrackVideo;
        }

        addBatteryData(params);
    }

    return err;
}

status_t StagefrightRecorder::close() {
    ALOGV("close");
    stop();

    return OK;
}

status_t StagefrightRecorder::reset() {
    ALOGV("reset");
    stop();

    // No audio or video source by default
    mAudioSource = AUDIO_SOURCE_CNT;
    mVideoSource = VIDEO_SOURCE_LIST_END;

    // Default parameters
    mOutputFormat  = OUTPUT_FORMAT_THREE_GPP;
    mAudioEncoder  = AUDIO_ENCODER_AMR_NB;
    mVideoEncoder  = VIDEO_ENCODER_DEFAULT;
    mVideoWidth    = 176;
    mVideoHeight   = 144;
    mFrameRate     = -1;
    mVideoBitRate  = 192000;
    mSampleRate    = 8000;
    mAudioChannels = 1;
    mAudioBitRate  = 12200;
    mInterleaveDurationUs = 0;
    mIFramesIntervalSec = 1;
    mAudioSourceNode = 0;
    mUse64BitFileOffset = false;
    mMovieTimeScale  = -1;
    mAudioTimeScale  = -1;
    mVideoTimeScale  = -1;
    mCameraId        = 0;
    mStartTimeOffsetMs = -1;
    mVideoEncoderProfile = -1;
    mVideoEncoderLevel   = -1;
    mMaxFileDurationUs = 0;
    mMaxFileSizeBytes = 0;
    mTrackEveryTimeDurationUs = 0;
    mCaptureFpsEnable = false;
    mCaptureFps = 0.0f;
    mTimeBetweenCaptureUs = -1;
    mCameraSourceTimeLapse = NULL;
    mMetaDataStoredInVideoBuffers = kMetadataBufferTypeInvalid;
    mEncoderProfiles = MediaProfiles::getInstance();
    mRotationDegrees = 0;
    mLatitudex10000 = -3600000;
    mLongitudex10000 = -3600000;
    mTotalBitRate = 0;

    mOutputFd = -1;

    return OK;
}

status_t StagefrightRecorder::getMaxAmplitude(int *max) {
    ALOGV("getMaxAmplitude");

    if (max == NULL) {
        ALOGE("Null pointer argument");
        return BAD_VALUE;
    }

    if (mAudioSourceNode != 0) {
        *max = mAudioSourceNode->getMaxAmplitude();
    } else {
        *max = 0;
    }

    return OK;
}

status_t StagefrightRecorder::dump(
        int fd, const Vector<String16>& args) const {
    ALOGV("dump");
    const size_t SIZE = 256;
    char buffer[SIZE];
    String8 result;
    if (mWriter != 0) {
        mWriter->dump(fd, args);
    } else {
        snprintf(buffer, SIZE, "   No file writer\n");
        result.append(buffer);
    }
    snprintf(buffer, SIZE, "   Recorder: %p\n", this);
    snprintf(buffer, SIZE, "   Output file (fd %d):\n", mOutputFd);
    result.append(buffer);
    snprintf(buffer, SIZE, "     File format: %d\n", mOutputFormat);
    result.append(buffer);
    snprintf(buffer, SIZE, "     Max file size (bytes): %" PRId64 "\n", mMaxFileSizeBytes);
    result.append(buffer);
    snprintf(buffer, SIZE, "     Max file duration (us): %" PRId64 "\n", mMaxFileDurationUs);
    result.append(buffer);
    snprintf(buffer, SIZE, "     File offset length (bits): %d\n", mUse64BitFileOffset? 64: 32);
    result.append(buffer);
    snprintf(buffer, SIZE, "     Interleave duration (us): %d\n", mInterleaveDurationUs);
    result.append(buffer);
    snprintf(buffer, SIZE, "     Progress notification: %" PRId64 " us\n", mTrackEveryTimeDurationUs);
    result.append(buffer);
    snprintf(buffer, SIZE, "   Audio\n");
    result.append(buffer);
    snprintf(buffer, SIZE, "     Source: %d\n", mAudioSource);
    result.append(buffer);
    snprintf(buffer, SIZE, "     Encoder: %d\n", mAudioEncoder);
    result.append(buffer);
    snprintf(buffer, SIZE, "     Bit rate (bps): %d\n", mAudioBitRate);
    result.append(buffer);
    snprintf(buffer, SIZE, "     Sampling rate (hz): %d\n", mSampleRate);
    result.append(buffer);
    snprintf(buffer, SIZE, "     Number of channels: %d\n", mAudioChannels);
    result.append(buffer);
    snprintf(buffer, SIZE, "     Max amplitude: %d\n", mAudioSourceNode == 0? 0: mAudioSourceNode->getMaxAmplitude());
    result.append(buffer);
    snprintf(buffer, SIZE, "   Video\n");
    result.append(buffer);
    snprintf(buffer, SIZE, "     Source: %d\n", mVideoSource);
    result.append(buffer);
    snprintf(buffer, SIZE, "     Camera Id: %d\n", mCameraId);
    result.append(buffer);
    snprintf(buffer, SIZE, "     Start time offset (ms): %d\n", mStartTimeOffsetMs);
    result.append(buffer);
    snprintf(buffer, SIZE, "     Encoder: %d\n", mVideoEncoder);
    result.append(buffer);
    snprintf(buffer, SIZE, "     Encoder profile: %d\n", mVideoEncoderProfile);
    result.append(buffer);
    snprintf(buffer, SIZE, "     Encoder level: %d\n", mVideoEncoderLevel);
    result.append(buffer);
    snprintf(buffer, SIZE, "     I frames interval (s): %d\n", mIFramesIntervalSec);
    result.append(buffer);
    snprintf(buffer, SIZE, "     Frame size (pixels): %dx%d\n", mVideoWidth, mVideoHeight);
    result.append(buffer);
    snprintf(buffer, SIZE, "     Frame rate (fps): %d\n", mFrameRate);
    result.append(buffer);
    snprintf(buffer, SIZE, "     Bit rate (bps): %d\n", mVideoBitRate);
    result.append(buffer);
    ::write(fd, result.string(), result.size());
    return OK;
}
}  // namespace android<|MERGE_RESOLUTION|>--- conflicted
+++ resolved
@@ -61,14 +61,11 @@
 
 namespace android {
 
-<<<<<<< HEAD
 static const int64_t kMax32BitFileSize = 0x00ffffffffLL; // 4GB
-=======
 static const float kTypicalDisplayRefreshingRate = 60.f;
 // display refresh rate drops on battery saver
 static const float kMinTypicalDisplayRefreshingRate = kTypicalDisplayRefreshingRate / 2;
 static const int kMaxNumVideoTemporalLayers = 8;
->>>>>>> 9627e72f
 
 // To collect the encoder usage for the battery app
 static void addBatteryData(uint32_t params) {
@@ -1836,12 +1833,6 @@
         return OK;
     }
 
-<<<<<<< HEAD
-    // 30 ms buffer to avoid timestamp overlap
-    mTotalPausedDurationUs +=
-        (systemTime() / 1000) - mPauseStartTimeUs -
-        (30000 * (mCaptureFpsEnable ? (mCaptureFps / mFrameRate):1));
-=======
     int64_t bufferStartTimeUs = 0;
     bool allSourcesStarted = true;
     for (const auto &source : { mAudioEncoderSource, mVideoEncoderSource }) {
@@ -1864,7 +1855,6 @@
         // 30 ms buffer to avoid timestamp overlap
         mTotalPausedDurationUs += (systemTime() / 1000) - mPauseStartTimeUs - 30000;
     }
->>>>>>> 9627e72f
     double timeOffset = -mTotalPausedDurationUs;
     if (mCaptureFpsEnable) {
         timeOffset *= mCaptureFps / mFrameRate;
