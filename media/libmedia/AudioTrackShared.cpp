/*
 * Copyright (C) 2007 The Android Open Source Project
 *
 * Licensed under the Apache License, Version 2.0 (the "License");
 * you may not use this file except in compliance with the License.
 * You may obtain a copy of the License at
 *
 *      http://www.apache.org/licenses/LICENSE-2.0
 *
 * Unless required by applicable law or agreed to in writing, software
 * distributed under the License is distributed on an "AS IS" BASIS,
 * WITHOUT WARRANTIES OR CONDITIONS OF ANY KIND, either express or implied.
 * See the License for the specific language governing permissions and
 * limitations under the License.
 */

#define LOG_TAG "AudioTrackShared"
//#define LOG_NDEBUG 0

#include <private/media/AudioTrackShared.h>
#include <utils/Log.h>
extern "C" {
#include "../private/bionic_futex.h"
}

namespace android {

audio_track_cblk_t::audio_track_cblk_t()
    : mServer(0), mFutex(0), mMinimum(0),
    mVolumeLR(GAIN_MINIFLOAT_PACKED_UNITY), mSampleRate(0), mSendLevel(0), mFlags(0)
{
    memset(&u, 0, sizeof(u));
}

// ---------------------------------------------------------------------------

Proxy::Proxy(audio_track_cblk_t* cblk, void *buffers, size_t frameCount, size_t frameSize,
        bool isOut, bool clientInServer)
    : mCblk(cblk), mBuffers(buffers), mFrameCount(frameCount), mFrameSize(frameSize),
      mFrameCountP2(roundup(frameCount)), mIsOut(isOut), mClientInServer(clientInServer),
      mIsShutdown(false), mUnreleased(0)
{
}

// ---------------------------------------------------------------------------

ClientProxy::ClientProxy(audio_track_cblk_t* cblk, void *buffers, size_t frameCount,
        size_t frameSize, bool isOut, bool clientInServer)
    : Proxy(cblk, buffers, frameCount, frameSize, isOut, clientInServer), mEpoch(0)
{
}

const struct timespec ClientProxy::kForever = {INT_MAX /*tv_sec*/, 0 /*tv_nsec*/};
const struct timespec ClientProxy::kNonBlocking = {0 /*tv_sec*/, 0 /*tv_nsec*/};

#define MEASURE_NS 10000000 // attempt to provide accurate timeouts if requested >= MEASURE_NS

// To facilitate quicker recovery from server failure, this value limits the timeout per each futex
// wait.  However it does not protect infinite timeouts.  If defined to be zero, there is no limit.
// FIXME May not be compatible with audio tunneling requirements where timeout should be in the
// order of minutes.
#define MAX_SEC    5

status_t ClientProxy::obtainBuffer(Buffer* buffer, const struct timespec *requested,
        struct timespec *elapsed)
{
    LOG_ALWAYS_FATAL_IF(buffer == NULL || buffer->mFrameCount == 0);
    struct timespec total;          // total elapsed time spent waiting
    total.tv_sec = 0;
    total.tv_nsec = 0;
    bool measure = elapsed != NULL; // whether to measure total elapsed time spent waiting

    status_t status;
    enum {
        TIMEOUT_ZERO,       // requested == NULL || *requested == 0
        TIMEOUT_INFINITE,   // *requested == infinity
        TIMEOUT_FINITE,     // 0 < *requested < infinity
        TIMEOUT_CONTINUE,   // additional chances after TIMEOUT_FINITE
    } timeout;
    if (requested == NULL) {
        timeout = TIMEOUT_ZERO;
    } else if (requested->tv_sec == 0 && requested->tv_nsec == 0) {
        timeout = TIMEOUT_ZERO;
    } else if (requested->tv_sec == INT_MAX) {
        timeout = TIMEOUT_INFINITE;
    } else {
        timeout = TIMEOUT_FINITE;
        if (requested->tv_sec > 0 || requested->tv_nsec >= MEASURE_NS) {
            measure = true;
        }
    }
    struct timespec before;
    bool beforeIsValid = false;
    audio_track_cblk_t* cblk = mCblk;
    bool ignoreInitialPendingInterrupt = true;
    // check for shared memory corruption
    if (mIsShutdown) {
        status = NO_INIT;
        goto end;
    }
    for (;;) {
        int32_t flags = android_atomic_and(~CBLK_INTERRUPT, &cblk->mFlags);
        // check for track invalidation by server, or server death detection
        if (flags & CBLK_INVALID) {
            ALOGV("Track invalidated");
            status = DEAD_OBJECT;
            goto end;
        }
        // check for obtainBuffer interrupted by client
        if (!ignoreInitialPendingInterrupt && (flags & CBLK_INTERRUPT)) {
            ALOGV("obtainBuffer() interrupted by client");
            status = -EINTR;
            goto end;
        }
        ignoreInitialPendingInterrupt = false;
        // compute number of frames available to write (AudioTrack) or read (AudioRecord)
        int32_t front;
        int32_t rear;
        if (mIsOut) {
            // The barrier following the read of mFront is probably redundant.
            // We're about to perform a conditional branch based on 'filled',
            // which will force the processor to observe the read of mFront
            // prior to allowing data writes starting at mRaw.
            // However, the processor may support speculative execution,
            // and be unable to undo speculative writes into shared memory.
            // The barrier will prevent such speculative execution.
            front = android_atomic_acquire_load(&cblk->u.mStreaming.mFront);
            rear = cblk->u.mStreaming.mRear;
        } else {
            // On the other hand, this barrier is required.
            rear = android_atomic_acquire_load(&cblk->u.mStreaming.mRear);
            front = cblk->u.mStreaming.mFront;
        }
        ssize_t filled = rear - front;
        // pipe should not be overfull
        if (!(0 <= filled && (size_t) filled <= mFrameCount)) {
            ALOGE("Shared memory control block is corrupt (filled=%d); shutting down", filled);
            mIsShutdown = true;
            status = NO_INIT;
            goto end;
        }
        // don't allow filling pipe beyond the nominal size
        size_t avail = mIsOut ? mFrameCount - filled : filled;
        if (avail > 0) {
            // 'avail' may be non-contiguous, so return only the first contiguous chunk
            size_t part1;
            if (mIsOut) {
                rear &= mFrameCountP2 - 1;
                part1 = mFrameCountP2 - rear;
            } else {
                front &= mFrameCountP2 - 1;
                part1 = mFrameCountP2 - front;
            }
            if (part1 > avail) {
                part1 = avail;
            }
            if (part1 > buffer->mFrameCount) {
                part1 = buffer->mFrameCount;
            }
            buffer->mFrameCount = part1;
            buffer->mRaw = part1 > 0 ?
                    &((char *) mBuffers)[(mIsOut ? rear : front) * mFrameSize] : NULL;
            buffer->mNonContig = avail - part1;
            mUnreleased = part1;
            status = NO_ERROR;
            break;
        }
        struct timespec remaining;
        const struct timespec *ts;
        switch (timeout) {
        case TIMEOUT_ZERO:
            status = WOULD_BLOCK;
            goto end;
        case TIMEOUT_INFINITE:
            ts = NULL;
            break;
        case TIMEOUT_FINITE:
            timeout = TIMEOUT_CONTINUE;
            if (MAX_SEC == 0) {
                ts = requested;
                break;
            }
            // fall through
        case TIMEOUT_CONTINUE:
            // FIXME we do not retry if requested < 10ms? needs documentation on this state machine
            if (!measure || requested->tv_sec < total.tv_sec ||
                    (requested->tv_sec == total.tv_sec && requested->tv_nsec <= total.tv_nsec)) {
                status = TIMED_OUT;
                goto end;
            }
            remaining.tv_sec = requested->tv_sec - total.tv_sec;
            if ((remaining.tv_nsec = requested->tv_nsec - total.tv_nsec) < 0) {
                remaining.tv_nsec += 1000000000;
                remaining.tv_sec++;
            }
            if (0 < MAX_SEC && MAX_SEC < remaining.tv_sec) {
                remaining.tv_sec = MAX_SEC;
                remaining.tv_nsec = 0;
            }
            ts = &remaining;
            break;
        default:
            LOG_ALWAYS_FATAL("obtainBuffer() timeout=%d", timeout);
            ts = NULL;
            break;
        }
        int32_t old = android_atomic_and(~CBLK_FUTEX_WAKE, &cblk->mFutex);
        if (!(old & CBLK_FUTEX_WAKE)) {
            int rc;
            if (measure && !beforeIsValid) {
                clock_gettime(CLOCK_MONOTONIC, &before);
                beforeIsValid = true;
            }
            int ret = __futex_syscall4(&cblk->mFutex,
                    mClientInServer ? FUTEX_WAIT_PRIVATE : FUTEX_WAIT, old & ~CBLK_FUTEX_WAKE, ts);
            // update total elapsed time spent waiting
            if (measure) {
                struct timespec after;
                clock_gettime(CLOCK_MONOTONIC, &after);
                total.tv_sec += after.tv_sec - before.tv_sec;
                long deltaNs = after.tv_nsec - before.tv_nsec;
                if (deltaNs < 0) {
                    deltaNs += 1000000000;
                    total.tv_sec--;
                }
                if ((total.tv_nsec += deltaNs) >= 1000000000) {
                    total.tv_nsec -= 1000000000;
                    total.tv_sec++;
                }
                before = after;
                beforeIsValid = true;
            }
            switch (ret) {
            case 0:             // normal wakeup by server, or by binderDied()
            case -EWOULDBLOCK:  // benign race condition with server
            case -EINTR:        // wait was interrupted by signal or other spurious wakeup
            case -ETIMEDOUT:    // time-out expired
                // FIXME these error/non-0 status are being dropped
                break;
            default:
                ALOGE("%s unexpected error %d", __func__, ret);
                status = -ret;
                goto end;
            }
        }
    }

end:
    if (status != NO_ERROR) {
        buffer->mFrameCount = 0;
        buffer->mRaw = NULL;
        buffer->mNonContig = 0;
        mUnreleased = 0;
    }
    if (elapsed != NULL) {
        *elapsed = total;
    }
    if (requested == NULL) {
        requested = &kNonBlocking;
    }
    if (measure) {
        ALOGV("requested %ld.%03ld elapsed %ld.%03ld",
              requested->tv_sec, requested->tv_nsec / 1000000,
              total.tv_sec, total.tv_nsec / 1000000);
    }
    return status;
}

void ClientProxy::releaseBuffer(Buffer* buffer)
{
    LOG_ALWAYS_FATAL_IF(buffer == NULL);
    size_t stepCount = buffer->mFrameCount;
    if (stepCount == 0 || mIsShutdown) {
        // prevent accidental re-use of buffer
        buffer->mFrameCount = 0;
        buffer->mRaw = NULL;
        buffer->mNonContig = 0;
        return;
    }
    LOG_ALWAYS_FATAL_IF(!(stepCount <= mUnreleased && mUnreleased <= mFrameCount));
    mUnreleased -= stepCount;
    audio_track_cblk_t* cblk = mCblk;
    // Both of these barriers are required
    if (mIsOut) {
        int32_t rear = cblk->u.mStreaming.mRear;
        android_atomic_release_store(stepCount + rear, &cblk->u.mStreaming.mRear);
    } else {
        int32_t front = cblk->u.mStreaming.mFront;
        android_atomic_release_store(stepCount + front, &cblk->u.mStreaming.mFront);
    }
}

void ClientProxy::binderDied()
{
    audio_track_cblk_t* cblk = mCblk;
    if (!(android_atomic_or(CBLK_INVALID, &cblk->mFlags) & CBLK_INVALID)) {
        // it seems that a FUTEX_WAKE_PRIVATE will not wake a FUTEX_WAIT, even within same process
        (void) __futex_syscall4(&cblk->mFutex, mClientInServer ? FUTEX_WAKE_PRIVATE : FUTEX_WAKE,
                1, NULL);
    }
}

void ClientProxy::interrupt()
{
    audio_track_cblk_t* cblk = mCblk;
    if (!(android_atomic_or(CBLK_INTERRUPT, &cblk->mFlags) & CBLK_INTERRUPT)) {
        (void) __futex_syscall4(&cblk->mFutex, mClientInServer ? FUTEX_WAKE_PRIVATE : FUTEX_WAKE,
                1, NULL);
    }
}

size_t ClientProxy::getMisalignment()
{
    audio_track_cblk_t* cblk = mCblk;
    return (mFrameCountP2 - (mIsOut ? cblk->u.mStreaming.mRear : cblk->u.mStreaming.mFront)) &
            (mFrameCountP2 - 1);
}

size_t ClientProxy::getFramesFilled() {
    audio_track_cblk_t* cblk = mCblk;
    int32_t front;
    int32_t rear;

    if (mIsOut) {
        front = android_atomic_acquire_load(&cblk->u.mStreaming.mFront);
        rear = cblk->u.mStreaming.mRear;
    } else {
        rear = android_atomic_acquire_load(&cblk->u.mStreaming.mRear);
        front = cblk->u.mStreaming.mFront;
    }
    ssize_t filled = rear - front;
    // pipe should not be overfull
    if (!(0 <= filled && (size_t) filled <= mFrameCount)) {
        ALOGE("Shared memory control block is corrupt (filled=%d); shutting down", filled);
        return 0;
    }
    return (size_t)filled;
}

// ---------------------------------------------------------------------------

void AudioTrackClientProxy::flush()
{
    mCblk->u.mStreaming.mFlush++;
}

bool AudioTrackClientProxy::clearStreamEndDone() {
    return (android_atomic_and(~CBLK_STREAM_END_DONE, &mCblk->mFlags) & CBLK_STREAM_END_DONE) != 0;
}

bool AudioTrackClientProxy::getStreamEndDone() const {
    return (mCblk->mFlags & CBLK_STREAM_END_DONE) != 0;
}

status_t AudioTrackClientProxy::waitStreamEndDone(const struct timespec *requested)
{
    struct timespec total;          // total elapsed time spent waiting
    total.tv_sec = 0;
    total.tv_nsec = 0;
    audio_track_cblk_t* cblk = mCblk;
    status_t status;
    enum {
        TIMEOUT_ZERO,       // requested == NULL || *requested == 0
        TIMEOUT_INFINITE,   // *requested == infinity
        TIMEOUT_FINITE,     // 0 < *requested < infinity
        TIMEOUT_CONTINUE,   // additional chances after TIMEOUT_FINITE
    } timeout;
    if (requested == NULL) {
        timeout = TIMEOUT_ZERO;
    } else if (requested->tv_sec == 0 && requested->tv_nsec == 0) {
        timeout = TIMEOUT_ZERO;
    } else if (requested->tv_sec == INT_MAX) {
        timeout = TIMEOUT_INFINITE;
    } else {
        timeout = TIMEOUT_FINITE;
    }
    for (;;) {
        int32_t flags = android_atomic_and(~(CBLK_INTERRUPT|CBLK_STREAM_END_DONE), &cblk->mFlags);
        // check for track invalidation by server, or server death detection
        if (flags & CBLK_INVALID) {
            ALOGV("Track invalidated");
            status = DEAD_OBJECT;
            goto end;
        }
        if (flags & CBLK_STREAM_END_DONE) {
            ALOGV("stream end received");
            status = NO_ERROR;
            goto end;
        }
        // check for obtainBuffer interrupted by client
        // check for obtainBuffer interrupted by client
        if (flags & CBLK_INTERRUPT) {
            ALOGV("waitStreamEndDone() interrupted by client");
            status = -EINTR;
            goto end;
        }
        struct timespec remaining;
        const struct timespec *ts;
        switch (timeout) {
        case TIMEOUT_ZERO:
            status = WOULD_BLOCK;
            goto end;
        case TIMEOUT_INFINITE:
            ts = NULL;
            break;
        case TIMEOUT_FINITE:
            timeout = TIMEOUT_CONTINUE;
            if (MAX_SEC == 0) {
                ts = requested;
                break;
            }
            // fall through
        case TIMEOUT_CONTINUE:
            // FIXME we do not retry if requested < 10ms? needs documentation on this state machine
            if (requested->tv_sec < total.tv_sec ||
                    (requested->tv_sec == total.tv_sec && requested->tv_nsec <= total.tv_nsec)) {
                status = TIMED_OUT;
                goto end;
            }
            remaining.tv_sec = requested->tv_sec - total.tv_sec;
            if ((remaining.tv_nsec = requested->tv_nsec - total.tv_nsec) < 0) {
                remaining.tv_nsec += 1000000000;
                remaining.tv_sec++;
            }
            if (0 < MAX_SEC && MAX_SEC < remaining.tv_sec) {
                remaining.tv_sec = MAX_SEC;
                remaining.tv_nsec = 0;
            }
            ts = &remaining;
            break;
        default:
            LOG_ALWAYS_FATAL("waitStreamEndDone() timeout=%d", timeout);
            ts = NULL;
            break;
        }
        int32_t old = android_atomic_and(~CBLK_FUTEX_WAKE, &cblk->mFutex);
        if (!(old & CBLK_FUTEX_WAKE)) {
            int rc;
            int ret = __futex_syscall4(&cblk->mFutex,
                    mClientInServer ? FUTEX_WAIT_PRIVATE : FUTEX_WAIT, old & ~CBLK_FUTEX_WAKE, ts);
            switch (ret) {
            case 0:             // normal wakeup by server, or by binderDied()
            case -EWOULDBLOCK:  // benign race condition with server
            case -EINTR:        // wait was interrupted by signal or other spurious wakeup
            case -ETIMEDOUT:    // time-out expired
                break;
            default:
                ALOGE("%s unexpected error %d", __func__, ret);
                status = -ret;
                goto end;
            }
        }
    }

end:
    if (requested == NULL) {
        requested = &kNonBlocking;
    }
    return status;
}

// ---------------------------------------------------------------------------

StaticAudioTrackClientProxy::StaticAudioTrackClientProxy(audio_track_cblk_t* cblk, void *buffers,
        size_t frameCount, size_t frameSize)
    : AudioTrackClientProxy(cblk, buffers, frameCount, frameSize),
      mMutator(&cblk->u.mStatic.mSingleStateQueue), mBufferPosition(0)
{
}

void StaticAudioTrackClientProxy::flush()
{
    LOG_ALWAYS_FATAL("static flush");
}

void StaticAudioTrackClientProxy::setLoop(size_t loopStart, size_t loopEnd, int loopCount)
{
    // This can only happen on a 64-bit client
    if (loopStart > UINT32_MAX || loopEnd > UINT32_MAX) {
        // FIXME Should return an error status
        return;
    }
    StaticAudioTrackState newState;
    newState.mLoopStart = (uint32_t) loopStart;
    newState.mLoopEnd = (uint32_t) loopEnd;
    newState.mLoopCount = loopCount;
    mBufferPosition = loopStart;
    (void) mMutator.push(newState);
}

size_t StaticAudioTrackClientProxy::getBufferPosition()
{
    size_t bufferPosition;
    if (mMutator.ack()) {
        bufferPosition = (size_t) mCblk->u.mStatic.mBufferPosition;
        if (bufferPosition > mFrameCount) {
            bufferPosition = mFrameCount;
        }
    } else {
        bufferPosition = mBufferPosition;
    }
    return bufferPosition;
}

// ---------------------------------------------------------------------------

ServerProxy::ServerProxy(audio_track_cblk_t* cblk, void *buffers, size_t frameCount,
        size_t frameSize, bool isOut, bool clientInServer)
    : Proxy(cblk, buffers, frameCount, frameSize, isOut, clientInServer),
      mAvailToClient(0), mFlush(0)
{
}

status_t ServerProxy::obtainBuffer(Buffer* buffer, bool ackFlush)
{
    LOG_ALWAYS_FATAL_IF(buffer == NULL || buffer->mFrameCount == 0);
    if (mIsShutdown) {
        goto no_init;
    }
    {
    audio_track_cblk_t* cblk = mCblk;
    // compute number of frames available to write (AudioTrack) or read (AudioRecord),
    // or use previous cached value from framesReady(), with added barrier if it omits.
    int32_t front;
    int32_t rear;
    // See notes on barriers at ClientProxy::obtainBuffer()
    if (mIsOut) {
        int32_t flush = cblk->u.mStreaming.mFlush;
        rear = android_atomic_acquire_load(&cblk->u.mStreaming.mRear);
        front = cblk->u.mStreaming.mFront;
        if (flush != mFlush) {
            mFlush = flush;
            // effectively obtain then release whatever is in the buffer
            android_atomic_release_store(rear, &cblk->u.mStreaming.mFront);
            if (front != rear) {
                int32_t old = android_atomic_or(CBLK_FUTEX_WAKE, &cblk->mFutex);
                if (!(old & CBLK_FUTEX_WAKE)) {
                    (void) __futex_syscall4(&cblk->mFutex,
                            mClientInServer ? FUTEX_WAKE_PRIVATE : FUTEX_WAKE, 1, NULL);
                }
            }
            front = rear;
        }
    } else {
        front = android_atomic_acquire_load(&cblk->u.mStreaming.mFront);
        rear = cblk->u.mStreaming.mRear;
    }
    ssize_t filled = rear - front;
    // pipe should not already be overfull
    if (!(0 <= filled && (size_t) filled <= mFrameCount)) {
        ALOGE("Shared memory control block is corrupt (filled=%d); shutting down", filled);
        mIsShutdown = true;
    }
    if (mIsShutdown) {
        goto no_init;
    }
    // don't allow filling pipe beyond the nominal size
    size_t availToServer;
    if (mIsOut) {
        availToServer = filled;
        mAvailToClient = mFrameCount - filled;
    } else {
        availToServer = mFrameCount - filled;
        mAvailToClient = filled;
    }
    // 'availToServer' may be non-contiguous, so return only the first contiguous chunk
    size_t part1;
    if (mIsOut) {
        front &= mFrameCountP2 - 1;
        part1 = mFrameCountP2 - front;
    } else {
        rear &= mFrameCountP2 - 1;
        part1 = mFrameCountP2 - rear;
    }
    if (part1 > availToServer) {
        part1 = availToServer;
    }
    size_t ask = buffer->mFrameCount;
    if (part1 > ask) {
        part1 = ask;
    }
    // is assignment redundant in some cases?
    buffer->mFrameCount = part1;
    buffer->mRaw = part1 > 0 ?
            &((char *) mBuffers)[(mIsOut ? front : rear) * mFrameSize] : NULL;
    buffer->mNonContig = availToServer - part1;
    // After flush(), allow releaseBuffer() on a previously obtained buffer;
    // see "Acknowledge any pending flush()" in audioflinger/Tracks.cpp.
    if (!ackFlush) {
        mUnreleased = part1;
    }
    return part1 > 0 ? NO_ERROR : WOULD_BLOCK;
    }
no_init:
    buffer->mFrameCount = 0;
    buffer->mRaw = NULL;
    buffer->mNonContig = 0;
    mUnreleased = 0;
    return NO_INIT;
}

void ServerProxy::releaseBuffer(Buffer* buffer)
{
    LOG_ALWAYS_FATAL_IF(buffer == NULL);
    size_t stepCount = buffer->mFrameCount;
    if (stepCount == 0 || mIsShutdown) {
        // prevent accidental re-use of buffer
        buffer->mFrameCount = 0;
        buffer->mRaw = NULL;
        buffer->mNonContig = 0;
        return;
    }
    LOG_ALWAYS_FATAL_IF(!(stepCount <= mUnreleased && mUnreleased <= mFrameCount));
    mUnreleased -= stepCount;
    audio_track_cblk_t* cblk = mCblk;
    if (mIsOut) {
        int32_t front = cblk->u.mStreaming.mFront;
        android_atomic_release_store(stepCount + front, &cblk->u.mStreaming.mFront);
    } else {
        int32_t rear = cblk->u.mStreaming.mRear;
        android_atomic_release_store(stepCount + rear, &cblk->u.mStreaming.mRear);
    }

    cblk->mServer += stepCount;

    size_t half = mFrameCount / 2;
    if (half == 0) {
        half = 1;
    }
    size_t minimum = (size_t) cblk->mMinimum;
    if (minimum == 0) {
        minimum = mIsOut ? half : 1;
    } else if (minimum > half) {
        minimum = half;
    }
    // FIXME AudioRecord wakeup needs to be optimized; it currently wakes up client every time
    if (!mIsOut || (mAvailToClient + stepCount >= minimum)) {
        ALOGV("mAvailToClient=%u stepCount=%u minimum=%u", mAvailToClient, stepCount, minimum);
        int32_t old = android_atomic_or(CBLK_FUTEX_WAKE, &cblk->mFutex);
        if (!(old & CBLK_FUTEX_WAKE)) {
            (void) __futex_syscall4(&cblk->mFutex,
                    mClientInServer ? FUTEX_WAKE_PRIVATE : FUTEX_WAKE, 1, NULL);
        }
    }

    buffer->mFrameCount = 0;
    buffer->mRaw = NULL;
    buffer->mNonContig = 0;
}

// ---------------------------------------------------------------------------

size_t AudioTrackServerProxy::framesReady()
{
    LOG_ALWAYS_FATAL_IF(!mIsOut);

    if (mIsShutdown) {
        return 0;
    }
    audio_track_cblk_t* cblk = mCblk;

    int32_t flush = cblk->u.mStreaming.mFlush;
    if (flush != mFlush) {
        return mFrameCount;
    }
    // the acquire might not be necessary since not doing a subsequent read
    int32_t rear = android_atomic_acquire_load(&cblk->u.mStreaming.mRear);
    ssize_t filled = rear - cblk->u.mStreaming.mFront;
    // pipe should not already be overfull
    if (!(0 <= filled && (size_t) filled <= mFrameCount)) {
        ALOGE("Shared memory control block is corrupt (filled=%d); shutting down", filled);
        mIsShutdown = true;
        return 0;
    }
    //  cache this value for later use by obtainBuffer(), with added barrier
    //  and racy if called by normal mixer thread
    // ignores flush(), so framesReady() may report a larger mFrameCount than obtainBuffer()
    return filled;
}

bool  AudioTrackServerProxy::setStreamEndDone() {
    audio_track_cblk_t* cblk = mCblk;
    bool old =
            (android_atomic_or(CBLK_STREAM_END_DONE, &cblk->mFlags) & CBLK_STREAM_END_DONE) != 0;
    if (!old) {
<<<<<<< HEAD
        (void) __futex_syscall3(&cblk->mFutex, mClientInServer ? FUTEX_WAKE_PRIVATE : FUTEX_WAKE,
                1);
=======
        (void) __futex_syscall4(&mCblk->mFutex, mClientInServer ? FUTEX_WAKE_PRIVATE : FUTEX_WAKE,
                1, NULL);
>>>>>>> b1080917
    }
    return old;
}

void AudioTrackServerProxy::tallyUnderrunFrames(uint32_t frameCount)
{
    audio_track_cblk_t* cblk = mCblk;
    cblk->u.mStreaming.mUnderrunFrames += frameCount;

    // FIXME also wake futex so that underrun is noticed more quickly
    (void) android_atomic_or(CBLK_UNDERRUN, &cblk->mFlags);
}

// ---------------------------------------------------------------------------

StaticAudioTrackServerProxy::StaticAudioTrackServerProxy(audio_track_cblk_t* cblk, void *buffers,
        size_t frameCount, size_t frameSize)
    : AudioTrackServerProxy(cblk, buffers, frameCount, frameSize),
      mObserver(&cblk->u.mStatic.mSingleStateQueue), mPosition(0),
      mEnd(frameCount), mFramesReadyIsCalledByMultipleThreads(false)
{
    mState.mLoopStart = 0;
    mState.mLoopEnd = 0;
    mState.mLoopCount = 0;
}

void StaticAudioTrackServerProxy::framesReadyIsCalledByMultipleThreads()
{
    mFramesReadyIsCalledByMultipleThreads = true;
}

size_t StaticAudioTrackServerProxy::framesReady()
{
    // FIXME
    // This is racy if called by normal mixer thread,
    // as we're reading 2 independent variables without a lock.
    // Can't call mObserver.poll(), as we might be called from wrong thread.
    // If looping is enabled, should return a higher number (since includes non-contiguous).
    size_t position = mPosition;
    if (!mFramesReadyIsCalledByMultipleThreads) {
        ssize_t positionOrStatus = pollPosition();
        if (positionOrStatus >= 0) {
            position = (size_t) positionOrStatus;
        }
    }
    size_t end = mEnd;
    return position < end ? end - position : 0;
}

ssize_t StaticAudioTrackServerProxy::pollPosition()
{
    size_t position = mPosition;
    StaticAudioTrackState state;
    if (mObserver.poll(state)) {
        bool valid = false;
        size_t loopStart = state.mLoopStart;
        size_t loopEnd = state.mLoopEnd;
        if (state.mLoopCount == 0) {
            if (loopStart > mFrameCount) {
                loopStart = mFrameCount;
            }
            // ignore loopEnd
            mPosition = position = loopStart;
            mEnd = mFrameCount;
            mState.mLoopCount = 0;
            valid = true;
        } else {
            if (loopStart < loopEnd && loopEnd <= mFrameCount &&
                    loopEnd - loopStart >= MIN_LOOP) {
                if (!(loopStart <= position && position < loopEnd)) {
                    mPosition = position = loopStart;
                }
                mEnd = loopEnd;
                mState = state;
                valid = true;
            }
        }
        if (!valid) {
            ALOGE("%s client pushed an invalid state, shutting down", __func__);
            mIsShutdown = true;
            return (ssize_t) NO_INIT;
        }
        // This may overflow, but client is not supposed to rely on it
        mCblk->u.mStatic.mBufferPosition = (uint32_t) position;
    }
    return (ssize_t) position;
}

status_t StaticAudioTrackServerProxy::obtainBuffer(Buffer* buffer, bool ackFlush __unused)
{
    if (mIsShutdown) {
        buffer->mFrameCount = 0;
        buffer->mRaw = NULL;
        buffer->mNonContig = 0;
        mUnreleased = 0;
        return NO_INIT;
    }
    ssize_t positionOrStatus = pollPosition();
    if (positionOrStatus < 0) {
        buffer->mFrameCount = 0;
        buffer->mRaw = NULL;
        buffer->mNonContig = 0;
        mUnreleased = 0;
        return (status_t) positionOrStatus;
    }
    size_t position = (size_t) positionOrStatus;
    size_t avail;
    if (position < mEnd) {
        avail = mEnd - position;
        size_t wanted = buffer->mFrameCount;
        if (avail < wanted) {
            buffer->mFrameCount = avail;
        } else {
            avail = wanted;
        }
        buffer->mRaw = &((char *) mBuffers)[position * mFrameSize];
    } else {
        avail = 0;
        buffer->mFrameCount = 0;
        buffer->mRaw = NULL;
    }
    buffer->mNonContig = 0;     // FIXME should be > 0 for looping
    mUnreleased = avail;
    return NO_ERROR;
}

void StaticAudioTrackServerProxy::releaseBuffer(Buffer* buffer)
{
    size_t stepCount = buffer->mFrameCount;
    LOG_ALWAYS_FATAL_IF(!(stepCount <= mUnreleased));
    if (stepCount == 0) {
        // prevent accidental re-use of buffer
        buffer->mRaw = NULL;
        buffer->mNonContig = 0;
        return;
    }
    mUnreleased -= stepCount;
    audio_track_cblk_t* cblk = mCblk;
    size_t position = mPosition;
    size_t newPosition = position + stepCount;
    int32_t setFlags = 0;
    if (!(position <= newPosition && newPosition <= mFrameCount)) {
        ALOGW("%s newPosition %u outside [%u, %u]", __func__, newPosition, position, mFrameCount);
        newPosition = mFrameCount;
    } else if (mState.mLoopCount != 0 && newPosition == mState.mLoopEnd) {
        if (mState.mLoopCount == -1 || --mState.mLoopCount != 0) {
            newPosition = mState.mLoopStart;
            setFlags = CBLK_LOOP_CYCLE;
        } else {
            mEnd = mFrameCount;     // this is what allows playback to continue after the loop
            setFlags = CBLK_LOOP_FINAL;
        }
    }
    if (newPosition == mFrameCount) {
        setFlags |= CBLK_BUFFER_END;
    }
    mPosition = newPosition;

    cblk->mServer += stepCount;
    // This may overflow, but client is not supposed to rely on it
    cblk->u.mStatic.mBufferPosition = (uint32_t) newPosition;
    if (setFlags != 0) {
        (void) android_atomic_or(setFlags, &cblk->mFlags);
        // this would be a good place to wake a futex
    }

    buffer->mFrameCount = 0;
    buffer->mRaw = NULL;
    buffer->mNonContig = 0;
}

void StaticAudioTrackServerProxy::tallyUnderrunFrames(uint32_t frameCount __unused)
{
    // Unlike AudioTrackServerProxy::tallyUnderrunFrames() used for streaming tracks,
    // we don't have a location to count underrun frames.  The underrun frame counter
    // only exists in AudioTrackSharedStreaming.  Fortunately, underruns are not
    // possible for static buffer tracks other than at end of buffer, so this is not a loss.

    // FIXME also wake futex so that underrun is noticed more quickly
    (void) android_atomic_or(CBLK_UNDERRUN, &mCblk->mFlags);
}

// ---------------------------------------------------------------------------

}   // namespace android<|MERGE_RESOLUTION|>--- conflicted
+++ resolved
@@ -683,13 +683,8 @@
     bool old =
             (android_atomic_or(CBLK_STREAM_END_DONE, &cblk->mFlags) & CBLK_STREAM_END_DONE) != 0;
     if (!old) {
-<<<<<<< HEAD
-        (void) __futex_syscall3(&cblk->mFutex, mClientInServer ? FUTEX_WAKE_PRIVATE : FUTEX_WAKE,
-                1);
-=======
-        (void) __futex_syscall4(&mCblk->mFutex, mClientInServer ? FUTEX_WAKE_PRIVATE : FUTEX_WAKE,
+        (void) __futex_syscall4(&cblk->mFutex, mClientInServer ? FUTEX_WAKE_PRIVATE : FUTEX_WAKE,
                 1, NULL);
->>>>>>> b1080917
     }
     return old;
 }
