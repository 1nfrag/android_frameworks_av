--- conflicted
+++ resolved
@@ -301,12 +301,7 @@
                 secureBufferId = reinterpret_cast<void *>(static_cast<uintptr_t>(data.readInt64()));
                 AVMediaUtils::get()->readCustomData(&data, &secureBufferId);
             } else {
-<<<<<<< HEAD
-                dstPtr = malloc(totalSize);
-                CHECK(dstPtr != NULL);
-=======
                 dstPtr = calloc(1, totalSize);
->>>>>>> f733ab6e
             }
 
             AString errorDetailMsg;
