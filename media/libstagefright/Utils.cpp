/*
 * Copyright (C) 2009 The Android Open Source Project
 *
 * Licensed under the Apache License, Version 2.0 (the "License");
 * you may not use this file except in compliance with the License.
 * You may obtain a copy of the License at
 *
 *      http://www.apache.org/licenses/LICENSE-2.0
 *
 * Unless required by applicable law or agreed to in writing, software
 * distributed under the License is distributed on an "AS IS" BASIS,
 * WITHOUT WARRANTIES OR CONDITIONS OF ANY KIND, either express or implied.
 * See the License for the specific language governing permissions and
 * limitations under the License.
 *
 * This file was modified by Dolby Laboratories, Inc. The portions of the
 * code that are surrounded by "DOLBY..." are copyrighted and
 * licensed separately, as follows:
 *
 *  (C) 2014-2016 Dolby Laboratories, Inc.
 *
 * Licensed under the Apache License, Version 2.0 (the "License");
 * you may not use this file except in compliance with the License.
 * You may obtain a copy of the License at
 *
 *    http://www.apache.org/licenses/LICENSE-2.0
 *
 * Unless required by applicable law or agreed to in writing, software
 * distributed under the License is distributed on an "AS IS" BASIS,
 * WITHOUT WARRANTIES OR CONDITIONS OF ANY KIND, either express or implied.
 * See the License for the specific language governing permissions and
 * limitations under the License.
 *
 */

//#define LOG_NDEBUG 0
#define LOG_TAG "Utils"
#include <utils/Log.h>
#include <ctype.h>
#include <stdio.h>
#include <sys/stat.h>

#include <utility>
#include <vector>

#include "include/ESDS.h"
#include "include/HevcUtils.h"

#include <arpa/inet.h>
#include <cutils/properties.h>
#include <media/openmax/OMX_Audio.h>
#include <media/openmax/OMX_Video.h>
#include <media/openmax/OMX_VideoExt.h>
#include <media/stagefright/CodecBase.h>
#include <media/stagefright/foundation/ABuffer.h>
#include <media/stagefright/foundation/ADebug.h>
#include <media/stagefright/foundation/ALookup.h>
#include <media/stagefright/foundation/AMessage.h>
#include <media/stagefright/MetaData.h>
#include <media/stagefright/MediaDefs.h>
#include <media/AudioSystem.h>
#include <media/MediaPlayerInterface.h>
#include <hardware/audio.h>
#include <media/stagefright/Utils.h>
#include <media/AudioParameter.h>

#include <stagefright/AVExtensions.h>

namespace android {

uint16_t U16_AT(const uint8_t *ptr) {
    return ptr[0] << 8 | ptr[1];
}

uint32_t U32_AT(const uint8_t *ptr) {
    return ptr[0] << 24 | ptr[1] << 16 | ptr[2] << 8 | ptr[3];
}

uint64_t U64_AT(const uint8_t *ptr) {
    return ((uint64_t)U32_AT(ptr)) << 32 | U32_AT(ptr + 4);
}

uint16_t U16LE_AT(const uint8_t *ptr) {
    return ptr[0] | (ptr[1] << 8);
}

uint32_t U32LE_AT(const uint8_t *ptr) {
    return ptr[3] << 24 | ptr[2] << 16 | ptr[1] << 8 | ptr[0];
}

uint64_t U64LE_AT(const uint8_t *ptr) {
    return ((uint64_t)U32LE_AT(ptr + 4)) << 32 | U32LE_AT(ptr);
}

// XXX warning: these won't work on big-endian host.
uint64_t ntoh64(uint64_t x) {
    return ((uint64_t)ntohl(x & 0xffffffff) << 32) | ntohl(x >> 32);
}

uint64_t hton64(uint64_t x) {
    return ((uint64_t)htonl(x & 0xffffffff) << 32) | htonl(x >> 32);
}

static status_t copyNALUToABuffer(sp<ABuffer> *buffer, const uint8_t *ptr, size_t length) {
    if (((*buffer)->size() + 4 + length) > ((*buffer)->capacity() - (*buffer)->offset())) {
        sp<ABuffer> tmpBuffer = new (std::nothrow) ABuffer((*buffer)->size() + 4 + length + 1024);
        if (tmpBuffer.get() == NULL || tmpBuffer->base() == NULL) {
            return NO_MEMORY;
        }
        memcpy(tmpBuffer->data(), (*buffer)->data(), (*buffer)->size());
        tmpBuffer->setRange(0, (*buffer)->size());
        (*buffer) = tmpBuffer;
    }

    memcpy((*buffer)->data() + (*buffer)->size(), "\x00\x00\x00\x01", 4);
    memcpy((*buffer)->data() + (*buffer)->size() + 4, ptr, length);
    (*buffer)->setRange((*buffer)->offset(), (*buffer)->size() + 4 + length);
    return OK;
}

#if 0
static void convertMetaDataToMessageInt32(
        const sp<MetaData> &meta, sp<AMessage> &msg, uint32_t key, const char *name) {
    int32_t value;
    if (meta->findInt32(key, &value)) {
        msg->setInt32(name, value);
    }
}
#endif

static void convertMetaDataToMessageColorAspects(const sp<MetaData> &meta, sp<AMessage> &msg) {
    // 0 values are unspecified
    int32_t range = 0;
    int32_t primaries = 0;
    int32_t transferFunction = 0;
    int32_t colorMatrix = 0;
    meta->findInt32(kKeyColorRange, &range);
    meta->findInt32(kKeyColorPrimaries, &primaries);
    meta->findInt32(kKeyTransferFunction, &transferFunction);
    meta->findInt32(kKeyColorMatrix, &colorMatrix);
    ColorAspects colorAspects;
    memset(&colorAspects, 0, sizeof(colorAspects));
    colorAspects.mRange = (ColorAspects::Range)range;
    colorAspects.mPrimaries = (ColorAspects::Primaries)primaries;
    colorAspects.mTransfer = (ColorAspects::Transfer)transferFunction;
    colorAspects.mMatrixCoeffs = (ColorAspects::MatrixCoeffs)colorMatrix;

    int32_t rangeMsg, standardMsg, transferMsg;
    if (CodecBase::convertCodecColorAspectsToPlatformAspects(
            colorAspects, &rangeMsg, &standardMsg, &transferMsg) != OK) {
        return;
    }

    // save specified values to msg
    if (rangeMsg != 0) {
        msg->setInt32("color-range", rangeMsg);
    }
    if (standardMsg != 0) {
        msg->setInt32("color-standard", standardMsg);
    }
    if (transferMsg != 0) {
        msg->setInt32("color-transfer", transferMsg);
    }
}

static bool isHdr(const sp<AMessage> &format) {
    // if CSD specifies HDR transfer(s), we assume HDR. Otherwise, if it specifies non-HDR
    // transfers, we must assume non-HDR. This is because CSD trumps any color-transfer key
    // in the format.
    int32_t isHdr;
    if (format->findInt32("android._is-hdr", &isHdr)) {
        return isHdr;
    }

    // if user/container supplied HDR static info without transfer set, assume true
    if (format->contains("hdr-static-info") && !format->contains("color-transfer")) {
        return true;
    }
    // otherwise, verify that an HDR transfer function is set
    int32_t transfer;
    if (format->findInt32("color-transfer", &transfer)) {
        return transfer == ColorUtils::kColorTransferST2084
                || transfer == ColorUtils::kColorTransferHLG;
    }
    return false;
}

static void parseAacProfileFromCsd(const sp<ABuffer> &csd, sp<AMessage> &format) {
    if (csd->size() < 2) {
        return;
    }

    uint16_t audioObjectType = U16_AT((uint8_t*)csd->data());
    if ((audioObjectType & 0xF800) == 0xF800) {
        audioObjectType = 32 + ((audioObjectType >> 5) & 0x3F);
    } else {
        audioObjectType >>= 11;
    }

    const static ALookup<uint16_t, OMX_AUDIO_AACPROFILETYPE> profiles {
        { 1,  OMX_AUDIO_AACObjectMain     },
        { 2,  OMX_AUDIO_AACObjectLC       },
        { 3,  OMX_AUDIO_AACObjectSSR      },
        { 4,  OMX_AUDIO_AACObjectLTP      },
        { 5,  OMX_AUDIO_AACObjectHE       },
        { 6,  OMX_AUDIO_AACObjectScalable },
        { 17, OMX_AUDIO_AACObjectERLC     },
        { 23, OMX_AUDIO_AACObjectLD       },
        { 29, OMX_AUDIO_AACObjectHE_PS    },
        { 39, OMX_AUDIO_AACObjectELD      },
    };

    OMX_AUDIO_AACPROFILETYPE profile;
    if (profiles.map(audioObjectType, &profile)) {
        format->setInt32("profile", profile);
    }
}

static void parseAvcProfileLevelFromAvcc(const uint8_t *ptr, size_t size, sp<AMessage> &format) {
    if (size < 4 || ptr[0] != 1) {  // configurationVersion == 1
        return;
    }
    const uint8_t profile = ptr[1];
    const uint8_t constraints = ptr[2];
    const uint8_t level = ptr[3];

    const static ALookup<uint8_t, OMX_VIDEO_AVCLEVELTYPE> levels {
        {  9, OMX_VIDEO_AVCLevel1b }, // technically, 9 is only used for High+ profiles
        { 10, OMX_VIDEO_AVCLevel1  },
        { 11, OMX_VIDEO_AVCLevel11 }, // prefer level 1.1 for the value 11
        { 11, OMX_VIDEO_AVCLevel1b },
        { 12, OMX_VIDEO_AVCLevel12 },
        { 13, OMX_VIDEO_AVCLevel13 },
        { 20, OMX_VIDEO_AVCLevel2  },
        { 21, OMX_VIDEO_AVCLevel21 },
        { 22, OMX_VIDEO_AVCLevel22 },
        { 30, OMX_VIDEO_AVCLevel3  },
        { 31, OMX_VIDEO_AVCLevel31 },
        { 32, OMX_VIDEO_AVCLevel32 },
        { 40, OMX_VIDEO_AVCLevel4  },
        { 41, OMX_VIDEO_AVCLevel41 },
        { 42, OMX_VIDEO_AVCLevel42 },
        { 50, OMX_VIDEO_AVCLevel5  },
        { 51, OMX_VIDEO_AVCLevel51 },
        { 52, OMX_VIDEO_AVCLevel52 },
    };
    const static ALookup<uint8_t, OMX_VIDEO_AVCPROFILETYPE> profiles {
        { 66, OMX_VIDEO_AVCProfileBaseline },
        { 77, OMX_VIDEO_AVCProfileMain     },
        { 88, OMX_VIDEO_AVCProfileExtended },
        { 100, OMX_VIDEO_AVCProfileHigh    },
        { 110, OMX_VIDEO_AVCProfileHigh10  },
        { 122, OMX_VIDEO_AVCProfileHigh422 },
        { 244, OMX_VIDEO_AVCProfileHigh444 },
    };

    // set profile & level if they are recognized
    OMX_VIDEO_AVCPROFILETYPE codecProfile;
    OMX_VIDEO_AVCLEVELTYPE codecLevel;
    if (profiles.map(profile, &codecProfile)) {
        format->setInt32("profile", codecProfile);
        if (levels.map(level, &codecLevel)) {
            // for 9 && 11 decide level based on profile and constraint_set3 flag
            if (level == 11 && (profile == 66 || profile == 77 || profile == 88)) {
                codecLevel = (constraints & 0x10) ? OMX_VIDEO_AVCLevel1b : OMX_VIDEO_AVCLevel11;
            }
            format->setInt32("level", codecLevel);
        }
    }
}

static void parseH263ProfileLevelFromD263(const uint8_t *ptr, size_t size, sp<AMessage> &format) {
    if (size < 7) {
        return;
    }

    const uint8_t profile = ptr[6];
    const uint8_t level = ptr[5];

    const static ALookup<uint8_t, OMX_VIDEO_H263PROFILETYPE> profiles {
        { 0, OMX_VIDEO_H263ProfileBaseline },
        { 1, OMX_VIDEO_H263ProfileH320Coding },
        { 2, OMX_VIDEO_H263ProfileBackwardCompatible },
        { 3, OMX_VIDEO_H263ProfileISWV2 },
        { 4, OMX_VIDEO_H263ProfileISWV3 },
        { 5, OMX_VIDEO_H263ProfileHighCompression },
        { 6, OMX_VIDEO_H263ProfileInternet },
        { 7, OMX_VIDEO_H263ProfileInterlace },
        { 8, OMX_VIDEO_H263ProfileHighLatency },
    };

    const static ALookup<uint8_t, OMX_VIDEO_H263LEVELTYPE> levels {
        { 10, OMX_VIDEO_H263Level10 },
        { 20, OMX_VIDEO_H263Level20 },
        { 30, OMX_VIDEO_H263Level30 },
        { 40, OMX_VIDEO_H263Level40 },
        { 45, OMX_VIDEO_H263Level45 },
        { 50, OMX_VIDEO_H263Level50 },
        { 60, OMX_VIDEO_H263Level60 },
        { 70, OMX_VIDEO_H263Level70 },
    };

    // set profile & level if they are recognized
    OMX_VIDEO_H263PROFILETYPE codecProfile;
    OMX_VIDEO_H263LEVELTYPE codecLevel;
    if (profiles.map(profile, &codecProfile)) {
        format->setInt32("profile", codecProfile);
        if (levels.map(level, &codecLevel)) {
            format->setInt32("level", codecLevel);
        }
    }
}

static void parseHevcProfileLevelFromHvcc(const uint8_t *ptr, size_t size, sp<AMessage> &format) {
    if (size < 13 || ptr[0] != 1) {  // configurationVersion == 1
        return;
    }

    const uint8_t profile = ptr[1] & 0x1F;
    const uint8_t tier = (ptr[1] & 0x20) >> 5;
    const uint8_t level = ptr[12];

    const static ALookup<std::pair<uint8_t, uint8_t>, OMX_VIDEO_HEVCLEVELTYPE> levels {
        { { 0, 30  }, OMX_VIDEO_HEVCMainTierLevel1  },
        { { 0, 60  }, OMX_VIDEO_HEVCMainTierLevel2  },
        { { 0, 63  }, OMX_VIDEO_HEVCMainTierLevel21 },
        { { 0, 90  }, OMX_VIDEO_HEVCMainTierLevel3  },
        { { 0, 93  }, OMX_VIDEO_HEVCMainTierLevel31 },
        { { 0, 120 }, OMX_VIDEO_HEVCMainTierLevel4  },
        { { 0, 123 }, OMX_VIDEO_HEVCMainTierLevel41 },
        { { 0, 150 }, OMX_VIDEO_HEVCMainTierLevel5  },
        { { 0, 153 }, OMX_VIDEO_HEVCMainTierLevel51 },
        { { 0, 156 }, OMX_VIDEO_HEVCMainTierLevel52 },
        { { 0, 180 }, OMX_VIDEO_HEVCMainTierLevel6  },
        { { 0, 183 }, OMX_VIDEO_HEVCMainTierLevel61 },
        { { 0, 186 }, OMX_VIDEO_HEVCMainTierLevel62 },
        { { 1, 30  }, OMX_VIDEO_HEVCHighTierLevel1  },
        { { 1, 60  }, OMX_VIDEO_HEVCHighTierLevel2  },
        { { 1, 63  }, OMX_VIDEO_HEVCHighTierLevel21 },
        { { 1, 90  }, OMX_VIDEO_HEVCHighTierLevel3  },
        { { 1, 93  }, OMX_VIDEO_HEVCHighTierLevel31 },
        { { 1, 120 }, OMX_VIDEO_HEVCHighTierLevel4  },
        { { 1, 123 }, OMX_VIDEO_HEVCHighTierLevel41 },
        { { 1, 150 }, OMX_VIDEO_HEVCHighTierLevel5  },
        { { 1, 153 }, OMX_VIDEO_HEVCHighTierLevel51 },
        { { 1, 156 }, OMX_VIDEO_HEVCHighTierLevel52 },
        { { 1, 180 }, OMX_VIDEO_HEVCHighTierLevel6  },
        { { 1, 183 }, OMX_VIDEO_HEVCHighTierLevel61 },
        { { 1, 186 }, OMX_VIDEO_HEVCHighTierLevel62 },
    };

    const static ALookup<uint8_t, OMX_VIDEO_HEVCPROFILETYPE> profiles {
        { 1, OMX_VIDEO_HEVCProfileMain   },
        { 2, OMX_VIDEO_HEVCProfileMain10 },
    };

    // set profile & level if they are recognized
    OMX_VIDEO_HEVCPROFILETYPE codecProfile;
    OMX_VIDEO_HEVCLEVELTYPE codecLevel;
    if (!profiles.map(profile, &codecProfile)) {
        if (ptr[2] & 0x40 /* general compatibility flag 1 */) {
            codecProfile = OMX_VIDEO_HEVCProfileMain;
        } else if (ptr[2] & 0x20 /* general compatibility flag 2 */) {
            codecProfile = OMX_VIDEO_HEVCProfileMain10;
        } else {
            return;
        }
    }

    // bump to HDR profile
    if (isHdr(format) && codecProfile == OMX_VIDEO_HEVCProfileMain10) {
        codecProfile = OMX_VIDEO_HEVCProfileMain10HDR10;
    }

    format->setInt32("profile", codecProfile);
    if (levels.map(std::make_pair(tier, level), &codecLevel)) {
        format->setInt32("level", codecLevel);
    }
}

static void parseMpeg2ProfileLevelFromHeader(
        const uint8_t *data, size_t size, sp<AMessage> &format) {
    // find sequence extension
    const uint8_t *seq = (const uint8_t*)memmem(data, size, "\x00\x00\x01\xB5", 4);
    if (seq != NULL && seq + 5 < data + size) {
        const uint8_t start_code = seq[4] >> 4;
        if (start_code != 1 /* sequence extension ID */) {
            return;
        }
        const uint8_t indication = ((seq[4] & 0xF) << 4) | ((seq[5] & 0xF0) >> 4);

        const static ALookup<uint8_t, OMX_VIDEO_MPEG2PROFILETYPE> profiles {
            { 0x50, OMX_VIDEO_MPEG2ProfileSimple  },
            { 0x40, OMX_VIDEO_MPEG2ProfileMain    },
            { 0x30, OMX_VIDEO_MPEG2ProfileSNR     },
            { 0x20, OMX_VIDEO_MPEG2ProfileSpatial },
            { 0x10, OMX_VIDEO_MPEG2ProfileHigh    },
        };

        const static ALookup<uint8_t, OMX_VIDEO_MPEG2LEVELTYPE> levels {
            { 0x0A, OMX_VIDEO_MPEG2LevelLL  },
            { 0x08, OMX_VIDEO_MPEG2LevelML  },
            { 0x06, OMX_VIDEO_MPEG2LevelH14 },
            { 0x04, OMX_VIDEO_MPEG2LevelHL  },
            { 0x02, OMX_VIDEO_MPEG2LevelHP  },
        };

        const static ALookup<uint8_t,
                std::pair<OMX_VIDEO_MPEG2PROFILETYPE, OMX_VIDEO_MPEG2LEVELTYPE>> escapes {
            /* unsupported
            { 0x8E, { XXX_MPEG2ProfileMultiView, OMX_VIDEO_MPEG2LevelLL  } },
            { 0x8D, { XXX_MPEG2ProfileMultiView, OMX_VIDEO_MPEG2LevelML  } },
            { 0x8B, { XXX_MPEG2ProfileMultiView, OMX_VIDEO_MPEG2LevelH14 } },
            { 0x8A, { XXX_MPEG2ProfileMultiView, OMX_VIDEO_MPEG2LevelHL  } }, */
            { 0x85, { OMX_VIDEO_MPEG2Profile422, OMX_VIDEO_MPEG2LevelML  } },
            { 0x82, { OMX_VIDEO_MPEG2Profile422, OMX_VIDEO_MPEG2LevelHL  } },
        };

        OMX_VIDEO_MPEG2PROFILETYPE profile;
        OMX_VIDEO_MPEG2LEVELTYPE level;
        std::pair<OMX_VIDEO_MPEG2PROFILETYPE, OMX_VIDEO_MPEG2LEVELTYPE> profileLevel;
        if (escapes.map(indication, &profileLevel)) {
            format->setInt32("profile", profileLevel.first);
            format->setInt32("level", profileLevel.second);
        } else if (profiles.map(indication & 0x70, &profile)) {
            format->setInt32("profile", profile);
            if (levels.map(indication & 0xF, &level)) {
                format->setInt32("level", level);
            }
        }
    }
}

static void parseMpeg2ProfileLevelFromEsds(ESDS &esds, sp<AMessage> &format) {
    // esds seems to only contain the profile for MPEG-2
    uint8_t objType;
    if (esds.getObjectTypeIndication(&objType) == OK) {
        const static ALookup<uint8_t, OMX_VIDEO_MPEG2PROFILETYPE> profiles{
            { 0x60, OMX_VIDEO_MPEG2ProfileSimple  },
            { 0x61, OMX_VIDEO_MPEG2ProfileMain    },
            { 0x62, OMX_VIDEO_MPEG2ProfileSNR     },
            { 0x63, OMX_VIDEO_MPEG2ProfileSpatial },
            { 0x64, OMX_VIDEO_MPEG2ProfileHigh    },
            { 0x65, OMX_VIDEO_MPEG2Profile422     },
        };

        OMX_VIDEO_MPEG2PROFILETYPE profile;
        if (profiles.map(objType, &profile)) {
            format->setInt32("profile", profile);
        }
    }
}

static void parseMpeg4ProfileLevelFromCsd(const sp<ABuffer> &csd, sp<AMessage> &format) {
    const uint8_t *data = csd->data();
    // find visual object sequence
    const uint8_t *seq = (const uint8_t*)memmem(data, csd->size(), "\x00\x00\x01\xB0", 4);
    if (seq != NULL && seq + 4 < data + csd->size()) {
        const uint8_t indication = seq[4];

        const static ALookup<uint8_t,
                std::pair<OMX_VIDEO_MPEG4PROFILETYPE, OMX_VIDEO_MPEG4LEVELTYPE>> table {
            { 0b00000001, { OMX_VIDEO_MPEG4ProfileSimple,            OMX_VIDEO_MPEG4Level1  } },
            { 0b00000010, { OMX_VIDEO_MPEG4ProfileSimple,            OMX_VIDEO_MPEG4Level2  } },
            { 0b00000011, { OMX_VIDEO_MPEG4ProfileSimple,            OMX_VIDEO_MPEG4Level3  } },
            { 0b00000100, { OMX_VIDEO_MPEG4ProfileSimple,            OMX_VIDEO_MPEG4Level4a } },
            { 0b00000101, { OMX_VIDEO_MPEG4ProfileSimple,            OMX_VIDEO_MPEG4Level5  } },
            { 0b00000110, { OMX_VIDEO_MPEG4ProfileSimple,            OMX_VIDEO_MPEG4Level6  } },
            { 0b00001000, { OMX_VIDEO_MPEG4ProfileSimple,            OMX_VIDEO_MPEG4Level0  } },
            { 0b00001001, { OMX_VIDEO_MPEG4ProfileSimple,            OMX_VIDEO_MPEG4Level0b } },
            { 0b00010000, { OMX_VIDEO_MPEG4ProfileSimpleScalable,    OMX_VIDEO_MPEG4Level0  } },
            { 0b00010001, { OMX_VIDEO_MPEG4ProfileSimpleScalable,    OMX_VIDEO_MPEG4Level1  } },
            { 0b00010010, { OMX_VIDEO_MPEG4ProfileSimpleScalable,    OMX_VIDEO_MPEG4Level2  } },
            /* unsupported
            { 0b00011101, { XXX_MPEG4ProfileSimpleScalableER,        OMX_VIDEO_MPEG4Level0  } },
            { 0b00011110, { XXX_MPEG4ProfileSimpleScalableER,        OMX_VIDEO_MPEG4Level1  } },
            { 0b00011111, { XXX_MPEG4ProfileSimpleScalableER,        OMX_VIDEO_MPEG4Level2  } }, */
            { 0b00100001, { OMX_VIDEO_MPEG4ProfileCore,              OMX_VIDEO_MPEG4Level1  } },
            { 0b00100010, { OMX_VIDEO_MPEG4ProfileCore,              OMX_VIDEO_MPEG4Level2  } },
            { 0b00110010, { OMX_VIDEO_MPEG4ProfileMain,              OMX_VIDEO_MPEG4Level2  } },
            { 0b00110011, { OMX_VIDEO_MPEG4ProfileMain,              OMX_VIDEO_MPEG4Level3  } },
            { 0b00110100, { OMX_VIDEO_MPEG4ProfileMain,              OMX_VIDEO_MPEG4Level4  } },
            /* deprecated
            { 0b01000010, { OMX_VIDEO_MPEG4ProfileNbit,              OMX_VIDEO_MPEG4Level2  } }, */
            { 0b01010001, { OMX_VIDEO_MPEG4ProfileScalableTexture,   OMX_VIDEO_MPEG4Level1  } },
            { 0b01100001, { OMX_VIDEO_MPEG4ProfileSimpleFace,        OMX_VIDEO_MPEG4Level1  } },
            { 0b01100010, { OMX_VIDEO_MPEG4ProfileSimpleFace,        OMX_VIDEO_MPEG4Level2  } },
            { 0b01100011, { OMX_VIDEO_MPEG4ProfileSimpleFBA,         OMX_VIDEO_MPEG4Level1  } },
            { 0b01100100, { OMX_VIDEO_MPEG4ProfileSimpleFBA,         OMX_VIDEO_MPEG4Level2  } },
            { 0b01110001, { OMX_VIDEO_MPEG4ProfileBasicAnimated,     OMX_VIDEO_MPEG4Level1  } },
            { 0b01110010, { OMX_VIDEO_MPEG4ProfileBasicAnimated,     OMX_VIDEO_MPEG4Level2  } },
            { 0b10000001, { OMX_VIDEO_MPEG4ProfileHybrid,            OMX_VIDEO_MPEG4Level1  } },
            { 0b10000010, { OMX_VIDEO_MPEG4ProfileHybrid,            OMX_VIDEO_MPEG4Level2  } },
            { 0b10010001, { OMX_VIDEO_MPEG4ProfileAdvancedRealTime,  OMX_VIDEO_MPEG4Level1  } },
            { 0b10010010, { OMX_VIDEO_MPEG4ProfileAdvancedRealTime,  OMX_VIDEO_MPEG4Level2  } },
            { 0b10010011, { OMX_VIDEO_MPEG4ProfileAdvancedRealTime,  OMX_VIDEO_MPEG4Level3  } },
            { 0b10010100, { OMX_VIDEO_MPEG4ProfileAdvancedRealTime,  OMX_VIDEO_MPEG4Level4  } },
            { 0b10100001, { OMX_VIDEO_MPEG4ProfileCoreScalable,      OMX_VIDEO_MPEG4Level1  } },
            { 0b10100010, { OMX_VIDEO_MPEG4ProfileCoreScalable,      OMX_VIDEO_MPEG4Level2  } },
            { 0b10100011, { OMX_VIDEO_MPEG4ProfileCoreScalable,      OMX_VIDEO_MPEG4Level3  } },
            { 0b10110001, { OMX_VIDEO_MPEG4ProfileAdvancedCoding,    OMX_VIDEO_MPEG4Level1  } },
            { 0b10110010, { OMX_VIDEO_MPEG4ProfileAdvancedCoding,    OMX_VIDEO_MPEG4Level2  } },
            { 0b10110011, { OMX_VIDEO_MPEG4ProfileAdvancedCoding,    OMX_VIDEO_MPEG4Level3  } },
            { 0b10110100, { OMX_VIDEO_MPEG4ProfileAdvancedCoding,    OMX_VIDEO_MPEG4Level4  } },
            { 0b11000001, { OMX_VIDEO_MPEG4ProfileAdvancedCore,      OMX_VIDEO_MPEG4Level1  } },
            { 0b11000010, { OMX_VIDEO_MPEG4ProfileAdvancedCore,      OMX_VIDEO_MPEG4Level2  } },
            { 0b11010001, { OMX_VIDEO_MPEG4ProfileAdvancedScalable,  OMX_VIDEO_MPEG4Level1  } },
            { 0b11010010, { OMX_VIDEO_MPEG4ProfileAdvancedScalable,  OMX_VIDEO_MPEG4Level2  } },
            { 0b11010011, { OMX_VIDEO_MPEG4ProfileAdvancedScalable,  OMX_VIDEO_MPEG4Level3  } },
            /* unsupported
            { 0b11100001, { XXX_MPEG4ProfileSimpleStudio,            OMX_VIDEO_MPEG4Level1  } },
            { 0b11100010, { XXX_MPEG4ProfileSimpleStudio,            OMX_VIDEO_MPEG4Level2  } },
            { 0b11100011, { XXX_MPEG4ProfileSimpleStudio,            OMX_VIDEO_MPEG4Level3  } },
            { 0b11100100, { XXX_MPEG4ProfileSimpleStudio,            OMX_VIDEO_MPEG4Level4  } },
            { 0b11100101, { XXX_MPEG4ProfileCoreStudio,              OMX_VIDEO_MPEG4Level1  } },
            { 0b11100110, { XXX_MPEG4ProfileCoreStudio,              OMX_VIDEO_MPEG4Level2  } },
            { 0b11100111, { XXX_MPEG4ProfileCoreStudio,              OMX_VIDEO_MPEG4Level3  } },
            { 0b11101000, { XXX_MPEG4ProfileCoreStudio,              OMX_VIDEO_MPEG4Level4  } },
            { 0b11101011, { XXX_MPEG4ProfileSimpleStudio,            OMX_VIDEO_MPEG4Level5  } },
            { 0b11101100, { XXX_MPEG4ProfileSimpleStudio,            OMX_VIDEO_MPEG4Level6  } }, */
            { 0b11110000, { OMX_VIDEO_MPEG4ProfileAdvancedSimple,    OMX_VIDEO_MPEG4Level0  } },
            { 0b11110001, { OMX_VIDEO_MPEG4ProfileAdvancedSimple,    OMX_VIDEO_MPEG4Level1  } },
            { 0b11110010, { OMX_VIDEO_MPEG4ProfileAdvancedSimple,    OMX_VIDEO_MPEG4Level2  } },
            { 0b11110011, { OMX_VIDEO_MPEG4ProfileAdvancedSimple,    OMX_VIDEO_MPEG4Level3  } },
            { 0b11110100, { OMX_VIDEO_MPEG4ProfileAdvancedSimple,    OMX_VIDEO_MPEG4Level4  } },
            { 0b11110101, { OMX_VIDEO_MPEG4ProfileAdvancedSimple,    OMX_VIDEO_MPEG4Level5  } },
            { 0b11110111, { OMX_VIDEO_MPEG4ProfileAdvancedSimple,    OMX_VIDEO_MPEG4Level3b } },
            /* deprecated
            { 0b11111000, { XXX_MPEG4ProfileFineGranularityScalable, OMX_VIDEO_MPEG4Level0  } },
            { 0b11111001, { XXX_MPEG4ProfileFineGranularityScalable, OMX_VIDEO_MPEG4Level1  } },
            { 0b11111010, { XXX_MPEG4ProfileFineGranularityScalable, OMX_VIDEO_MPEG4Level2  } },
            { 0b11111011, { XXX_MPEG4ProfileFineGranularityScalable, OMX_VIDEO_MPEG4Level3  } },
            { 0b11111100, { XXX_MPEG4ProfileFineGranularityScalable, OMX_VIDEO_MPEG4Level4  } },
            { 0b11111101, { XXX_MPEG4ProfileFineGranularityScalable, OMX_VIDEO_MPEG4Level5  } }, */
        };

        std::pair<OMX_VIDEO_MPEG4PROFILETYPE, OMX_VIDEO_MPEG4LEVELTYPE> profileLevel;
        if (table.map(indication, &profileLevel)) {
            format->setInt32("profile", profileLevel.first);
            format->setInt32("level", profileLevel.second);
        }
    }
}

static void parseVp9ProfileLevelFromCsd(const sp<ABuffer> &csd, sp<AMessage> &format) {
    const uint8_t *data = csd->data();
    size_t remaining = csd->size();

    while (remaining >= 2) {
        const uint8_t id = data[0];
        const uint8_t length = data[1];
        remaining -= 2;
        data += 2;
        if (length > remaining) {
            break;
        }
        switch (id) {
            case 1 /* profileId */:
                if (length >= 1) {
                    const static ALookup<uint8_t, OMX_VIDEO_VP9PROFILETYPE> profiles {
                        { 0, OMX_VIDEO_VP9Profile0 },
                        { 1, OMX_VIDEO_VP9Profile1 },
                        { 2, OMX_VIDEO_VP9Profile2 },
                        { 3, OMX_VIDEO_VP9Profile3 },
                    };

                    const static ALookup<OMX_VIDEO_VP9PROFILETYPE, OMX_VIDEO_VP9PROFILETYPE> toHdr {
                        { OMX_VIDEO_VP9Profile2, OMX_VIDEO_VP9Profile2HDR },
                        { OMX_VIDEO_VP9Profile3, OMX_VIDEO_VP9Profile3HDR },
                    };

                    OMX_VIDEO_VP9PROFILETYPE profile;
                    if (profiles.map(data[0], &profile)) {
                        // convert to HDR profile
                        if (isHdr(format)) {
                            toHdr.lookup(profile, &profile);
                        }

                        format->setInt32("profile", profile);
                    }
                }
                break;
            case 2 /* levelId */:
                if (length >= 1) {
                    const static ALookup<uint8_t, OMX_VIDEO_VP9LEVELTYPE> levels {
                        { 10, OMX_VIDEO_VP9Level1  },
                        { 11, OMX_VIDEO_VP9Level11 },
                        { 20, OMX_VIDEO_VP9Level2  },
                        { 21, OMX_VIDEO_VP9Level21 },
                        { 30, OMX_VIDEO_VP9Level3  },
                        { 31, OMX_VIDEO_VP9Level31 },
                        { 40, OMX_VIDEO_VP9Level4  },
                        { 41, OMX_VIDEO_VP9Level41 },
                        { 50, OMX_VIDEO_VP9Level5  },
                        { 51, OMX_VIDEO_VP9Level51 },
                        { 52, OMX_VIDEO_VP9Level52 },
                        { 60, OMX_VIDEO_VP9Level6  },
                        { 61, OMX_VIDEO_VP9Level61 },
                        { 62, OMX_VIDEO_VP9Level62 },
                    };

                    OMX_VIDEO_VP9LEVELTYPE level;
                    if (levels.map(data[0], &level)) {
                        format->setInt32("level", level);
                    }
                }
                break;
            default:
                break;
        }
        remaining -= length;
        data += length;
    }
}

status_t convertMetaDataToMessage(
        const sp<MetaData> &meta, sp<AMessage> *format) {

    format->clear();

    if (meta == NULL) {
        ALOGE("convertMetaDataToMessage: NULL input");
        return BAD_VALUE;
    }

    const char *mime;
    if (!meta->findCString(kKeyMIMEType, &mime)) {
        return BAD_VALUE;
    }

    sp<AMessage> msg = new AMessage;
    msg->setString("mime", mime);

    int64_t durationUs;
    if (meta->findInt64(kKeyDuration, &durationUs)) {
        msg->setInt64("durationUs", durationUs);
    }

    int32_t avgBitRate = 0;
    if (meta->findInt32(kKeyBitRate, &avgBitRate) && avgBitRate > 0) {
        msg->setInt32("bitrate", avgBitRate);
    }

    int32_t maxBitRate;
    if (meta->findInt32(kKeyMaxBitRate, &maxBitRate)
            && maxBitRate > 0 && maxBitRate >= avgBitRate) {
        msg->setInt32("max-bitrate", maxBitRate);
    }

    int32_t isSync;
    if (meta->findInt32(kKeyIsSyncFrame, &isSync) && isSync != 0) {
        msg->setInt32("is-sync-frame", 1);
    }

    // this only needs to be translated from meta to message as it is an extractor key
    int32_t trackID;
    if (meta->findInt32(kKeyTrackID, &trackID)) {
        msg->setInt32("track-id", trackID);
    }

    if (!strncasecmp("video/", mime, 6)) {
        int32_t width, height;
        if (!meta->findInt32(kKeyWidth, &width)
                || !meta->findInt32(kKeyHeight, &height)) {
            return BAD_VALUE;
        }

        msg->setInt32("width", width);
        msg->setInt32("height", height);

        int32_t sarWidth, sarHeight;
        if (meta->findInt32(kKeySARWidth, &sarWidth)
                && meta->findInt32(kKeySARHeight, &sarHeight)) {
            msg->setInt32("sar-width", sarWidth);
            msg->setInt32("sar-height", sarHeight);
        }

        int32_t colorFormat;
        if (meta->findInt32(kKeyColorFormat, &colorFormat)) {
            msg->setInt32("color-format", colorFormat);
        }

        int32_t cropLeft, cropTop, cropRight, cropBottom;
        if (meta->findRect(kKeyCropRect,
                           &cropLeft,
                           &cropTop,
                           &cropRight,
                           &cropBottom)) {
            msg->setRect("crop", cropLeft, cropTop, cropRight, cropBottom);
        }

        int32_t rotationDegrees;
        if (meta->findInt32(kKeyRotation, &rotationDegrees)) {
            msg->setInt32("rotation-degrees", rotationDegrees);
        }

        uint32_t type;
        const void *data;
        size_t size;
        if (meta->findData(kKeyHdrStaticInfo, &type, &data, &size)
                && type == 'hdrS' && size == sizeof(HDRStaticInfo)) {
            ColorUtils::setHDRStaticInfoIntoFormat(*(HDRStaticInfo*)data, msg);
        }

        convertMetaDataToMessageColorAspects(meta, msg);
    } else if (!strncasecmp("audio/", mime, 6)) {
        int32_t numChannels, sampleRate;
        if (!meta->findInt32(kKeyChannelCount, &numChannels)
                || !meta->findInt32(kKeySampleRate, &sampleRate)) {
            return BAD_VALUE;
        }

        msg->setInt32("channel-count", numChannels);
        msg->setInt32("sample-rate", sampleRate);

        int32_t channelMask;
        if (meta->findInt32(kKeyChannelMask, &channelMask)) {
            msg->setInt32("channel-mask", channelMask);
        }

        int32_t delay = 0;
        if (meta->findInt32(kKeyEncoderDelay, &delay)) {
            msg->setInt32("encoder-delay", delay);
        }
        int32_t padding = 0;
        if (meta->findInt32(kKeyEncoderPadding, &padding)) {
            msg->setInt32("encoder-padding", padding);
        }

        int32_t isADTS;
        if (meta->findInt32(kKeyIsADTS, &isADTS)) {
            msg->setInt32("is-adts", isADTS);
        }

        int32_t aacProfile = -1;
        if (meta->findInt32(kKeyAACAOT, &aacProfile)) {
            msg->setInt32("aac-profile", aacProfile);
        }

        int32_t pcmEncoding;
        if (meta->findInt32(kKeyPcmEncoding, &pcmEncoding)) {
            msg->setInt32("pcm-encoding", pcmEncoding);
        }
    }

    int32_t maxInputSize;
    if (meta->findInt32(kKeyMaxInputSize, &maxInputSize)) {
        msg->setInt32("max-input-size", maxInputSize);
    }

    int32_t maxWidth;
    if (meta->findInt32(kKeyMaxWidth, &maxWidth)) {
        msg->setInt32("max-width", maxWidth);
    }

    int32_t maxHeight;
    if (meta->findInt32(kKeyMaxHeight, &maxHeight)) {
        msg->setInt32("max-height", maxHeight);
    }

    int32_t rotationDegrees;
    if (meta->findInt32(kKeyRotation, &rotationDegrees)) {
        msg->setInt32("rotation-degrees", rotationDegrees);
    }

    int32_t fps;
    if (meta->findInt32(kKeyFrameRate, &fps) && fps > 0) {
        msg->setInt32("frame-rate", fps);
    }

    uint32_t type;
    const void *data;
    size_t size;
    if (meta->findData(kKeyAVCC, &type, &data, &size)) {
        // Parse the AVCDecoderConfigurationRecord

        const uint8_t *ptr = (const uint8_t *)data;

        if (size < 7 || ptr[0] != 1) {  // configurationVersion == 1
            ALOGE("b/23680780");
            return BAD_VALUE;
        }

        parseAvcProfileLevelFromAvcc(ptr, size, msg);

        // There is decodable content out there that fails the following
        // assertion, let's be lenient for now...
        // CHECK((ptr[4] >> 2) == 0x3f);  // reserved

        size_t lengthSize __unused = 1 + (ptr[4] & 3);

        // commented out check below as H264_QVGA_500_NO_AUDIO.3gp
        // violates it...
        // CHECK((ptr[5] >> 5) == 7);  // reserved

        size_t numSeqParameterSets = ptr[5] & 31;

        ptr += 6;
        size -= 6;

        sp<ABuffer> buffer = new (std::nothrow) ABuffer(1024);
        if (buffer.get() == NULL || buffer->base() == NULL) {
            return NO_MEMORY;
        }
        buffer->setRange(0, 0);

        for (size_t i = 0; i < numSeqParameterSets; ++i) {
            if (size < 2) {
                ALOGE("b/23680780");
                return BAD_VALUE;
            }
            size_t length = U16_AT(ptr);

            ptr += 2;
            size -= 2;

            if (size < length) {
                return BAD_VALUE;
            }
            status_t err = copyNALUToABuffer(&buffer, ptr, length);
            if (err != OK) {
                return err;
            }

            ptr += length;
            size -= length;
        }

        buffer->meta()->setInt32("csd", true);
        buffer->meta()->setInt64("timeUs", 0);

        msg->setBuffer("csd-0", buffer);

        buffer = new (std::nothrow) ABuffer(1024);
        if (buffer.get() == NULL || buffer->base() == NULL) {
            return NO_MEMORY;
        }
        buffer->setRange(0, 0);

        if (size < 1) {
            ALOGE("b/23680780");
            return BAD_VALUE;
        }
        size_t numPictureParameterSets = *ptr;
        ++ptr;
        --size;

        for (size_t i = 0; i < numPictureParameterSets; ++i) {
            if (size < 2) {
                ALOGE("b/23680780");
                return BAD_VALUE;
            }
            size_t length = U16_AT(ptr);

            ptr += 2;
            size -= 2;

            if (size < length) {
                return BAD_VALUE;
            }
            status_t err = copyNALUToABuffer(&buffer, ptr, length);
            if (err != OK) {
                return err;
            }

            ptr += length;
            size -= length;
        }

        buffer->meta()->setInt32("csd", true);
        buffer->meta()->setInt64("timeUs", 0);
        msg->setBuffer("csd-1", buffer);
    } else if (meta->findData(kKeyHVCC, &type, &data, &size)) {
        const uint8_t *ptr = (const uint8_t *)data;

        if (size < 23 || ptr[0] > 1) {  // configurationVersion == 1
            ALOGE("b/23680780");
            return BAD_VALUE;
        }

        const size_t dataSize = size; // save for later
        ptr += 22;
        size -= 22;

        size_t numofArrays = (char)ptr[0];
        ptr += 1;
        size -= 1;
        size_t j = 0, i = 0;

        sp<ABuffer> buffer = new (std::nothrow) ABuffer(1024);
        if (buffer.get() == NULL || buffer->base() == NULL) {
            return NO_MEMORY;
        }
        buffer->setRange(0, 0);

        HevcParameterSets hvcc;

        for (i = 0; i < numofArrays; i++) {
            if (size < 3) {
                ALOGE("b/23680780");
                return BAD_VALUE;
            }
            ptr += 1;
            size -= 1;

            //Num of nals
            size_t numofNals = U16_AT(ptr);

            ptr += 2;
            size -= 2;

            for (j = 0; j < numofNals; j++) {
                if (size < 2) {
                    ALOGE("b/23680780");
                    return BAD_VALUE;
                }
                size_t length = U16_AT(ptr);

                ptr += 2;
                size -= 2;

                if (size < length) {
                    return BAD_VALUE;
                }
                status_t err = copyNALUToABuffer(&buffer, ptr, length);
                if (err != OK) {
                    return err;
                }
                (void)hvcc.addNalUnit(ptr, length);

                ptr += length;
                size -= length;
            }
        }
        buffer->meta()->setInt32("csd", true);
        buffer->meta()->setInt64("timeUs", 0);
        msg->setBuffer("csd-0", buffer);

        // if we saw VUI color information we know whether this is HDR because VUI trumps other
        // format parameters for HEVC.
        HevcParameterSets::Info info = hvcc.getInfo();
        if (info & hvcc.kInfoHasColorDescription) {
            msg->setInt32("android._is-hdr", (info & hvcc.kInfoIsHdr) != 0);
        }

        parseHevcProfileLevelFromHvcc((const uint8_t *)data, dataSize, msg);
    } else if (meta->findData(kKeyESDS, &type, &data, &size)) {
        ESDS esds((const char *)data, size);
        if (esds.InitCheck() != (status_t)OK) {
            return BAD_VALUE;
        }

        const void *codec_specific_data;
        size_t codec_specific_data_size;
        esds.getCodecSpecificInfo(
                &codec_specific_data, &codec_specific_data_size);

        sp<ABuffer> buffer = new (std::nothrow) ABuffer(codec_specific_data_size);
        if (buffer.get() == NULL || buffer->base() == NULL) {
            return NO_MEMORY;
        }

        memcpy(buffer->data(), codec_specific_data,
               codec_specific_data_size);

        buffer->meta()->setInt32("csd", true);
        buffer->meta()->setInt64("timeUs", 0);
        msg->setBuffer("csd-0", buffer);

        if (!strcasecmp(mime, MEDIA_MIMETYPE_VIDEO_MPEG4)) {
            parseMpeg4ProfileLevelFromCsd(buffer, msg);
        } else if (!strcasecmp(mime, MEDIA_MIMETYPE_VIDEO_MPEG2)) {
            parseMpeg2ProfileLevelFromEsds(esds, msg);
            if (meta->findData(kKeyStreamHeader, &type, &data, &size)) {
                parseMpeg2ProfileLevelFromHeader((uint8_t*)data, size, msg);
            }
        } else if (!strcasecmp(mime, MEDIA_MIMETYPE_AUDIO_AAC)) {
            parseAacProfileFromCsd(buffer, msg);
        }

        uint32_t maxBitrate, avgBitrate;
        if (esds.getBitRate(&maxBitrate, &avgBitrate) == OK) {
            if (!meta->hasData(kKeyBitRate)
                    && avgBitrate > 0 && avgBitrate <= INT32_MAX) {
                msg->setInt32("bitrate", (int32_t)avgBitrate);
            } else {
                (void)msg->findInt32("bitrate", (int32_t*)&avgBitrate);
            }
            if (!meta->hasData(kKeyMaxBitRate)
                    && maxBitrate > 0 && maxBitrate <= INT32_MAX && maxBitrate >= avgBitrate) {
                msg->setInt32("max-bitrate", (int32_t)maxBitrate);
            }
        }
    } else if (meta->findData(kTypeD263, &type, &data, &size)) {
        const uint8_t *ptr = (const uint8_t *)data;
        parseH263ProfileLevelFromD263(ptr, size, msg);
    } else if (meta->findData(kKeyVorbisInfo, &type, &data, &size)) {
        sp<ABuffer> buffer = new (std::nothrow) ABuffer(size);
        if (buffer.get() == NULL || buffer->base() == NULL) {
            return NO_MEMORY;
        }
        memcpy(buffer->data(), data, size);

        buffer->meta()->setInt32("csd", true);
        buffer->meta()->setInt64("timeUs", 0);
        msg->setBuffer("csd-0", buffer);

        if (!meta->findData(kKeyVorbisBooks, &type, &data, &size)) {
            return -EINVAL;
        }

        buffer = new (std::nothrow) ABuffer(size);
        if (buffer.get() == NULL || buffer->base() == NULL) {
            return NO_MEMORY;
        }
        memcpy(buffer->data(), data, size);

        buffer->meta()->setInt32("csd", true);
        buffer->meta()->setInt64("timeUs", 0);
        msg->setBuffer("csd-1", buffer);
    } else if (meta->findData(kKeyOpusHeader, &type, &data, &size)) {
        sp<ABuffer> buffer = new (std::nothrow) ABuffer(size);
        if (buffer.get() == NULL || buffer->base() == NULL) {
            return NO_MEMORY;
        }
        memcpy(buffer->data(), data, size);

        buffer->meta()->setInt32("csd", true);
        buffer->meta()->setInt64("timeUs", 0);
        msg->setBuffer("csd-0", buffer);

        if (!meta->findData(kKeyOpusCodecDelay, &type, &data, &size)) {
            return -EINVAL;
        }

        buffer = new (std::nothrow) ABuffer(size);
        if (buffer.get() == NULL || buffer->base() == NULL) {
            return NO_MEMORY;
        }
        memcpy(buffer->data(), data, size);

        buffer->meta()->setInt32("csd", true);
        buffer->meta()->setInt64("timeUs", 0);
        msg->setBuffer("csd-1", buffer);

        if (!meta->findData(kKeyOpusSeekPreRoll, &type, &data, &size)) {
            return -EINVAL;
        }

        buffer = new (std::nothrow) ABuffer(size);
        if (buffer.get() == NULL || buffer->base() == NULL) {
            return NO_MEMORY;
        }
        memcpy(buffer->data(), data, size);

        buffer->meta()->setInt32("csd", true);
        buffer->meta()->setInt64("timeUs", 0);
        msg->setBuffer("csd-2", buffer);
    } else if (meta->findData(kKeyVp9CodecPrivate, &type, &data, &size)) {
        sp<ABuffer> buffer = new (std::nothrow) ABuffer(size);
        if (buffer.get() == NULL || buffer->base() == NULL) {
            return NO_MEMORY;
        }
        memcpy(buffer->data(), data, size);

        buffer->meta()->setInt32("csd", true);
        buffer->meta()->setInt64("timeUs", 0);
        msg->setBuffer("csd-0", buffer);

        parseVp9ProfileLevelFromCsd(buffer, msg);
    }

    // TODO expose "crypto-key"/kKeyCryptoKey through public api
    if (meta->findData(kKeyCryptoKey, &type, &data, &size)) {
        sp<ABuffer> buffer = new (std::nothrow) ABuffer(size);
        msg->setBuffer("crypto-key", buffer);
        memcpy(buffer->data(), data, size);
    }

    AVUtils::get()->convertMetaDataToMessage(meta, &msg);
    *format = msg;

    return OK;
}

const uint8_t *findNextNalStartCode(const uint8_t *data, size_t length) {
    uint8_t *res = NULL;
    if (length > 4) {
        // minus 1 as to not match NAL start code at end
        res = (uint8_t *)memmem(data, length - 1, "\x00\x00\x00\x01", 4);
    }
    return res != NULL && res < data + length - 4 ? res : &data[length];
}

static size_t reassembleAVCC(const sp<ABuffer> &csd0, const sp<ABuffer> csd1, char *avcc) {
    avcc[0] = 1;        // version
    avcc[1] = 0x64;     // profile (default to high)
    avcc[2] = 0;        // constraints (default to none)
    avcc[3] = 0xd;      // level (default to 1.3)
    avcc[4] = 0xff;     // reserved+size

    size_t i = 0;
    int numparams = 0;
    int lastparamoffset = 0;
    int avccidx = 6;
    do {
        i = findNextNalStartCode(csd0->data() + i, csd0->size() - i) - csd0->data();
        ALOGV("block at %zu, last was %d", i, lastparamoffset);
        if (lastparamoffset > 0) {
            const uint8_t *lastparam = csd0->data() + lastparamoffset;
            int size = i - lastparamoffset;
            if (size > 3) {
                if (numparams && memcmp(avcc + 1, lastparam + 1, 3)) {
                    ALOGW("Inconsisted profile/level found in SPS: %x,%x,%x vs %x,%x,%x",
                            avcc[1], avcc[2], avcc[3], lastparam[1], lastparam[2], lastparam[3]);
                } else if (!numparams) {
                    // fill in profile, constraints and level
                    memcpy(avcc + 1, lastparam + 1, 3);
                }
            }
            avcc[avccidx++] = size >> 8;
            avcc[avccidx++] = size & 0xff;
            memcpy(avcc+avccidx, lastparam, size);
            avccidx += size;
            numparams++;
        }
        i += 4;
        lastparamoffset = i;
    } while(i < csd0->size());
    ALOGV("csd0 contains %d params", numparams);

    avcc[5] = 0xe0 | numparams;
    //and now csd-1
    i = 0;
    numparams = 0;
    lastparamoffset = 0;
    int numpicparamsoffset = avccidx;
    avccidx++;
    do {
        i = findNextNalStartCode(csd1->data() + i, csd1->size() - i) - csd1->data();
        ALOGV("block at %zu, last was %d", i, lastparamoffset);
        if (lastparamoffset > 0) {
            int size = i - lastparamoffset;
            avcc[avccidx++] = size >> 8;
            avcc[avccidx++] = size & 0xff;
            memcpy(avcc+avccidx, csd1->data() + lastparamoffset, size);
            avccidx += size;
            numparams++;
        }
        i += 4;
        lastparamoffset = i;
    } while(i < csd1->size());
    avcc[numpicparamsoffset] = numparams;
    return avccidx;
}

static void reassembleESDS(const sp<ABuffer> &csd0, char *esds) {
    int csd0size = csd0->size();
    esds[0] = 3; // kTag_ESDescriptor;
    int esdescriptorsize = 26 + csd0size;
    CHECK(esdescriptorsize < 268435456); // 7 bits per byte, so max is 2^28-1
    esds[1] = 0x80 | (esdescriptorsize >> 21);
    esds[2] = 0x80 | ((esdescriptorsize >> 14) & 0x7f);
    esds[3] = 0x80 | ((esdescriptorsize >> 7) & 0x7f);
    esds[4] = (esdescriptorsize & 0x7f);
    esds[5] = esds[6] = 0; // es id
    esds[7] = 0; // flags
    esds[8] = 4; // kTag_DecoderConfigDescriptor
    int configdescriptorsize = 18 + csd0size;
    esds[9] = 0x80 | (configdescriptorsize >> 21);
    esds[10] = 0x80 | ((configdescriptorsize >> 14) & 0x7f);
    esds[11] = 0x80 | ((configdescriptorsize >> 7) & 0x7f);
    esds[12] = (configdescriptorsize & 0x7f);
    esds[13] = 0x40; // objectTypeIndication
    // bytes 14-25 are examples from a real file. they are unused/overwritten by muxers.
    esds[14] = 0x15; // streamType(5), upStream(0),
    esds[15] = 0x00; // 15-17: bufferSizeDB (6KB)
    esds[16] = 0x18;
    esds[17] = 0x00;
    esds[18] = 0x00; // 18-21: maxBitrate (64kbps)
    esds[19] = 0x00;
    esds[20] = 0xfa;
    esds[21] = 0x00;
    esds[22] = 0x00; // 22-25: avgBitrate (64kbps)
    esds[23] = 0x00;
    esds[24] = 0xfa;
    esds[25] = 0x00;
    esds[26] = 5; // kTag_DecoderSpecificInfo;
    esds[27] = 0x80 | (csd0size >> 21);
    esds[28] = 0x80 | ((csd0size >> 14) & 0x7f);
    esds[29] = 0x80 | ((csd0size >> 7) & 0x7f);
    esds[30] = (csd0size & 0x7f);
    memcpy((void*)&esds[31], csd0->data(), csd0size);
    // data following this is ignored, so don't bother appending it
}

static size_t reassembleHVCC(const sp<ABuffer> &csd0, uint8_t *hvcc, size_t hvccSize, size_t nalSizeLength) {
    HevcParameterSets paramSets;
    uint8_t* data = csd0->data();
    if (csd0->size() < 4) {
        ALOGE("csd0 too small");
        return 0;
    }
    if (memcmp(data, "\x00\x00\x00\x01", 4) != 0) {
        ALOGE("csd0 doesn't start with a start code");
        return 0;
    }
    size_t prevNalOffset = 4;
    status_t err = OK;
    for (size_t i = 1; i < csd0->size() - 4; ++i) {
        if (memcmp(&data[i], "\x00\x00\x00\x01", 4) != 0) {
            continue;
        }
        err = paramSets.addNalUnit(&data[prevNalOffset], i - prevNalOffset);
        if (err != OK) {
            return 0;
        }
        prevNalOffset = i + 4;
    }
    err = paramSets.addNalUnit(&data[prevNalOffset], csd0->size() - prevNalOffset);
    if (err != OK) {
        return 0;
    }
    size_t size = hvccSize;
    err = paramSets.makeHvcc(hvcc, &size, nalSizeLength);
    if (err != OK) {
        return 0;
    }
    return size;
}

#if 0
static void convertMessageToMetaDataInt32(
        const sp<AMessage> &msg, sp<MetaData> &meta, uint32_t key, const char *name) {
    int32_t value;
    if (msg->findInt32(name, &value)) {
        meta->setInt32(key, value);
    }
}
#endif

static void convertMessageToMetaDataColorAspects(const sp<AMessage> &msg, sp<MetaData> &meta) {
    // 0 values are unspecified
    int32_t range = 0, standard = 0, transfer = 0;
    (void)msg->findInt32("color-range", &range);
    (void)msg->findInt32("color-standard", &standard);
    (void)msg->findInt32("color-transfer", &transfer);

    ColorAspects colorAspects;
    memset(&colorAspects, 0, sizeof(colorAspects));
    if (CodecBase::convertPlatformColorAspectsToCodecAspects(
            range, standard, transfer, colorAspects) != OK) {
        return;
    }

    // save specified values to meta
    if (colorAspects.mRange != 0) {
        meta->setInt32(kKeyColorRange, colorAspects.mRange);
    }
    if (colorAspects.mPrimaries != 0) {
        meta->setInt32(kKeyColorPrimaries, colorAspects.mPrimaries);
    }
    if (colorAspects.mTransfer != 0) {
        meta->setInt32(kKeyTransferFunction, colorAspects.mTransfer);
    }
    if (colorAspects.mMatrixCoeffs != 0) {
        meta->setInt32(kKeyColorMatrix, colorAspects.mMatrixCoeffs);
    }
}

void convertMessageToMetaData(const sp<AMessage> &msg, sp<MetaData> &meta) {
    AString mime;
    if (msg->findString("mime", &mime)) {
        meta->setCString(kKeyMIMEType, mime.c_str());
    } else {
        ALOGW("did not find mime type");
    }

    int64_t durationUs;
    if (msg->findInt64("durationUs", &durationUs)) {
        meta->setInt64(kKeyDuration, durationUs);
    }

    int32_t isSync;
    if (msg->findInt32("is-sync-frame", &isSync) && isSync != 0) {
        meta->setInt32(kKeyIsSyncFrame, 1);
    }

    int32_t avgBitrate = 0;
    int32_t maxBitrate;
    if (msg->findInt32("bitrate", &avgBitrate) && avgBitrate > 0) {
        meta->setInt32(kKeyBitRate, avgBitrate);
    }
    if (msg->findInt32("max-bitrate", &maxBitrate) && maxBitrate > 0 && maxBitrate >= avgBitrate) {
        meta->setInt32(kKeyMaxBitRate, maxBitrate);
    }

    if (mime.startsWith("video/")) {
        int32_t width;
        int32_t height;
        if (msg->findInt32("width", &width) && msg->findInt32("height", &height)) {
            meta->setInt32(kKeyWidth, width);
            meta->setInt32(kKeyHeight, height);
        } else {
            ALOGW("did not find width and/or height");
        }

        int32_t sarWidth, sarHeight;
        if (msg->findInt32("sar-width", &sarWidth)
                && msg->findInt32("sar-height", &sarHeight)) {
            meta->setInt32(kKeySARWidth, sarWidth);
            meta->setInt32(kKeySARHeight, sarHeight);
        }

        int32_t colorFormat;
        if (msg->findInt32("color-format", &colorFormat)) {
            meta->setInt32(kKeyColorFormat, colorFormat);
        }

        int32_t cropLeft, cropTop, cropRight, cropBottom;
        if (msg->findRect("crop",
                          &cropLeft,
                          &cropTop,
                          &cropRight,
                          &cropBottom)) {
            meta->setRect(kKeyCropRect, cropLeft, cropTop, cropRight, cropBottom);
        }

        int32_t rotationDegrees;
        if (msg->findInt32("rotation-degrees", &rotationDegrees)) {
            meta->setInt32(kKeyRotation, rotationDegrees);
        }

        if (msg->contains("hdr-static-info")) {
            HDRStaticInfo info;
            if (ColorUtils::getHDRStaticInfoFromFormat(msg, &info)) {
                meta->setData(kKeyHdrStaticInfo, 'hdrS', &info, sizeof(info));
            }
        }

        convertMessageToMetaDataColorAspects(msg, meta);
<<<<<<< HEAD
=======

        AString tsSchema;
        if (msg->findString("ts-schema", &tsSchema)) {
            unsigned int numLayers = 0;
            unsigned int numBLayers = 0;
            char dummy;
            int tags = sscanf(tsSchema.c_str(), "android.generic.%u%c%u%c",
                    &numLayers, &dummy, &numBLayers, &dummy);
            if ((tags == 1 || (tags == 3 && dummy == '+'))
                    && numLayers > 0 && numLayers < UINT32_MAX - numBLayers
                    && numLayers + numBLayers <= INT32_MAX) {
                meta->setInt32(kKeyTemporalLayerCount, numLayers + numBLayers);
            }
        }
>>>>>>> e720117e
    } else if (mime.startsWith("audio/")) {
        int32_t numChannels;
        if (msg->findInt32("channel-count", &numChannels)) {
            meta->setInt32(kKeyChannelCount, numChannels);
        }
        int32_t sampleRate;
        if (msg->findInt32("sample-rate", &sampleRate)) {
            meta->setInt32(kKeySampleRate, sampleRate);
        }
        int32_t channelMask;
        if (msg->findInt32("channel-mask", &channelMask)) {
            meta->setInt32(kKeyChannelMask, channelMask);
        }
        int32_t delay = 0;
        if (msg->findInt32("encoder-delay", &delay)) {
            meta->setInt32(kKeyEncoderDelay, delay);
        }
        int32_t padding = 0;
        if (msg->findInt32("encoder-padding", &padding)) {
            meta->setInt32(kKeyEncoderPadding, padding);
        }

        int32_t isADTS;
        if (msg->findInt32("is-adts", &isADTS)) {
            meta->setInt32(kKeyIsADTS, isADTS);
        }

        int32_t pcmEncoding;
        if (msg->findInt32("pcm-encoding", &pcmEncoding)) {
            meta->setInt32(kKeyPcmEncoding, pcmEncoding);
        }
    }

    int32_t maxInputSize;
    if (msg->findInt32("max-input-size", &maxInputSize)) {
        meta->setInt32(kKeyMaxInputSize, maxInputSize);
    }

    int32_t maxWidth;
    if (msg->findInt32("max-width", &maxWidth)) {
        meta->setInt32(kKeyMaxWidth, maxWidth);
    }

    int32_t maxHeight;
    if (msg->findInt32("max-height", &maxHeight)) {
        meta->setInt32(kKeyMaxHeight, maxHeight);
    }

    int32_t fps;
    float fpsFloat;
    if (msg->findInt32("frame-rate", &fps) && fps > 0) {
        meta->setInt32(kKeyFrameRate, fps);
    } else if (msg->findFloat("frame-rate", &fpsFloat)
            && fpsFloat >= 1 && fpsFloat <= INT32_MAX) {
        // truncate values to distinguish between e.g. 24 vs 23.976 fps
        meta->setInt32(kKeyFrameRate, (int32_t)fpsFloat);
    }

    // reassemble the csd data into its original form
    sp<ABuffer> csd0, csd1, csd2;
    if (msg->findBuffer("csd-0", &csd0)) {
        int csd0size = csd0->size();
        if (mime == MEDIA_MIMETYPE_VIDEO_AVC) {
            sp<ABuffer> csd1;
            if (msg->findBuffer("csd-1", &csd1)) {
                std::vector<char> avcc(csd0size + csd1->size() + 1024);
                size_t outsize = reassembleAVCC(csd0, csd1, avcc.data());
                meta->setData(kKeyAVCC, kKeyAVCC, avcc.data(), outsize);
            }
        } else if (mime == MEDIA_MIMETYPE_AUDIO_AAC || mime == MEDIA_MIMETYPE_VIDEO_MPEG4) {
            std::vector<char> esds(csd0size + 31);
            // The written ESDS is actually for an audio stream, but it's enough
            // for transporting the CSD to muxers.
            reassembleESDS(csd0, esds.data());
            meta->setData(kKeyESDS, kKeyESDS, esds.data(), esds.size());
        } else if (mime == MEDIA_MIMETYPE_VIDEO_HEVC) {
            std::vector<uint8_t> hvcc(csd0size + 1024);
            size_t outsize = reassembleHVCC(csd0, hvcc.data(), hvcc.size(), 4);
            meta->setData(kKeyHVCC, kKeyHVCC, hvcc.data(), outsize);
        } else if (mime == MEDIA_MIMETYPE_VIDEO_VP9) {
            meta->setData(kKeyVp9CodecPrivate, 0, csd0->data(), csd0->size());
        } else if (mime == MEDIA_MIMETYPE_AUDIO_OPUS) {
            meta->setData(kKeyOpusHeader, 0, csd0->data(), csd0->size());
            if (msg->findBuffer("csd-1", &csd1)) {
                meta->setData(kKeyOpusCodecDelay, 0, csd1->data(), csd1->size());
            }
            if (msg->findBuffer("csd-2", &csd2)) {
                meta->setData(kKeyOpusSeekPreRoll, 0, csd2->data(), csd2->size());
            }
        } else if (mime == MEDIA_MIMETYPE_AUDIO_VORBIS) {
            meta->setData(kKeyVorbisInfo, 0, csd0->data(), csd0->size());
            if (msg->findBuffer("csd-1", &csd1)) {
                meta->setData(kKeyVorbisBooks, 0, csd1->data(), csd1->size());
            }
        }
    }

    int32_t timeScale;
    if (msg->findInt32("time-scale", &timeScale)) {
        meta->setInt32(kKeyTimeScale, timeScale);
    }

    // XXX TODO add whatever other keys there are
    AVUtils::get()->convertMessageToMetaData(msg, meta);

#if 0
    ALOGI("converted %s to:", msg->debugString(0).c_str());
    meta->dumpToLog();
#endif
}

AString MakeUserAgent() {
    AString ua;
    ua.append("stagefright/1.2 (Linux;Android ");

#if (PROPERTY_VALUE_MAX < 8)
#error "PROPERTY_VALUE_MAX must be at least 8"
#endif

    char value[PROPERTY_VALUE_MAX];
    property_get("ro.build.version.release", value, "Unknown");
    ua.append(value);
    ua.append(")");

    return ua;
}

status_t sendMetaDataToHal(sp<MediaPlayerBase::AudioSink>& sink,
                           const sp<MetaData>& meta)
{
    int32_t sampleRate = 0;
    int32_t bitRate = 0;
    int32_t channelMask = 0;
    int32_t delaySamples = 0;
    int32_t paddingSamples = 0;

    AudioParameter param = AudioParameter();

    if (meta->findInt32(kKeySampleRate, &sampleRate)) {
        param.addInt(String8(AUDIO_OFFLOAD_CODEC_SAMPLE_RATE), sampleRate);
    }
    if (meta->findInt32(kKeyChannelMask, &channelMask)) {
        param.addInt(String8(AUDIO_OFFLOAD_CODEC_NUM_CHANNEL), channelMask);
    }
    if (meta->findInt32(kKeyBitRate, &bitRate)) {
        param.addInt(String8(AUDIO_OFFLOAD_CODEC_AVG_BIT_RATE), bitRate);
    }
    if (meta->findInt32(kKeyEncoderDelay, &delaySamples)) {
        param.addInt(String8(AUDIO_OFFLOAD_CODEC_DELAY_SAMPLES), delaySamples);
    }
    if (meta->findInt32(kKeyEncoderPadding, &paddingSamples)) {
        param.addInt(String8(AUDIO_OFFLOAD_CODEC_PADDING_SAMPLES), paddingSamples);
    }
    AVUtils::get()->sendMetaDataToHal(meta, &param);
    ALOGV("sendMetaDataToHal: bitRate %d, sampleRate %d, chanMask %d,"
          "delaySample %d, paddingSample %d", bitRate, sampleRate,
          channelMask, delaySamples, paddingSamples);

    sink->setParameters(param.toString());
    return OK;
}

struct mime_conv_t {
    const char* mime;
    audio_format_t format;
};

static const struct mime_conv_t mimeLookup[] = {
    { MEDIA_MIMETYPE_AUDIO_MPEG,        AUDIO_FORMAT_MP3 },
    { MEDIA_MIMETYPE_AUDIO_RAW,         AUDIO_FORMAT_PCM_16_BIT },
    { MEDIA_MIMETYPE_AUDIO_AMR_NB,      AUDIO_FORMAT_AMR_NB },
    { MEDIA_MIMETYPE_AUDIO_AMR_WB,      AUDIO_FORMAT_AMR_WB },
    { MEDIA_MIMETYPE_AUDIO_AAC,         AUDIO_FORMAT_AAC },
    { MEDIA_MIMETYPE_AUDIO_VORBIS,      AUDIO_FORMAT_VORBIS },
    { MEDIA_MIMETYPE_AUDIO_OPUS,        AUDIO_FORMAT_OPUS},
#ifdef DOLBY_ENABLE
    { MEDIA_MIMETYPE_AUDIO_AC3,         AUDIO_FORMAT_AC3},
    { MEDIA_MIMETYPE_AUDIO_EAC3,        AUDIO_FORMAT_E_AC3},
    { MEDIA_MIMETYPE_AUDIO_EAC3_JOC,    AUDIO_FORMAT_E_AC3},
#endif // DOLBY_END
    { 0, AUDIO_FORMAT_INVALID }
};

status_t mapMimeToAudioFormat( audio_format_t& format, const char* mime )
{
const struct mime_conv_t* p = &mimeLookup[0];
    while (p->mime != NULL) {
        if (0 == strcasecmp(mime, p->mime)) {
            format = p->format;
            return OK;
        }
        ++p;
    }

    return AVUtils::get()->mapMimeToAudioFormat(format, mime);
}

struct aac_format_conv_t {
    OMX_AUDIO_AACPROFILETYPE eAacProfileType;
    audio_format_t format;
};

static const struct aac_format_conv_t profileLookup[] = {
    { OMX_AUDIO_AACObjectMain,        AUDIO_FORMAT_AAC_MAIN},
    { OMX_AUDIO_AACObjectLC,          AUDIO_FORMAT_AAC_LC},
    { OMX_AUDIO_AACObjectSSR,         AUDIO_FORMAT_AAC_SSR},
    { OMX_AUDIO_AACObjectLTP,         AUDIO_FORMAT_AAC_LTP},
    { OMX_AUDIO_AACObjectHE,          AUDIO_FORMAT_AAC_HE_V1},
    { OMX_AUDIO_AACObjectScalable,    AUDIO_FORMAT_AAC_SCALABLE},
    { OMX_AUDIO_AACObjectERLC,        AUDIO_FORMAT_AAC_ERLC},
    { OMX_AUDIO_AACObjectLD,          AUDIO_FORMAT_AAC_LD},
    { OMX_AUDIO_AACObjectHE_PS,       AUDIO_FORMAT_AAC_HE_V2},
    { OMX_AUDIO_AACObjectELD,         AUDIO_FORMAT_AAC_ELD},
    { OMX_AUDIO_AACObjectNull,        AUDIO_FORMAT_AAC},
};

void mapAACProfileToAudioFormat( audio_format_t& format, uint64_t eAacProfile)
{
const struct aac_format_conv_t* p = &profileLookup[0];
    while (p->eAacProfileType != OMX_AUDIO_AACObjectNull) {
        if (eAacProfile == p->eAacProfileType) {
            format = p->format;
            return;
        }
        ++p;
    }
    format = AUDIO_FORMAT_AAC;
    return;
}

bool canOffloadStream(const sp<MetaData>& meta, bool hasVideo,
                      bool isStreaming, audio_stream_type_t streamType)
{
    const char *mime;
    if (meta == NULL) {
        return false;
    }
    CHECK(meta->findCString(kKeyMIMEType, &mime));

    audio_offload_info_t info = AUDIO_INFO_INITIALIZER;

    info.format = AUDIO_FORMAT_INVALID;
    if (mapMimeToAudioFormat(info.format, mime) != OK) {
        ALOGE(" Couldn't map mime type \"%s\" to a valid AudioSystem::audio_format !", mime);
        return false;
    } else {
        ALOGV("Mime type \"%s\" mapped to audio_format %d", mime, info.format);
    }

    info.format  = AVUtils::get()->updateAudioFormat(info.format, meta);
    if (AUDIO_FORMAT_INVALID == info.format) {
        // can't offload if we don't know what the source format is
        ALOGE("mime type \"%s\" not a known audio format", mime);
        return false;
    }

    if (AVUtils::get()->canOffloadAPE(meta) != true) {
        return false;
    }
    // Redefine aac format according to its profile
    // Offloading depends on audio DSP capabilities.
    int32_t aacaot = -1;
    if (meta->findInt32(kKeyAACAOT, &aacaot)) {
        bool isADTSSupported = false;
        isADTSSupported = AVUtils::get()->mapAACProfileToAudioFormat(meta, info.format,
                                  (OMX_AUDIO_AACPROFILETYPE) aacaot);
        if (!isADTSSupported) {
           mapAACProfileToAudioFormat(info.format,(OMX_AUDIO_AACPROFILETYPE) aacaot);
        }
    }

    int32_t srate = -1;
    if (!meta->findInt32(kKeySampleRate, &srate)) {
        ALOGV("track of type '%s' does not publish sample rate", mime);
    }
    info.sample_rate = srate;

    int32_t cmask = 0;
    if (!meta->findInt32(kKeyChannelMask, &cmask) || 0 == cmask) {
        // Try a channel count instead
        int32_t channelCount;
        if (!meta->findInt32(kKeyChannelCount, &channelCount)) {
            ALOGW("track of type '%s' does not publish channel count", mime);
        } else {
            cmask = audio_channel_out_mask_from_count(channelCount);
        }
        ALOGW("track of type '%s' does not publish channel mask, channel count %d",
               mime, channelCount);
    }
    info.channel_mask = cmask;

    int64_t duration = 0;
    if (!meta->findInt64(kKeyDuration, &duration)) {
        ALOGV("track of type '%s' does not publish duration", mime);
    }
    info.duration_us = duration;

    int32_t brate = -1;
    if (!meta->findInt32(kKeyBitRate, &brate)) {
        ALOGV("track of type '%s' does not publish bitrate", mime);
    }
    info.bit_rate = brate;


    info.stream_type = streamType;
    info.has_video = hasVideo;
    info.is_streaming = isStreaming;

    // Check if offload is possible for given format, stream type, sample rate,
    // bit rate, duration, video and streaming
    return AudioSystem::isOffloadSupported(info);
}

AString uriDebugString(const AString &uri, bool incognito) {
    if (incognito) {
        return AString("<URI suppressed>");
    }

    char prop[PROPERTY_VALUE_MAX];
    if (property_get("media.stagefright.log-uri", prop, "false") &&
        (!strcmp(prop, "1") || !strcmp(prop, "true"))) {
        return uri;
    }

    // find scheme
    AString scheme;
    const char *chars = uri.c_str();
    for (size_t i = 0; i < uri.size(); i++) {
        const char c = chars[i];
        if (!isascii(c)) {
            break;
        } else if (isalpha(c)) {
            continue;
        } else if (i == 0) {
            // first character must be a letter
            break;
        } else if (isdigit(c) || c == '+' || c == '.' || c =='-') {
            continue;
        } else if (c != ':') {
            break;
        }
        scheme = AString(uri, 0, i);
        scheme.append("://<suppressed>");
        return scheme;
    }
    return AString("<no-scheme URI suppressed>");
}

HLSTime::HLSTime(const sp<AMessage>& meta) :
    mSeq(-1),
    mTimeUs(-1ll),
    mMeta(meta) {
    if (meta != NULL) {
        CHECK(meta->findInt32("discontinuitySeq", &mSeq));
        CHECK(meta->findInt64("timeUs", &mTimeUs));
    }
}

int64_t HLSTime::getSegmentTimeUs() const {
    int64_t segmentStartTimeUs = -1ll;
    if (mMeta != NULL) {
        CHECK(mMeta->findInt64("segmentStartTimeUs", &segmentStartTimeUs));

        int64_t segmentFirstTimeUs;
        if (mMeta->findInt64("segmentFirstTimeUs", &segmentFirstTimeUs)) {
            segmentStartTimeUs += mTimeUs - segmentFirstTimeUs;
        }

        // adjust segment time by playlist age (for live streaming)
        int64_t playlistTimeUs;
        if (mMeta->findInt64("playlistTimeUs", &playlistTimeUs)) {
            int64_t playlistAgeUs = ALooper::GetNowUs() - playlistTimeUs;

            int64_t durationUs;
            CHECK(mMeta->findInt64("segmentDurationUs", &durationUs));

            // round to nearest whole segment
            playlistAgeUs = (playlistAgeUs + durationUs / 2)
                    / durationUs * durationUs;

            segmentStartTimeUs -= playlistAgeUs;
            if (segmentStartTimeUs < 0) {
                segmentStartTimeUs = 0;
            }
        }
    }
    return segmentStartTimeUs;
}

bool operator <(const HLSTime &t0, const HLSTime &t1) {
    // we can only compare discontinuity sequence and timestamp.
    // (mSegmentTimeUs is not reliable in live streaming case, it's the
    // time starting from beginning of playlist but playlist could change.)
    return t0.mSeq < t1.mSeq
            || (t0.mSeq == t1.mSeq && t0.mTimeUs < t1.mTimeUs);
}

void writeToAMessage(sp<AMessage> msg, const AudioPlaybackRate &rate) {
    msg->setFloat("speed", rate.mSpeed);
    msg->setFloat("pitch", rate.mPitch);
    msg->setInt32("audio-fallback-mode", rate.mFallbackMode);
    msg->setInt32("audio-stretch-mode", rate.mStretchMode);
}

void readFromAMessage(const sp<AMessage> &msg, AudioPlaybackRate *rate /* nonnull */) {
    *rate = AUDIO_PLAYBACK_RATE_DEFAULT;
    CHECK(msg->findFloat("speed", &rate->mSpeed));
    CHECK(msg->findFloat("pitch", &rate->mPitch));
    CHECK(msg->findInt32("audio-fallback-mode", (int32_t *)&rate->mFallbackMode));
    CHECK(msg->findInt32("audio-stretch-mode", (int32_t *)&rate->mStretchMode));
}

void writeToAMessage(sp<AMessage> msg, const AVSyncSettings &sync, float videoFpsHint) {
    msg->setInt32("sync-source", sync.mSource);
    msg->setInt32("audio-adjust-mode", sync.mAudioAdjustMode);
    msg->setFloat("tolerance", sync.mTolerance);
    msg->setFloat("video-fps", videoFpsHint);
}

void readFromAMessage(
        const sp<AMessage> &msg,
        AVSyncSettings *sync /* nonnull */,
        float *videoFps /* nonnull */) {
    AVSyncSettings settings;
    CHECK(msg->findInt32("sync-source", (int32_t *)&settings.mSource));
    CHECK(msg->findInt32("audio-adjust-mode", (int32_t *)&settings.mAudioAdjustMode));
    CHECK(msg->findFloat("tolerance", &settings.mTolerance));
    CHECK(msg->findFloat("video-fps", videoFps));
    *sync = settings;
}

AString nameForFd(int fd) {
    const size_t SIZE = 256;
    char buffer[SIZE];
    AString result;
    snprintf(buffer, SIZE, "/proc/%d/fd/%d", getpid(), fd);
    struct stat s;
    if (lstat(buffer, &s) == 0) {
        if ((s.st_mode & S_IFMT) == S_IFLNK) {
            char linkto[256];
            int len = readlink(buffer, linkto, sizeof(linkto));
            if(len > 0) {
                if(len > 255) {
                    linkto[252] = '.';
                    linkto[253] = '.';
                    linkto[254] = '.';
                    linkto[255] = 0;
                } else {
                    linkto[len] = 0;
                }
                result.append(linkto);
            }
        } else {
            result.append("unexpected type for ");
            result.append(buffer);
        }
    } else {
        result.append("couldn't open ");
        result.append(buffer);
    }
    return result;
}

}  // namespace android
<|MERGE_RESOLUTION|>--- conflicted
+++ resolved
@@ -1339,8 +1339,6 @@
         }
 
         convertMessageToMetaDataColorAspects(msg, meta);
-<<<<<<< HEAD
-=======
 
         AString tsSchema;
         if (msg->findString("ts-schema", &tsSchema)) {
@@ -1355,7 +1353,6 @@
                 meta->setInt32(kKeyTemporalLayerCount, numLayers + numBLayers);
             }
         }
->>>>>>> e720117e
     } else if (mime.startsWith("audio/")) {
         int32_t numChannels;
         if (msg->findInt32("channel-count", &numChannels)) {
