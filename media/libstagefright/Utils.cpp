--- conflicted
+++ resolved
@@ -316,15 +316,10 @@
     } else if (meta->findData(kKeyHVCC, &type, &data, &size)) {
         const uint8_t *ptr = (const uint8_t *)data;
 
-<<<<<<< HEAD
-        CHECK(size >= 7);
-        //CHECK_EQ((unsigned)ptr[0], 1u);  // configurationVersion == 1
-=======
         if (size < 23 || ptr[0] != 1) {  // configurationVersion == 1
             ALOGE("b/23680780");
             return BAD_VALUE;
         }
->>>>>>> 02103bb2
         uint8_t profile __unused = ptr[1] & 31;
         uint8_t level __unused = ptr[12];
         ptr += 22;
