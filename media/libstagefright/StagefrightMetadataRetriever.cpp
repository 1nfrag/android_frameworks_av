--- conflicted
+++ resolved
@@ -163,15 +163,13 @@
     // TODO: Use Flexible color instead
     videoFormat->setInt32("color-format", OMX_COLOR_FormatYUV420Planar);
 
-<<<<<<< HEAD
     videoFormat->setInt32("thumbnail-mode", 1);
-=======
+
     // For the thumbnail extraction case, try to allocate single buffer
     // in both input and output ports. NOTE: This request may fail if
     // component requires more than that for decoding.
     videoFormat->setInt32("android._num-input-buffers", 1);
     videoFormat->setInt32("android._num-output-buffers", 1);
->>>>>>> 9c318e64
 
     status_t err;
     sp<ALooper> looper = new ALooper;
