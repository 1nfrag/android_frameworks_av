--- conflicted
+++ resolved
@@ -762,12 +762,6 @@
     return OK;
 }
 
-<<<<<<< HEAD
-status_t RTPSender::parseAPP(const uint8_t *data, size_t size __unused) {
-    if (!memcmp("late", &data[8], 4)) {
-        int64_t avgLatencyUs = (int64_t)U64_AT(&data[12]);
-        int64_t maxLatencyUs = (int64_t)U64_AT(&data[20]);
-=======
 status_t RTPSender::parseAPP(const uint8_t *data, size_t size) {
     static const size_t late_offset = 8;
     static const char late_string[] = "late";
@@ -778,7 +772,6 @@
             && !memcmp(late_string, &data[late_offset], sizeof(late_string) - 1)) {
         int64_t avgLatencyUs = (int64_t)U64_AT(&data[avgLatencyUs_offset]);
         int64_t maxLatencyUs = (int64_t)U64_AT(&data[maxLatencyUs_offset]);
->>>>>>> 79cf158c
 
         sp<AMessage> notify = mNotify->dup();
         notify->setInt32("what", kWhatInformSender);
