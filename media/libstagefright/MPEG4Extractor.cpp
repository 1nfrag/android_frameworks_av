/*
 * Copyright (C) 2009 The Android Open Source Project
 *
 * Licensed under the Apache License, Version 2.0 (the "License");
 * you may not use this file except in compliance with the License.
 * You may obtain a copy of the License at
 *
 *      http://www.apache.org/licenses/LICENSE-2.0
 *
 * Unless required by applicable law or agreed to in writing, software
 * distributed under the License is distributed on an "AS IS" BASIS,
 * WITHOUT WARRANTIES OR CONDITIONS OF ANY KIND, either express or implied.
 * See the License for the specific language governing permissions and
 * limitations under the License.
 */

//#define LOG_NDEBUG 0
#define LOG_TAG "MPEG4Extractor"

#include <ctype.h>
#include <inttypes.h>
#include <stdint.h>
#include <stdlib.h>
#include <string.h>

#include <utils/Log.h>

#include "include/MPEG4Extractor.h"
#include "include/SampleTable.h"
#include "include/ESDS.h"

#include <media/stagefright/foundation/ABitReader.h>
#include <media/stagefright/foundation/ABuffer.h>
#include <media/stagefright/foundation/ADebug.h>
#include <media/stagefright/foundation/AMessage.h>
#include <media/stagefright/foundation/AUtils.h>
#include <media/stagefright/foundation/ColorUtils.h>
#include <media/stagefright/MediaBuffer.h>
#include <media/stagefright/MediaBufferGroup.h>
#include <media/stagefright/MediaDefs.h>
#include <media/stagefright/MediaSource.h>
#include <media/stagefright/MetaData.h>
#include <utils/String8.h>

#include <byteswap.h>
#include "include/ID3.h"
#include "include/avc_utils.h"

#ifndef UINT32_MAX
#define UINT32_MAX       (4294967295U)
#endif

namespace android {

enum {
    // max track header chunk to return
    kMaxTrackHeaderSize = 32,
};

class MPEG4Source : public MediaSource {
public:
    // Caller retains ownership of both "dataSource" and "sampleTable".
    MPEG4Source(const sp<MPEG4Extractor> &owner,
                const sp<MetaData> &format,
                const sp<DataSource> &dataSource,
                int32_t timeScale,
                const sp<SampleTable> &sampleTable,
                Vector<SidxEntry> &sidx,
                const Trex *trex,
                off64_t firstMoofOffset);

    virtual status_t start(MetaData *params = NULL);
    virtual status_t stop();

    virtual sp<MetaData> getFormat();

    virtual status_t read(MediaBuffer **buffer, const ReadOptions *options = NULL);
    virtual bool supportNonblockingRead() { return true; }
    virtual status_t fragmentedRead(MediaBuffer **buffer, const ReadOptions *options = NULL);

protected:
    virtual ~MPEG4Source();

private:
    Mutex mLock;

    // keep the MPEG4Extractor around, since we're referencing its data
    sp<MPEG4Extractor> mOwner;
    sp<MetaData> mFormat;
    sp<DataSource> mDataSource;
    int32_t mTimescale;
    sp<SampleTable> mSampleTable;
    uint32_t mCurrentSampleIndex;
    uint32_t mCurrentFragmentIndex;
    Vector<SidxEntry> &mSegments;
    const Trex *mTrex;
    off64_t mFirstMoofOffset;
    off64_t mCurrentMoofOffset;
    off64_t mNextMoofOffset;
    uint32_t mCurrentTime;
    int32_t mLastParsedTrackId;
    int32_t mTrackId;

    int32_t mCryptoMode;    // passed in from extractor
    int32_t mDefaultIVSize; // passed in from extractor
    uint8_t mCryptoKey[16]; // passed in from extractor
    uint32_t mCurrentAuxInfoType;
    uint32_t mCurrentAuxInfoTypeParameter;
    int32_t mCurrentDefaultSampleInfoSize;
    uint32_t mCurrentSampleInfoCount;
    uint32_t mCurrentSampleInfoAllocSize;
    uint8_t* mCurrentSampleInfoSizes;
    uint32_t mCurrentSampleInfoOffsetCount;
    uint32_t mCurrentSampleInfoOffsetsAllocSize;
    uint64_t* mCurrentSampleInfoOffsets;

    bool mIsAVC;
    bool mIsHEVC;
    size_t mNALLengthSize;

    bool mStarted;

    MediaBufferGroup *mGroup;

    MediaBuffer *mBuffer;

    bool mWantsNALFragments;

    uint8_t *mSrcBuffer;

    size_t parseNALSize(const uint8_t *data) const;
    status_t parseChunk(off64_t *offset);
    status_t parseTrackFragmentHeader(off64_t offset, off64_t size);
    status_t parseTrackFragmentRun(off64_t offset, off64_t size);
    status_t parseSampleAuxiliaryInformationSizes(off64_t offset, off64_t size);
    status_t parseSampleAuxiliaryInformationOffsets(off64_t offset, off64_t size);

    struct TrackFragmentHeaderInfo {
        enum Flags {
            kBaseDataOffsetPresent         = 0x01,
            kSampleDescriptionIndexPresent = 0x02,
            kDefaultSampleDurationPresent  = 0x08,
            kDefaultSampleSizePresent      = 0x10,
            kDefaultSampleFlagsPresent     = 0x20,
            kDurationIsEmpty               = 0x10000,
        };

        uint32_t mTrackID;
        uint32_t mFlags;
        uint64_t mBaseDataOffset;
        uint32_t mSampleDescriptionIndex;
        uint32_t mDefaultSampleDuration;
        uint32_t mDefaultSampleSize;
        uint32_t mDefaultSampleFlags;

        uint64_t mDataOffset;
    };
    TrackFragmentHeaderInfo mTrackFragmentHeaderInfo;

    struct Sample {
        off64_t offset;
        size_t size;
        uint32_t duration;
        int32_t compositionOffset;
        uint8_t iv[16];
        Vector<size_t> clearsizes;
        Vector<size_t> encryptedsizes;
    };
    Vector<Sample> mCurrentSamples;

    MPEG4Source(const MPEG4Source &);
    MPEG4Source &operator=(const MPEG4Source &);
};

// This custom data source wraps an existing one and satisfies requests
// falling entirely within a cached range from the cache while forwarding
// all remaining requests to the wrapped datasource.
// This is used to cache the full sampletable metadata for a single track,
// possibly wrapping multiple times to cover all tracks, i.e.
// Each MPEG4DataSource caches the sampletable metadata for a single track.

struct MPEG4DataSource : public DataSource {
    MPEG4DataSource(const sp<DataSource> &source);

    virtual status_t initCheck() const;
    virtual ssize_t readAt(off64_t offset, void *data, size_t size);
    virtual status_t getSize(off64_t *size);
    virtual uint32_t flags();

    status_t setCachedRange(off64_t offset, size_t size);

protected:
    virtual ~MPEG4DataSource();

private:
    Mutex mLock;

    sp<DataSource> mSource;
    off64_t mCachedOffset;
    size_t mCachedSize;
    uint8_t *mCache;

    void clearCache();

    MPEG4DataSource(const MPEG4DataSource &);
    MPEG4DataSource &operator=(const MPEG4DataSource &);
};

MPEG4DataSource::MPEG4DataSource(const sp<DataSource> &source)
    : mSource(source),
      mCachedOffset(0),
      mCachedSize(0),
      mCache(NULL) {
}

MPEG4DataSource::~MPEG4DataSource() {
    clearCache();
}

void MPEG4DataSource::clearCache() {
    if (mCache) {
        free(mCache);
        mCache = NULL;
    }

    mCachedOffset = 0;
    mCachedSize = 0;
}

status_t MPEG4DataSource::initCheck() const {
    return mSource->initCheck();
}

ssize_t MPEG4DataSource::readAt(off64_t offset, void *data, size_t size) {
    Mutex::Autolock autoLock(mLock);

    if (isInRange(mCachedOffset, mCachedSize, offset, size)) {
        memcpy(data, &mCache[offset - mCachedOffset], size);
        return size;
    }

    return mSource->readAt(offset, data, size);
}

status_t MPEG4DataSource::getSize(off64_t *size) {
    return mSource->getSize(size);
}

uint32_t MPEG4DataSource::flags() {
    return mSource->flags();
}

status_t MPEG4DataSource::setCachedRange(off64_t offset, size_t size) {
    Mutex::Autolock autoLock(mLock);

    clearCache();

    mCache = (uint8_t *)malloc(size);

    if (mCache == NULL) {
        return -ENOMEM;
    }

    mCachedOffset = offset;
    mCachedSize = size;

    ssize_t err = mSource->readAt(mCachedOffset, mCache, mCachedSize);

    if (err < (ssize_t)size) {
        clearCache();

        return ERROR_IO;
    }

    return OK;
}

////////////////////////////////////////////////////////////////////////////////

static const bool kUseHexDump = false;

static void hexdump(const void *_data, size_t size) {
    const uint8_t *data = (const uint8_t *)_data;
    size_t offset = 0;
    while (offset < size) {
        printf("0x%04zx  ", offset);

        size_t n = size - offset;
        if (n > 16) {
            n = 16;
        }

        for (size_t i = 0; i < 16; ++i) {
            if (i == 8) {
                printf(" ");
            }

            if (offset + i < size) {
                printf("%02x ", data[offset + i]);
            } else {
                printf("   ");
            }
        }

        printf(" ");

        for (size_t i = 0; i < n; ++i) {
            if (isprint(data[offset + i])) {
                printf("%c", data[offset + i]);
            } else {
                printf(".");
            }
        }

        printf("\n");

        offset += 16;
    }
}

static const char *FourCC2MIME(uint32_t fourcc) {
    switch (fourcc) {
        case FOURCC('m', 'p', '4', 'a'):
            return MEDIA_MIMETYPE_AUDIO_AAC;

        case FOURCC('.', 'm', 'p', '3'):
            return MEDIA_MIMETYPE_AUDIO_MPEG;

        case FOURCC('s', 'a', 'm', 'r'):
            return MEDIA_MIMETYPE_AUDIO_AMR_NB;

        case FOURCC('s', 'a', 'w', 'b'):
            return MEDIA_MIMETYPE_AUDIO_AMR_WB;

        case FOURCC('m', 'p', '4', 'v'):
            return MEDIA_MIMETYPE_VIDEO_MPEG4;

        case FOURCC('s', '2', '6', '3'):
        case FOURCC('h', '2', '6', '3'):
        case FOURCC('H', '2', '6', '3'):
            return MEDIA_MIMETYPE_VIDEO_H263;

        case FOURCC('a', 'v', 'c', '1'):
            return MEDIA_MIMETYPE_VIDEO_AVC;

        case FOURCC('h', 'v', 'c', '1'):
        case FOURCC('h', 'e', 'v', '1'):
            return MEDIA_MIMETYPE_VIDEO_HEVC;
        default:
            CHECK(!"should not be here.");
            return NULL;
    }
}

static bool AdjustChannelsAndRate(uint32_t fourcc, uint32_t *channels, uint32_t *rate) {
    if (!strcasecmp(MEDIA_MIMETYPE_AUDIO_AMR_NB, FourCC2MIME(fourcc))) {
        // AMR NB audio is always mono, 8kHz
        *channels = 1;
        *rate = 8000;
        return true;
    } else if (!strcasecmp(MEDIA_MIMETYPE_AUDIO_AMR_WB, FourCC2MIME(fourcc))) {
        // AMR WB audio is always mono, 16kHz
        *channels = 1;
        *rate = 16000;
        return true;
    }
    return false;
}

MPEG4Extractor::MPEG4Extractor(const sp<DataSource> &source)
    : mMoofOffset(0),
      mMoofFound(false),
      mMdatFound(false),
      mDataSource(source),
      mInitCheck(NO_INIT),
      mHasVideo(false),
      mHeaderTimescale(0),
      mIsQT(false),
      mFirstTrack(NULL),
      mLastTrack(NULL),
      mFileMetaData(new MetaData),
      mFirstSINF(NULL),
      mIsDrm(false) {
}

MPEG4Extractor::~MPEG4Extractor() {
    Track *track = mFirstTrack;
    while (track) {
        Track *next = track->next;

        delete track;
        track = next;
    }
    mFirstTrack = mLastTrack = NULL;

    SINF *sinf = mFirstSINF;
    while (sinf) {
        SINF *next = sinf->next;
        delete[] sinf->IPMPData;
        delete sinf;
        sinf = next;
    }
    mFirstSINF = NULL;

    for (size_t i = 0; i < mPssh.size(); i++) {
        delete [] mPssh[i].data;
    }
}

uint32_t MPEG4Extractor::flags() const {
    return CAN_PAUSE |
            ((mMoofOffset == 0 || mSidxEntries.size() != 0) ?
                    (CAN_SEEK_BACKWARD | CAN_SEEK_FORWARD | CAN_SEEK) : 0);
}

sp<MetaData> MPEG4Extractor::getMetaData() {
    status_t err;
    if ((err = readMetaData()) != OK) {
        return new MetaData;
    }

    return mFileMetaData;
}

size_t MPEG4Extractor::countTracks() {
    status_t err;
    if ((err = readMetaData()) != OK) {
        ALOGV("MPEG4Extractor::countTracks: no tracks");
        return 0;
    }

    size_t n = 0;
    Track *track = mFirstTrack;
    while (track) {
        ++n;
        track = track->next;
    }

    ALOGV("MPEG4Extractor::countTracks: %zu tracks", n);
    return n;
}

sp<MetaData> MPEG4Extractor::getTrackMetaData(
        size_t index, uint32_t flags) {
    status_t err;
    if ((err = readMetaData()) != OK) {
        return NULL;
    }

    Track *track = mFirstTrack;
    while (index > 0) {
        if (track == NULL) {
            return NULL;
        }

        track = track->next;
        --index;
    }

    if (track == NULL) {
        return NULL;
    }

    if ((flags & kIncludeExtensiveMetaData)
            && !track->includes_expensive_metadata) {
        track->includes_expensive_metadata = true;

        const char *mime;
        CHECK(track->meta->findCString(kKeyMIMEType, &mime));
        if (!strncasecmp("video/", mime, 6)) {
            if (mMoofOffset > 0) {
                int64_t duration;
                if (track->meta->findInt64(kKeyDuration, &duration)) {
                    // nothing fancy, just pick a frame near 1/4th of the duration
                    track->meta->setInt64(
                            kKeyThumbnailTime, duration / 4);
                }
            } else {
                uint32_t sampleIndex;
                uint32_t sampleTime;
                if (track->sampleTable->findThumbnailSample(&sampleIndex) == OK
                        && track->sampleTable->getMetaDataForSample(
                            sampleIndex, NULL /* offset */, NULL /* size */,
                            &sampleTime) == OK) {
                    track->meta->setInt64(
                            kKeyThumbnailTime,
                            ((int64_t)sampleTime * 1000000) / track->timescale);
                }
            }

            // MPEG2 tracks do not provide CSD, so read the stream header
            if (!strcmp(mime, MEDIA_MIMETYPE_VIDEO_MPEG2)) {
                off64_t offset;
                size_t size;
                if (track->sampleTable->getMetaDataForSample(
                            0 /* sampleIndex */, &offset, &size, NULL /* sampleTime */) == OK) {
                    if (size > kMaxTrackHeaderSize) {
                        size = kMaxTrackHeaderSize;
                    }
                    uint8_t header[kMaxTrackHeaderSize];
                    if (mDataSource->readAt(offset, &header, size) == (ssize_t)size) {
                        track->meta->setData(kKeyStreamHeader, 'mdat', header, size);
                    }
                }
            }
        }
    }

    return track->meta;
}

static void MakeFourCCString(uint32_t x, char *s) {
    s[0] = x >> 24;
    s[1] = (x >> 16) & 0xff;
    s[2] = (x >> 8) & 0xff;
    s[3] = x & 0xff;
    s[4] = '\0';
}

status_t MPEG4Extractor::readMetaData() {
    if (mInitCheck != NO_INIT) {
        return mInitCheck;
    }

    off64_t offset = 0;
    status_t err;
    bool sawMoovOrSidx = false;

    while (!(sawMoovOrSidx && (mMdatFound || mMoofFound))) {
        off64_t orig_offset = offset;
        err = parseChunk(&offset, 0);

        if (err != OK && err != UNKNOWN_ERROR) {
            break;
        } else if (offset <= orig_offset) {
            // only continue parsing if the offset was advanced,
            // otherwise we might end up in an infinite loop
            ALOGE("did not advance: %lld->%lld", (long long)orig_offset, (long long)offset);
            err = ERROR_MALFORMED;
            break;
        } else if (err == UNKNOWN_ERROR) {
            sawMoovOrSidx = true;
        }
    }

    if (mInitCheck == OK) {
        if (mHasVideo) {
            mFileMetaData->setCString(
                    kKeyMIMEType, MEDIA_MIMETYPE_CONTAINER_MPEG4);
        } else {
            mFileMetaData->setCString(kKeyMIMEType, "audio/mp4");
        }
    } else {
        mInitCheck = err;
    }

    CHECK_NE(err, (status_t)NO_INIT);

    // copy pssh data into file metadata
    uint64_t psshsize = 0;
    for (size_t i = 0; i < mPssh.size(); i++) {
        psshsize += 20 + mPssh[i].datalen;
    }
    if (psshsize > 0 && psshsize <= UINT32_MAX) {
        char *buf = (char*)malloc(psshsize);
        if (!buf) {
            ALOGE("b/28471206");
            return NO_MEMORY;
        }
        char *ptr = buf;
        for (size_t i = 0; i < mPssh.size(); i++) {
            memcpy(ptr, mPssh[i].uuid, 20); // uuid + length
            memcpy(ptr + 20, mPssh[i].data, mPssh[i].datalen);
            ptr += (20 + mPssh[i].datalen);
        }
        mFileMetaData->setData(kKeyPssh, 'pssh', buf, psshsize);
        free(buf);
    }
    return mInitCheck;
}

char* MPEG4Extractor::getDrmTrackInfo(size_t trackID, int *len) {
    if (mFirstSINF == NULL) {
        return NULL;
    }

    SINF *sinf = mFirstSINF;
    while (sinf && (trackID != sinf->trackID)) {
        sinf = sinf->next;
    }

    if (sinf == NULL) {
        return NULL;
    }

    *len = sinf->len;
    return sinf->IPMPData;
}

// Reads an encoded integer 7 bits at a time until it encounters the high bit clear.
static int32_t readSize(off64_t offset,
        const sp<DataSource> DataSource, uint8_t *numOfBytes) {
    uint32_t size = 0;
    uint8_t data;
    bool moreData = true;
    *numOfBytes = 0;

    while (moreData) {
        if (DataSource->readAt(offset, &data, 1) < 1) {
            return -1;
        }
        offset ++;
        moreData = (data >= 128) ? true : false;
        size = (size << 7) | (data & 0x7f); // Take last 7 bits
        (*numOfBytes) ++;
    }

    return size;
}

status_t MPEG4Extractor::parseDrmSINF(
        off64_t * /* offset */, off64_t data_offset) {
    uint8_t updateIdTag;
    if (mDataSource->readAt(data_offset, &updateIdTag, 1) < 1) {
        return ERROR_IO;
    }
    data_offset ++;

    if (0x01/*OBJECT_DESCRIPTOR_UPDATE_ID_TAG*/ != updateIdTag) {
        return ERROR_MALFORMED;
    }

    uint8_t numOfBytes;
    int32_t size = readSize(data_offset, mDataSource, &numOfBytes);
    if (size < 0) {
        return ERROR_IO;
    }
    data_offset += numOfBytes;

    while(size >= 11 ) {
        uint8_t descriptorTag;
        if (mDataSource->readAt(data_offset, &descriptorTag, 1) < 1) {
            return ERROR_IO;
        }
        data_offset ++;

        if (0x11/*OBJECT_DESCRIPTOR_ID_TAG*/ != descriptorTag) {
            return ERROR_MALFORMED;
        }

        uint8_t buffer[8];
        //ObjectDescriptorID and ObjectDescriptor url flag
        if (mDataSource->readAt(data_offset, buffer, 2) < 2) {
            return ERROR_IO;
        }
        data_offset += 2;

        if ((buffer[1] >> 5) & 0x0001) { //url flag is set
            return ERROR_MALFORMED;
        }

        if (mDataSource->readAt(data_offset, buffer, 8) < 8) {
            return ERROR_IO;
        }
        data_offset += 8;

        if ((0x0F/*ES_ID_REF_TAG*/ != buffer[1])
                || ( 0x0A/*IPMP_DESCRIPTOR_POINTER_ID_TAG*/ != buffer[5])) {
            return ERROR_MALFORMED;
        }

        SINF *sinf = new SINF;
        sinf->trackID = U16_AT(&buffer[3]);
        sinf->IPMPDescriptorID = buffer[7];
        sinf->next = mFirstSINF;
        mFirstSINF = sinf;

        size -= (8 + 2 + 1);
    }

    if (size != 0) {
        return ERROR_MALFORMED;
    }

    if (mDataSource->readAt(data_offset, &updateIdTag, 1) < 1) {
        return ERROR_IO;
    }
    data_offset ++;

    if(0x05/*IPMP_DESCRIPTOR_UPDATE_ID_TAG*/ != updateIdTag) {
        return ERROR_MALFORMED;
    }

    size = readSize(data_offset, mDataSource, &numOfBytes);
    if (size < 0) {
        return ERROR_IO;
    }
    data_offset += numOfBytes;

    while (size > 0) {
        uint8_t tag;
        int32_t dataLen;
        if (mDataSource->readAt(data_offset, &tag, 1) < 1) {
            return ERROR_IO;
        }
        data_offset ++;

        if (0x0B/*IPMP_DESCRIPTOR_ID_TAG*/ == tag) {
            uint8_t id;
            dataLen = readSize(data_offset, mDataSource, &numOfBytes);
            if (dataLen < 0) {
                return ERROR_IO;
            } else if (dataLen < 4) {
                return ERROR_MALFORMED;
            }
            data_offset += numOfBytes;

            if (mDataSource->readAt(data_offset, &id, 1) < 1) {
                return ERROR_IO;
            }
            data_offset ++;

            SINF *sinf = mFirstSINF;
            while (sinf && (sinf->IPMPDescriptorID != id)) {
                sinf = sinf->next;
            }
            if (sinf == NULL) {
                return ERROR_MALFORMED;
            }
            sinf->len = dataLen - 3;
            sinf->IPMPData = new (std::nothrow) char[sinf->len];
            if (sinf->IPMPData == NULL) {
                return ERROR_MALFORMED;
            }
            data_offset += 2;

            if (mDataSource->readAt(data_offset, sinf->IPMPData, sinf->len) < sinf->len) {
                return ERROR_IO;
            }
            data_offset += sinf->len;

            size -= (dataLen + numOfBytes + 1);
        }
    }

    if (size != 0) {
        return ERROR_MALFORMED;
    }

    return UNKNOWN_ERROR;  // Return a dummy error.
}

struct PathAdder {
    PathAdder(Vector<uint32_t> *path, uint32_t chunkType)
        : mPath(path) {
        mPath->push(chunkType);
    }

    ~PathAdder() {
        mPath->pop();
    }

private:
    Vector<uint32_t> *mPath;

    PathAdder(const PathAdder &);
    PathAdder &operator=(const PathAdder &);
};

static bool underMetaDataPath(const Vector<uint32_t> &path) {
    return path.size() >= 5
        && path[0] == FOURCC('m', 'o', 'o', 'v')
        && path[1] == FOURCC('u', 'd', 't', 'a')
        && path[2] == FOURCC('m', 'e', 't', 'a')
        && path[3] == FOURCC('i', 'l', 's', 't');
}

static bool underQTMetaPath(const Vector<uint32_t> &path, int32_t depth) {
    return path.size() >= 2
            && path[0] == FOURCC('m', 'o', 'o', 'v')
            && path[1] == FOURCC('m', 'e', 't', 'a')
            && (depth == 2
            || (depth == 3
                    && (path[2] == FOURCC('h', 'd', 'l', 'r')
                    ||  path[2] == FOURCC('i', 'l', 's', 't')
                    ||  path[2] == FOURCC('k', 'e', 'y', 's'))));
}

// Given a time in seconds since Jan 1 1904, produce a human-readable string.
static bool convertTimeToDate(int64_t time_1904, String8 *s) {
    // delta between mpeg4 time and unix epoch time
    static const int64_t delta = (((66 * 365 + 17) * 24) * 3600);
    if (time_1904 < INT64_MIN + delta) {
        return false;
    }
    time_t time_1970 = time_1904 - delta;

    char tmp[32];
    struct tm* tm = gmtime(&time_1970);
    if (tm != NULL &&
            strftime(tmp, sizeof(tmp), "%Y%m%dT%H%M%S.000Z", tm) > 0) {
        s->setTo(tmp);
        return true;
    }
    return false;
}

status_t MPEG4Extractor::parseChunk(off64_t *offset, int depth) {
    ALOGV("entering parseChunk %lld/%d", (long long)*offset, depth);

    if (*offset < 0) {
        ALOGE("b/23540914");
        return ERROR_MALFORMED;
    }
    uint32_t hdr[2];
    if (mDataSource->readAt(*offset, hdr, 8) < 8) {
        return ERROR_IO;
    }
    uint64_t chunk_size = ntohl(hdr[0]);
    int32_t chunk_type = ntohl(hdr[1]);
    off64_t data_offset = *offset + 8;

    if (chunk_size == 1) {
        if (mDataSource->readAt(*offset + 8, &chunk_size, 8) < 8) {
            return ERROR_IO;
        }
        chunk_size = ntoh64(chunk_size);
        data_offset += 8;

        if (chunk_size < 16) {
            // The smallest valid chunk is 16 bytes long in this case.
            return ERROR_MALFORMED;
        }
    } else if (chunk_size == 0) {
        if (depth == 0) {
            // atom extends to end of file
            off64_t sourceSize;
            if (mDataSource->getSize(&sourceSize) == OK) {
                chunk_size = (sourceSize - *offset);
            } else {
                // XXX could we just pick a "sufficiently large" value here?
                ALOGE("atom size is 0, and data source has no size");
                return ERROR_MALFORMED;
            }
        } else {
            // not allowed for non-toplevel atoms, skip it
            *offset += 4;
            return OK;
        }
    } else if (chunk_size < 8) {
        // The smallest valid chunk is 8 bytes long.
        ALOGE("invalid chunk size: %" PRIu64, chunk_size);
        return ERROR_MALFORMED;
    }

    char chunk[5];
    MakeFourCCString(chunk_type, chunk);
    ALOGV("chunk: %s @ %lld, %d", chunk, (long long)*offset, depth);

    if (kUseHexDump) {
        static const char kWhitespace[] = "                                        ";
        const char *indent = &kWhitespace[sizeof(kWhitespace) - 1 - 2 * depth];
        printf("%sfound chunk '%s' of size %" PRIu64 "\n", indent, chunk, chunk_size);

        char buffer[256];
        size_t n = chunk_size;
        if (n > sizeof(buffer)) {
            n = sizeof(buffer);
        }
        if (mDataSource->readAt(*offset, buffer, n)
                < (ssize_t)n) {
            return ERROR_IO;
        }

        hexdump(buffer, n);
    }

    PathAdder autoAdder(&mPath, chunk_type);

    // (data_offset - *offset) is either 8 or 16
    off64_t chunk_data_size = chunk_size - (data_offset - *offset);
    if (chunk_data_size < 0) {
        ALOGE("b/23540914");
        return ERROR_MALFORMED;
    }

    if (chunk_type != FOURCC('c', 'p', 'r', 't')
            && chunk_type != FOURCC('c', 'o', 'v', 'r')
            && mPath.size() == 5 && underMetaDataPath(mPath)) {
        off64_t stop_offset = *offset + chunk_size;
        *offset = data_offset;
        while (*offset < stop_offset) {
            status_t err = parseChunk(offset, depth + 1);
            if (err != OK) {
                return err;
            }
        }

        if (*offset != stop_offset) {
            return ERROR_MALFORMED;
        }

        return OK;
    }

    switch(chunk_type) {
        case FOURCC('m', 'o', 'o', 'v'):
        case FOURCC('t', 'r', 'a', 'k'):
        case FOURCC('m', 'd', 'i', 'a'):
        case FOURCC('m', 'i', 'n', 'f'):
        case FOURCC('d', 'i', 'n', 'f'):
        case FOURCC('s', 't', 'b', 'l'):
        case FOURCC('m', 'v', 'e', 'x'):
        case FOURCC('m', 'o', 'o', 'f'):
        case FOURCC('t', 'r', 'a', 'f'):
        case FOURCC('m', 'f', 'r', 'a'):
        case FOURCC('u', 'd', 't', 'a'):
        case FOURCC('i', 'l', 's', 't'):
        case FOURCC('s', 'i', 'n', 'f'):
        case FOURCC('s', 'c', 'h', 'i'):
        case FOURCC('e', 'd', 't', 's'):
        case FOURCC('w', 'a', 'v', 'e'):
        {
            if (chunk_type == FOURCC('m', 'o', 'o', 'f') && !mMoofFound) {
                // store the offset of the first segment
                mMoofFound = true;
                mMoofOffset = *offset;
            }

            if (chunk_type == FOURCC('s', 't', 'b', 'l')) {
                ALOGV("sampleTable chunk is %" PRIu64 " bytes long.", chunk_size);

                if (mDataSource->flags()
                        & (DataSource::kWantsPrefetching
                            | DataSource::kIsCachingDataSource)) {
                    sp<MPEG4DataSource> cachedSource =
                        new MPEG4DataSource(mDataSource);

                    if (cachedSource->setCachedRange(*offset, chunk_size) == OK) {
                        mDataSource = cachedSource;
                    }
                }

                if (mLastTrack == NULL)
                    return ERROR_MALFORMED;

                mLastTrack->sampleTable = new SampleTable(mDataSource);
            }

            bool isTrack = false;
            if (chunk_type == FOURCC('t', 'r', 'a', 'k')) {
                isTrack = true;

                Track *track = new Track;
                track->next = NULL;
                if (mLastTrack) {
                    mLastTrack->next = track;
                } else {
                    mFirstTrack = track;
                }
                mLastTrack = track;

                track->meta = new MetaData;
                track->includes_expensive_metadata = false;
                track->skipTrack = false;
                track->timescale = 0;
                track->meta->setCString(kKeyMIMEType, "application/octet-stream");
            }

            off64_t stop_offset = *offset + chunk_size;
            *offset = data_offset;
            while (*offset < stop_offset) {
                status_t err = parseChunk(offset, depth + 1);
                if (err != OK) {
                    return err;
                }
            }

            if (*offset != stop_offset) {
                return ERROR_MALFORMED;
            }

            if (isTrack) {
                int32_t trackId;
                // There must be exact one track header per track.
                if (!mLastTrack->meta->findInt32(kKeyTrackID, &trackId)) {
                    mLastTrack->skipTrack = true;
                }
                if (mLastTrack->skipTrack) {
                    Track *cur = mFirstTrack;

                    if (cur == mLastTrack) {
                        delete cur;
                        mFirstTrack = mLastTrack = NULL;
                    } else {
                        while (cur && cur->next != mLastTrack) {
                            cur = cur->next;
                        }
                        cur->next = NULL;
                        delete mLastTrack;
                        mLastTrack = cur;
                    }

                    return OK;
                }

                status_t err = verifyTrack(mLastTrack);

                if (err != OK) {
                    return err;
                }
            } else if (chunk_type == FOURCC('m', 'o', 'o', 'v')) {
                mInitCheck = OK;

                if (!mIsDrm) {
                    return UNKNOWN_ERROR;  // Return a dummy error.
                } else {
                    return OK;
                }
            }
            break;
        }

        case FOURCC('e', 'l', 's', 't'):
        {
            *offset += chunk_size;

            // See 14496-12 8.6.6
            uint8_t version;
            if (mDataSource->readAt(data_offset, &version, 1) < 1) {
                return ERROR_IO;
            }

            uint32_t entry_count;
            if (!mDataSource->getUInt32(data_offset + 4, &entry_count)) {
                return ERROR_IO;
            }

            if (entry_count != 1) {
                // we only support a single entry at the moment, for gapless playback
                ALOGW("ignoring edit list with %d entries", entry_count);
            } else if (mHeaderTimescale == 0) {
                ALOGW("ignoring edit list because timescale is 0");
            } else {
                off64_t entriesoffset = data_offset + 8;
                uint64_t segment_duration;
                int64_t media_time;

                if (version == 1) {
                    if (!mDataSource->getUInt64(entriesoffset, &segment_duration) ||
                            !mDataSource->getUInt64(entriesoffset + 8, (uint64_t*)&media_time)) {
                        return ERROR_IO;
                    }
                } else if (version == 0) {
                    uint32_t sd;
                    int32_t mt;
                    if (!mDataSource->getUInt32(entriesoffset, &sd) ||
                            !mDataSource->getUInt32(entriesoffset + 4, (uint32_t*)&mt)) {
                        return ERROR_IO;
                    }
                    segment_duration = sd;
                    media_time = mt;
                } else {
                    return ERROR_IO;
                }

                uint64_t halfscale = mHeaderTimescale / 2;
                segment_duration = (segment_duration * 1000000 + halfscale)/ mHeaderTimescale;
                media_time = (media_time * 1000000 + halfscale) / mHeaderTimescale;

                int64_t duration;
                int32_t samplerate;
                if (!mLastTrack) {
                    return ERROR_MALFORMED;
                }
                if (mLastTrack->meta->findInt64(kKeyDuration, &duration) &&
                        mLastTrack->meta->findInt32(kKeySampleRate, &samplerate)) {

                    int64_t delay = (media_time  * samplerate + 500000) / 1000000;
                    mLastTrack->meta->setInt32(kKeyEncoderDelay, delay);

                    int64_t paddingus = duration - (int64_t)(segment_duration + media_time);
                    if (paddingus < 0) {
                        // track duration from media header (which is what kKeyDuration is) might
                        // be slightly shorter than the segment duration, which would make the
                        // padding negative. Clamp to zero.
                        paddingus = 0;
                    }
                    int64_t paddingsamples = (paddingus * samplerate + 500000) / 1000000;
                    mLastTrack->meta->setInt32(kKeyEncoderPadding, paddingsamples);
                }
            }
            break;
        }

        case FOURCC('f', 'r', 'm', 'a'):
        {
            *offset += chunk_size;

            uint32_t original_fourcc;
            if (mDataSource->readAt(data_offset, &original_fourcc, 4) < 4) {
                return ERROR_IO;
            }
            original_fourcc = ntohl(original_fourcc);
            ALOGV("read original format: %d", original_fourcc);

            if (mLastTrack == NULL)
                return ERROR_MALFORMED;

            mLastTrack->meta->setCString(kKeyMIMEType, FourCC2MIME(original_fourcc));
            uint32_t num_channels = 0;
            uint32_t sample_rate = 0;
            if (AdjustChannelsAndRate(original_fourcc, &num_channels, &sample_rate)) {
                mLastTrack->meta->setInt32(kKeyChannelCount, num_channels);
                mLastTrack->meta->setInt32(kKeySampleRate, sample_rate);
            }
            break;
        }

        case FOURCC('t', 'e', 'n', 'c'):
        {
            *offset += chunk_size;

            if (chunk_size < 32) {
                return ERROR_MALFORMED;
            }

            // tenc box contains 1 byte version, 3 byte flags, 3 byte default algorithm id, one byte
            // default IV size, 16 bytes default KeyID
            // (ISO 23001-7)
            char buf[4];
            memset(buf, 0, 4);
            if (mDataSource->readAt(data_offset + 4, buf + 1, 3) < 3) {
                return ERROR_IO;
            }
            uint32_t defaultAlgorithmId = ntohl(*((int32_t*)buf));
            if (defaultAlgorithmId > 1) {
                // only 0 (clear) and 1 (AES-128) are valid
                return ERROR_MALFORMED;
            }

            memset(buf, 0, 4);
            if (mDataSource->readAt(data_offset + 7, buf + 3, 1) < 1) {
                return ERROR_IO;
            }
            uint32_t defaultIVSize = ntohl(*((int32_t*)buf));

            if ((defaultAlgorithmId == 0 && defaultIVSize != 0) ||
                    (defaultAlgorithmId != 0 && defaultIVSize == 0)) {
                // only unencrypted data must have 0 IV size
                return ERROR_MALFORMED;
            } else if (defaultIVSize != 0 &&
                    defaultIVSize != 8 &&
                    defaultIVSize != 16) {
                // only supported sizes are 0, 8 and 16
                return ERROR_MALFORMED;
            }

            uint8_t defaultKeyId[16];

            if (mDataSource->readAt(data_offset + 8, &defaultKeyId, 16) < 16) {
                return ERROR_IO;
            }

            if (mLastTrack == NULL)
                return ERROR_MALFORMED;

            mLastTrack->meta->setInt32(kKeyCryptoMode, defaultAlgorithmId);
            mLastTrack->meta->setInt32(kKeyCryptoDefaultIVSize, defaultIVSize);
            mLastTrack->meta->setData(kKeyCryptoKey, 'tenc', defaultKeyId, 16);
            break;
        }

        case FOURCC('t', 'k', 'h', 'd'):
        {
            *offset += chunk_size;

            status_t err;
            if ((err = parseTrackHeader(data_offset, chunk_data_size)) != OK) {
                return err;
            }

            break;
        }

        case FOURCC('p', 's', 's', 'h'):
        {
            *offset += chunk_size;

            PsshInfo pssh;

            if (mDataSource->readAt(data_offset + 4, &pssh.uuid, 16) < 16) {
                return ERROR_IO;
            }

            uint32_t psshdatalen = 0;
            if (mDataSource->readAt(data_offset + 20, &psshdatalen, 4) < 4) {
                return ERROR_IO;
            }
            pssh.datalen = ntohl(psshdatalen);
            ALOGV("pssh data size: %d", pssh.datalen);
            if (chunk_size < 20 || pssh.datalen > chunk_size - 20) {
                // pssh data length exceeds size of containing box
                return ERROR_MALFORMED;
            }

            pssh.data = new (std::nothrow) uint8_t[pssh.datalen];
            if (pssh.data == NULL) {
                return ERROR_MALFORMED;
            }
            ALOGV("allocated pssh @ %p", pssh.data);
            ssize_t requested = (ssize_t) pssh.datalen;
            if (mDataSource->readAt(data_offset + 24, pssh.data, requested) < requested) {
                return ERROR_IO;
            }
            mPssh.push_back(pssh);

            break;
        }

        case FOURCC('m', 'd', 'h', 'd'):
        {
            *offset += chunk_size;

            if (chunk_data_size < 4 || mLastTrack == NULL) {
                return ERROR_MALFORMED;
            }

            uint8_t version;
            if (mDataSource->readAt(
                        data_offset, &version, sizeof(version))
                    < (ssize_t)sizeof(version)) {
                return ERROR_IO;
            }

            off64_t timescale_offset;

            if (version == 1) {
                timescale_offset = data_offset + 4 + 16;
            } else if (version == 0) {
                timescale_offset = data_offset + 4 + 8;
            } else {
                return ERROR_IO;
            }

            uint32_t timescale;
            if (mDataSource->readAt(
                        timescale_offset, &timescale, sizeof(timescale))
                    < (ssize_t)sizeof(timescale)) {
                return ERROR_IO;
            }

            if (!timescale) {
                ALOGE("timescale should not be ZERO.");
                return ERROR_MALFORMED;
            }

            mLastTrack->timescale = ntohl(timescale);

            // 14496-12 says all ones means indeterminate, but some files seem to use
            // 0 instead. We treat both the same.
            int64_t duration = 0;
            if (version == 1) {
                if (mDataSource->readAt(
                            timescale_offset + 4, &duration, sizeof(duration))
                        < (ssize_t)sizeof(duration)) {
                    return ERROR_IO;
                }
                if (duration != -1) {
                    duration = ntoh64(duration);
                }
            } else {
                uint32_t duration32;
                if (mDataSource->readAt(
                            timescale_offset + 4, &duration32, sizeof(duration32))
                        < (ssize_t)sizeof(duration32)) {
                    return ERROR_IO;
                }
                if (duration32 != 0xffffffff) {
                    duration = ntohl(duration32);
                }
            }
            if (duration != 0 && mLastTrack->timescale != 0) {
                mLastTrack->meta->setInt64(
                        kKeyDuration, (duration * 1000000) / mLastTrack->timescale);
            }

            uint8_t lang[2];
            off64_t lang_offset;
            if (version == 1) {
                lang_offset = timescale_offset + 4 + 8;
            } else if (version == 0) {
                lang_offset = timescale_offset + 4 + 4;
            } else {
                return ERROR_IO;
            }

            if (mDataSource->readAt(lang_offset, &lang, sizeof(lang))
                    < (ssize_t)sizeof(lang)) {
                return ERROR_IO;
            }

            // To get the ISO-639-2/T three character language code
            // 1 bit pad followed by 3 5-bits characters. Each character
            // is packed as the difference between its ASCII value and 0x60.
            char lang_code[4];
            lang_code[0] = ((lang[0] >> 2) & 0x1f) + 0x60;
            lang_code[1] = ((lang[0] & 0x3) << 3 | (lang[1] >> 5)) + 0x60;
            lang_code[2] = (lang[1] & 0x1f) + 0x60;
            lang_code[3] = '\0';

            mLastTrack->meta->setCString(
                    kKeyMediaLanguage, lang_code);

            break;
        }

        case FOURCC('s', 't', 's', 'd'):
        {
            if (chunk_data_size < 8) {
                return ERROR_MALFORMED;
            }

            uint8_t buffer[8];
            if (chunk_data_size < (off64_t)sizeof(buffer)) {
                return ERROR_MALFORMED;
            }

            if (mDataSource->readAt(
                        data_offset, buffer, 8) < 8) {
                return ERROR_IO;
            }

            if (U32_AT(buffer) != 0) {
                // Should be version 0, flags 0.
                return ERROR_MALFORMED;
            }

            uint32_t entry_count = U32_AT(&buffer[4]);

            if (entry_count > 1) {
                // For 3GPP timed text, there could be multiple tx3g boxes contain
                // multiple text display formats. These formats will be used to
                // display the timed text.
                // For encrypted files, there may also be more than one entry.
                const char *mime;

                if (mLastTrack == NULL)
                    return ERROR_MALFORMED;

                CHECK(mLastTrack->meta->findCString(kKeyMIMEType, &mime));
                if (strcasecmp(mime, MEDIA_MIMETYPE_TEXT_3GPP) &&
                        strcasecmp(mime, "application/octet-stream")) {
                    // For now we only support a single type of media per track.
                    mLastTrack->skipTrack = true;
                    *offset += chunk_size;
                    break;
                }
            }
            off64_t stop_offset = *offset + chunk_size;
            *offset = data_offset + 8;
            for (uint32_t i = 0; i < entry_count; ++i) {
                status_t err = parseChunk(offset, depth + 1);
                if (err != OK) {
                    return err;
                }
            }

            if (*offset != stop_offset) {
                return ERROR_MALFORMED;
            }
            break;
        }

        case FOURCC('m', 'p', '4', 'a'):
        case FOURCC('e', 'n', 'c', 'a'):
        case FOURCC('s', 'a', 'm', 'r'):
        case FOURCC('s', 'a', 'w', 'b'):
        {
            if (mIsQT && chunk_type == FOURCC('m', 'p', '4', 'a')
                    && depth >= 1 && mPath[depth - 1] == FOURCC('w', 'a', 'v', 'e')) {
                // Ignore mp4a embedded in QT wave atom
                *offset += chunk_size;
                break;
            }

            uint8_t buffer[8 + 20];
            if (chunk_data_size < (ssize_t)sizeof(buffer)) {
                // Basic AudioSampleEntry size.
                return ERROR_MALFORMED;
            }

            if (mDataSource->readAt(
                        data_offset, buffer, sizeof(buffer)) < (ssize_t)sizeof(buffer)) {
                return ERROR_IO;
            }

            uint16_t data_ref_index __unused = U16_AT(&buffer[6]);
            uint16_t version = U16_AT(&buffer[8]);
            uint32_t num_channels = U16_AT(&buffer[16]);

            uint16_t sample_size = U16_AT(&buffer[18]);
            uint32_t sample_rate = U32_AT(&buffer[24]) >> 16;

            if (mLastTrack == NULL)
                return ERROR_MALFORMED;

            off64_t stop_offset = *offset + chunk_size;
            *offset = data_offset + sizeof(buffer);

            if (mIsQT && chunk_type == FOURCC('m', 'p', '4', 'a')) {
                if (version == 1) {
                    if (mDataSource->readAt(*offset, buffer, 16) < 16) {
                        return ERROR_IO;
                    }

#if 0
                    U32_AT(buffer);  // samples per packet
                    U32_AT(&buffer[4]);  // bytes per packet
                    U32_AT(&buffer[8]);  // bytes per frame
                    U32_AT(&buffer[12]);  // bytes per sample
#endif
                    *offset += 16;
                } else if (version == 2) {
                    uint8_t v2buffer[36];
                    if (mDataSource->readAt(*offset, v2buffer, 36) < 36) {
                        return ERROR_IO;
                    }

#if 0
                    U32_AT(v2buffer);  // size of struct only
                    sample_rate = (uint32_t)U64_AT(&v2buffer[4]);  // audio sample rate
                    num_channels = U32_AT(&v2buffer[12]);  // num audio channels
                    U32_AT(&v2buffer[16]);  // always 0x7f000000
                    sample_size = (uint16_t)U32_AT(&v2buffer[20]);  // const bits per channel
                    U32_AT(&v2buffer[24]);  // format specifc flags
                    U32_AT(&v2buffer[28]);  // const bytes per audio packet
                    U32_AT(&v2buffer[32]);  // const LPCM frames per audio packet
#endif
                    *offset += 36;
                }
            }

            if (chunk_type != FOURCC('e', 'n', 'c', 'a')) {
                // if the chunk type is enca, we'll get the type from the sinf/frma box later
                mLastTrack->meta->setCString(kKeyMIMEType, FourCC2MIME(chunk_type));
                AdjustChannelsAndRate(chunk_type, &num_channels, &sample_rate);
            }
            ALOGV("*** coding='%s' %d channels, size %d, rate %d\n",
                   chunk, num_channels, sample_size, sample_rate);
            mLastTrack->meta->setInt32(kKeyChannelCount, num_channels);
            mLastTrack->meta->setInt32(kKeySampleRate, sample_rate);

<<<<<<< HEAD
            off64_t stop_offset = *offset + chunk_size;
            if (!strcasecmp(MEDIA_MIMETYPE_AUDIO_MPEG, FourCC2MIME(chunk_type)) ||
                !strcasecmp(MEDIA_MIMETYPE_AUDIO_AMR_WB, FourCC2MIME(chunk_type))) {
                // ESD is not required in mp3
                // amr wb with damr atom corrupted can cause the clip to not play
               *offset = stop_offset;
            } else {
               *offset = data_offset + sizeof(buffer);
            }
=======
>>>>>>> 9c318e64
            while (*offset < stop_offset) {
                status_t err = parseChunk(offset, depth + 1);
                if (err != OK) {
                    return err;
                }
            }

            if (*offset != stop_offset) {
                return ERROR_MALFORMED;
            }
            break;
        }

        case FOURCC('m', 'p', '4', 'v'):
        case FOURCC('e', 'n', 'c', 'v'):
        case FOURCC('s', '2', '6', '3'):
        case FOURCC('H', '2', '6', '3'):
        case FOURCC('h', '2', '6', '3'):
        case FOURCC('a', 'v', 'c', '1'):
        case FOURCC('h', 'v', 'c', '1'):
        case FOURCC('h', 'e', 'v', '1'):
        {
            mHasVideo = true;

            uint8_t buffer[78];
            if (chunk_data_size < (ssize_t)sizeof(buffer)) {
                // Basic VideoSampleEntry size.
                return ERROR_MALFORMED;
            }

            if (mDataSource->readAt(
                        data_offset, buffer, sizeof(buffer)) < (ssize_t)sizeof(buffer)) {
                return ERROR_IO;
            }

            uint16_t data_ref_index __unused = U16_AT(&buffer[6]);
            uint16_t width = U16_AT(&buffer[6 + 18]);
            uint16_t height = U16_AT(&buffer[6 + 20]);

            // The video sample is not standard-compliant if it has invalid dimension.
            // Use some default width and height value, and
            // let the decoder figure out the actual width and height (and thus
            // be prepared for INFO_FOMRAT_CHANGED event).
            if (width == 0)  width  = 352;
            if (height == 0) height = 288;

            // printf("*** coding='%s' width=%d height=%d\n",
            //        chunk, width, height);

            if (mLastTrack == NULL)
                return ERROR_MALFORMED;

            if (chunk_type != FOURCC('e', 'n', 'c', 'v')) {
                // if the chunk type is encv, we'll get the type from the sinf/frma box later
                mLastTrack->meta->setCString(kKeyMIMEType, FourCC2MIME(chunk_type));
            }
            mLastTrack->meta->setInt32(kKeyWidth, width);
            mLastTrack->meta->setInt32(kKeyHeight, height);

            off64_t stop_offset = *offset + chunk_size;
            *offset = data_offset + sizeof(buffer);
            while (*offset < stop_offset) {
                status_t err = parseChunk(offset, depth + 1);
                if (err != OK) {
                    return err;
                }
            }

            if (*offset != stop_offset) {
                return ERROR_MALFORMED;
            }
            break;
        }

        case FOURCC('s', 't', 'c', 'o'):
        case FOURCC('c', 'o', '6', '4'):
        {
            if ((mLastTrack == NULL) || (mLastTrack->sampleTable == NULL))
                return ERROR_MALFORMED;

            status_t err =
                mLastTrack->sampleTable->setChunkOffsetParams(
                        chunk_type, data_offset, chunk_data_size);

            *offset += chunk_size;

            if (err != OK) {
                return err;
            }

            break;
        }

        case FOURCC('s', 't', 's', 'c'):
        {
            if ((mLastTrack == NULL) || (mLastTrack->sampleTable == NULL))
                return ERROR_MALFORMED;

            status_t err =
                mLastTrack->sampleTable->setSampleToChunkParams(
                        data_offset, chunk_data_size);

            *offset += chunk_size;

            if (err != OK) {
                return err;
            }

            break;
        }

        case FOURCC('s', 't', 's', 'z'):
        case FOURCC('s', 't', 'z', '2'):
        {
            if ((mLastTrack == NULL) || (mLastTrack->sampleTable == NULL))
                return ERROR_MALFORMED;

            status_t err =
                mLastTrack->sampleTable->setSampleSizeParams(
                        chunk_type, data_offset, chunk_data_size);

            *offset += chunk_size;

            if (err != OK) {
                return err;
            }

            size_t max_size;
            err = mLastTrack->sampleTable->getMaxSampleSize(&max_size);

            if (err != OK) {
                return err;
            }

            if (max_size != 0) {
                // Assume that a given buffer only contains at most 10 chunks,
                // each chunk originally prefixed with a 2 byte length will
                // have a 4 byte header (0x00 0x00 0x00 0x01) after conversion,
                // and thus will grow by 2 bytes per chunk.
                if (max_size > SIZE_MAX - 10 * 2) {
                    ALOGE("max sample size too big: %zu", max_size);
                    return ERROR_MALFORMED;
                }
                mLastTrack->meta->setInt32(kKeyMaxInputSize, max_size + 10 * 2);
            } else {
                // No size was specified. Pick a conservatively large size.
                uint32_t width, height;
                if (!mLastTrack->meta->findInt32(kKeyWidth, (int32_t*)&width) ||
                    !mLastTrack->meta->findInt32(kKeyHeight,(int32_t*) &height)) {
                    ALOGE("No width or height, assuming worst case 1080p");
                    width = 1920;
                    height = 1080;
                } else {
                    // A resolution was specified, check that it's not too big. The values below
                    // were chosen so that the calculations below don't cause overflows, they're
                    // not indicating that resolutions up to 32kx32k are actually supported.
                    if (width > 32768 || height > 32768) {
                        ALOGE("can't support %u x %u video", width, height);
                        return ERROR_MALFORMED;
                    }
                }

                const char *mime;
                CHECK(mLastTrack->meta->findCString(kKeyMIMEType, &mime));
                if (!strcmp(mime, MEDIA_MIMETYPE_VIDEO_AVC)
                        || !strcmp(mime, MEDIA_MIMETYPE_VIDEO_HEVC)) {
                    // AVC & HEVC requires compression ratio of at least 2, and uses
                    // macroblocks
                    max_size = ((width + 15) / 16) * ((height + 15) / 16) * 192;
                } else {
                    // For all other formats there is no minimum compression
                    // ratio. Use compression ratio of 1.
                    max_size = width * height * 3 / 2;
                }
                mLastTrack->meta->setInt32(kKeyMaxInputSize, max_size);
            }

            // NOTE: setting another piece of metadata invalidates any pointers (such as the
            // mimetype) previously obtained, so don't cache them.
            const char *mime;
            CHECK(mLastTrack->meta->findCString(kKeyMIMEType, &mime));
            // Calculate average frame rate.
            if (!strncasecmp("video/", mime, 6)) {
                size_t nSamples = mLastTrack->sampleTable->countSamples();
                if (nSamples == 0) {
                    int32_t trackId;
                    if (mLastTrack->meta->findInt32(kKeyTrackID, &trackId)) {
                        for (size_t i = 0; i < mTrex.size(); i++) {
                            Trex *t = &mTrex.editItemAt(i);
                            if (t->track_ID == (uint32_t) trackId) {
                                if (t->default_sample_duration > 0) {
                                    int32_t frameRate =
                                            mLastTrack->timescale / t->default_sample_duration;
                                    mLastTrack->meta->setInt32(kKeyFrameRate, frameRate);
                                }
                                break;
                            }
                        }
                    }
                } else {
                    int64_t durationUs;
                    if (mLastTrack->meta->findInt64(kKeyDuration, &durationUs)) {
                        if (durationUs > 0) {
                            int32_t frameRate = (nSamples * 1000000LL +
                                        (durationUs >> 1)) / durationUs;
                            mLastTrack->meta->setInt32(kKeyFrameRate, frameRate);
                        }
                    }
                }
            }

            break;
        }

        case FOURCC('s', 't', 't', 's'):
        {
            if ((mLastTrack == NULL) || (mLastTrack->sampleTable == NULL))
                return ERROR_MALFORMED;

            *offset += chunk_size;

            status_t err =
                mLastTrack->sampleTable->setTimeToSampleParams(
                        data_offset, chunk_data_size);

            if (err != OK) {
                return err;
            }

            break;
        }

        case FOURCC('c', 't', 't', 's'):
        {
            if ((mLastTrack == NULL) || (mLastTrack->sampleTable == NULL))
                return ERROR_MALFORMED;

            *offset += chunk_size;

            status_t err =
                mLastTrack->sampleTable->setCompositionTimeToSampleParams(
                        data_offset, chunk_data_size);

            if (err != OK) {
                return err;
            }

            break;
        }

        case FOURCC('s', 't', 's', 's'):
        {
            if ((mLastTrack == NULL) || (mLastTrack->sampleTable == NULL))
                return ERROR_MALFORMED;

            *offset += chunk_size;

            status_t err =
                mLastTrack->sampleTable->setSyncSampleParams(
                        data_offset, chunk_data_size);

            if (err != OK) {
                return err;
            }

            break;
        }

        // \xA9xyz
        case FOURCC(0xA9, 'x', 'y', 'z'):
        {
            *offset += chunk_size;

            // Best case the total data length inside "\xA9xyz" box
            // would be 8, for instance "\xA9xyz" + "\x00\x04\x15\xc7" + "0+0/",
            // where "\x00\x04" is the text string length with value = 4,
            // "\0x15\xc7" is the language code = en, and "0+0" is a
            // location (string) value with longitude = 0 and latitude = 0.
            if (chunk_data_size < 8) {
                return ERROR_MALFORMED;
            }

            // Worst case the location string length would be 18,
            // for instance +90.0000-180.0000, without the trailing "/" and
            // the string length + language code, and some devices include
            // an additional 8 bytes of altitude, e.g. +007.186
            char buffer[18 + 8];

            // Substracting 5 from the data size is because the text string length +
            // language code takes 4 bytes, and the trailing slash "/" takes 1 byte.
            off64_t location_length = chunk_data_size - 5;
            if (location_length >= (off64_t) sizeof(buffer)) {
                return ERROR_MALFORMED;
            }

            if (mDataSource->readAt(
                        data_offset + 4, buffer, location_length) < location_length) {
                return ERROR_IO;
            }

            buffer[location_length] = '\0';
            mFileMetaData->setCString(kKeyLocation, buffer);
            break;
        }

        case FOURCC('e', 's', 'd', 's'):
        {
            *offset += chunk_size;

            if (chunk_data_size < 4) {
                return ERROR_MALFORMED;
            }

            uint8_t buffer[256];
            if (chunk_data_size > (off64_t)sizeof(buffer)) {
                return ERROR_BUFFER_TOO_SMALL;
            }

            if (mDataSource->readAt(
                        data_offset, buffer, chunk_data_size) < chunk_data_size) {
                return ERROR_IO;
            }

            if (U32_AT(buffer) != 0) {
                // Should be version 0, flags 0.
                return ERROR_MALFORMED;
            }

            if (mLastTrack == NULL)
                return ERROR_MALFORMED;

            mLastTrack->meta->setData(
                    kKeyESDS, kTypeESDS, &buffer[4], chunk_data_size - 4);

            if (mPath.size() >= 2
                    && mPath[mPath.size() - 2] == FOURCC('m', 'p', '4', 'a')) {
                // Information from the ESDS must be relied on for proper
                // setup of sample rate and channel count for MPEG4 Audio.
                // The generic header appears to only contain generic
                // information...

                status_t err = updateAudioTrackInfoFromESDS_MPEG4Audio(
                        &buffer[4], chunk_data_size - 4);

                if (err != OK) {
                    return err;
                }
            }
            if (mPath.size() >= 2
                    && mPath[mPath.size() - 2] == FOURCC('m', 'p', '4', 'v')) {
                // Check if the video is MPEG2
                ESDS esds(&buffer[4], chunk_data_size - 4);

                uint8_t objectTypeIndication;
                if (esds.getObjectTypeIndication(&objectTypeIndication) == OK) {
                    if (objectTypeIndication >= 0x60 && objectTypeIndication <= 0x65) {
                        mLastTrack->meta->setCString(kKeyMIMEType, MEDIA_MIMETYPE_VIDEO_MPEG2);
                    }
                }
            }
            break;
        }

        case FOURCC('b', 't', 'r', 't'):
        {
            *offset += chunk_size;

            uint8_t buffer[12];
            if (chunk_data_size != sizeof(buffer)) {
                return ERROR_MALFORMED;
            }

            if (mDataSource->readAt(
                    data_offset, buffer, chunk_data_size) < chunk_data_size) {
                return ERROR_IO;
            }

            uint32_t maxBitrate = U32_AT(&buffer[4]);
            uint32_t avgBitrate = U32_AT(&buffer[8]);
            if (maxBitrate > 0 && maxBitrate < INT32_MAX) {
                mLastTrack->meta->setInt32(kKeyMaxBitRate, (int32_t)maxBitrate);
            }
            if (avgBitrate > 0 && avgBitrate < INT32_MAX) {
                mLastTrack->meta->setInt32(kKeyBitRate, (int32_t)avgBitrate);
            }
            break;
        }

        case FOURCC('a', 'v', 'c', 'C'):
        {
            *offset += chunk_size;

            sp<ABuffer> buffer = new ABuffer(chunk_data_size);

            if (buffer->data() == NULL) {
                ALOGE("b/28471206");
                return NO_MEMORY;
            }

            if (mDataSource->readAt(
                        data_offset, buffer->data(), chunk_data_size) < chunk_data_size) {
                return ERROR_IO;
            }

            if (mLastTrack == NULL)
                return ERROR_MALFORMED;

            mLastTrack->meta->setData(
                    kKeyAVCC, kTypeAVCC, buffer->data(), chunk_data_size);

            break;
        }
        case FOURCC('h', 'v', 'c', 'C'):
        {
            sp<ABuffer> buffer = new ABuffer(chunk_data_size);

            if (buffer->data() == NULL) {
                ALOGE("b/28471206");
                return NO_MEMORY;
            }

            if (mDataSource->readAt(
                        data_offset, buffer->data(), chunk_data_size) < chunk_data_size) {
                return ERROR_IO;
            }

            if (mLastTrack == NULL)
                return ERROR_MALFORMED;

            mLastTrack->meta->setData(
                    kKeyHVCC, kTypeHVCC, buffer->data(), chunk_data_size);

            *offset += chunk_size;
            break;
        }

        case FOURCC('d', '2', '6', '3'):
        {
            *offset += chunk_size;
            /*
             * d263 contains a fixed 7 bytes part:
             *   vendor - 4 bytes
             *   version - 1 byte
             *   level - 1 byte
             *   profile - 1 byte
             * optionally, "d263" box itself may contain a 16-byte
             * bit rate box (bitr)
             *   average bit rate - 4 bytes
             *   max bit rate - 4 bytes
             */
            char buffer[23];
            if (chunk_data_size != 7 &&
                chunk_data_size != 23) {
                ALOGE("Incorrect D263 box size %lld", (long long)chunk_data_size);
                return ERROR_MALFORMED;
            }

            if (mDataSource->readAt(
                    data_offset, buffer, chunk_data_size) < chunk_data_size) {
                return ERROR_IO;
            }

            if (mLastTrack == NULL)
                return ERROR_MALFORMED;

            mLastTrack->meta->setData(kKeyD263, kTypeD263, buffer, chunk_data_size);

            break;
        }

        case FOURCC('m', 'e', 't', 'a'):
        {
            off64_t stop_offset = *offset + chunk_size;
            *offset = data_offset;
            bool isParsingMetaKeys = underQTMetaPath(mPath, 2);
            if (!isParsingMetaKeys) {
                uint8_t buffer[4];
                if (chunk_data_size < (off64_t)sizeof(buffer)) {
                    *offset = stop_offset;
                    return ERROR_MALFORMED;
                }

                if (mDataSource->readAt(
                            data_offset, buffer, 4) < 4) {
                    *offset = stop_offset;
                    return ERROR_IO;
                }

                if (U32_AT(buffer) != 0) {
                    // Should be version 0, flags 0.

                    // If it's not, let's assume this is one of those
                    // apparently malformed chunks that don't have flags
                    // and completely different semantics than what's
                    // in the MPEG4 specs and skip it.
                    *offset = stop_offset;
                    return OK;
                }
                *offset +=  sizeof(buffer);
            }

            while (*offset < stop_offset) {
                status_t err = parseChunk(offset, depth + 1);
                if (err != OK) {
                    return err;
                }
            }

            if (*offset != stop_offset) {
                return ERROR_MALFORMED;
            }
            break;
        }

        case FOURCC('m', 'e', 'a', 'n'):
        case FOURCC('n', 'a', 'm', 'e'):
        case FOURCC('d', 'a', 't', 'a'):
        {
            *offset += chunk_size;

            if (mPath.size() == 6 && underMetaDataPath(mPath)) {
                status_t err = parseITunesMetaData(data_offset, chunk_data_size);

                if (err != OK) {
                    return err;
                }
            }

            break;
        }

        case FOURCC('m', 'v', 'h', 'd'):
        {
            *offset += chunk_size;

            if (chunk_data_size < 32) {
                return ERROR_MALFORMED;
            }

            uint8_t header[32];
            if (mDataSource->readAt(
                        data_offset, header, sizeof(header))
                    < (ssize_t)sizeof(header)) {
                return ERROR_IO;
            }

            uint64_t creationTime;
            uint64_t duration = 0;
            if (header[0] == 1) {
                creationTime = U64_AT(&header[4]);
                mHeaderTimescale = U32_AT(&header[20]);
                duration = U64_AT(&header[24]);
                if (duration == 0xffffffffffffffff) {
                    duration = 0;
                }
            } else if (header[0] != 0) {
                return ERROR_MALFORMED;
            } else {
                creationTime = U32_AT(&header[4]);
                mHeaderTimescale = U32_AT(&header[12]);
                uint32_t d32 = U32_AT(&header[16]);
                if (d32 == 0xffffffff) {
                    d32 = 0;
                }
                duration = d32;
            }
            if (duration != 0 && mHeaderTimescale != 0 && duration < UINT64_MAX / 1000000) {
                mFileMetaData->setInt64(kKeyDuration, duration * 1000000 / mHeaderTimescale);
            }

            String8 s;
            if (convertTimeToDate(creationTime, &s)) {
                mFileMetaData->setCString(kKeyDate, s.string());
            }


            break;
        }

        case FOURCC('m', 'e', 'h', 'd'):
        {
            *offset += chunk_size;

            if (chunk_data_size < 8) {
                return ERROR_MALFORMED;
            }

            uint8_t flags[4];
            if (mDataSource->readAt(
                        data_offset, flags, sizeof(flags))
                    < (ssize_t)sizeof(flags)) {
                return ERROR_IO;
            }

            uint64_t duration = 0;
            if (flags[0] == 1) {
                // 64 bit
                if (chunk_data_size < 12) {
                    return ERROR_MALFORMED;
                }
                mDataSource->getUInt64(data_offset + 4, &duration);
                if (duration == 0xffffffffffffffff) {
                    duration = 0;
                }
            } else if (flags[0] == 0) {
                // 32 bit
                uint32_t d32;
                mDataSource->getUInt32(data_offset + 4, &d32);
                if (d32 == 0xffffffff) {
                    d32 = 0;
                }
                duration = d32;
            } else {
                return ERROR_MALFORMED;
            }

            if (duration != 0 && mHeaderTimescale != 0) {
                mFileMetaData->setInt64(kKeyDuration, duration * 1000000 / mHeaderTimescale);
            }

            break;
        }

        case FOURCC('m', 'd', 'a', 't'):
        {
            ALOGV("mdat chunk, drm: %d", mIsDrm);

            mMdatFound = true;

            if (!mIsDrm) {
                *offset += chunk_size;
                break;
            }

            if (chunk_size < 8) {
                return ERROR_MALFORMED;
            }

            return parseDrmSINF(offset, data_offset);
        }

        case FOURCC('h', 'd', 'l', 'r'):
        {
            *offset += chunk_size;

            if (underQTMetaPath(mPath, 3)) {
                break;
            }

            uint32_t buffer;
            if (mDataSource->readAt(
                        data_offset + 8, &buffer, 4) < 4) {
                return ERROR_IO;
            }

            uint32_t type = ntohl(buffer);
            // For the 3GPP file format, the handler-type within the 'hdlr' box
            // shall be 'text'. We also want to support 'sbtl' handler type
            // for a practical reason as various MPEG4 containers use it.
            if (type == FOURCC('t', 'e', 'x', 't') || type == FOURCC('s', 'b', 't', 'l')) {
                if (mLastTrack != NULL) {
                    mLastTrack->meta->setCString(kKeyMIMEType, MEDIA_MIMETYPE_TEXT_3GPP);
                }
            }

            break;
        }

        case FOURCC('k', 'e', 'y', 's'):
        {
            *offset += chunk_size;

            if (underQTMetaPath(mPath, 3)) {
                parseQTMetaKey(data_offset, chunk_data_size);
            }
            break;
        }

        case FOURCC('t', 'r', 'e', 'x'):
        {
            *offset += chunk_size;

            if (chunk_data_size < 24) {
                return ERROR_IO;
            }
            Trex trex;
            if (!mDataSource->getUInt32(data_offset + 4, &trex.track_ID) ||
                !mDataSource->getUInt32(data_offset + 8, &trex.default_sample_description_index) ||
                !mDataSource->getUInt32(data_offset + 12, &trex.default_sample_duration) ||
                !mDataSource->getUInt32(data_offset + 16, &trex.default_sample_size) ||
                !mDataSource->getUInt32(data_offset + 20, &trex.default_sample_flags)) {
                return ERROR_IO;
            }
            mTrex.add(trex);
            break;
        }

        case FOURCC('t', 'x', '3', 'g'):
        {
            if (mLastTrack == NULL)
                return ERROR_MALFORMED;

            uint32_t type;
            const void *data;
            size_t size = 0;
            if (!mLastTrack->meta->findData(
                    kKeyTextFormatData, &type, &data, &size)) {
                size = 0;
            }

            if ((chunk_size > SIZE_MAX) || (SIZE_MAX - chunk_size <= size)) {
                return ERROR_MALFORMED;
            }

            uint8_t *buffer = new (std::nothrow) uint8_t[size + chunk_size];
            if (buffer == NULL) {
                return ERROR_MALFORMED;
            }

            if (size > 0) {
                memcpy(buffer, data, size);
            }

            if ((size_t)(mDataSource->readAt(*offset, buffer + size, chunk_size))
                    < chunk_size) {
                delete[] buffer;
                buffer = NULL;

                // advance read pointer so we don't end up reading this again
                *offset += chunk_size;
                return ERROR_IO;
            }

            mLastTrack->meta->setData(
                    kKeyTextFormatData, 0, buffer, size + chunk_size);

            delete[] buffer;

            *offset += chunk_size;
            break;
        }

        case FOURCC('c', 'o', 'v', 'r'):
        {
            *offset += chunk_size;

            if (mFileMetaData != NULL) {
                ALOGV("chunk_data_size = %" PRId64 " and data_offset = %" PRId64,
                      chunk_data_size, data_offset);

                if (chunk_data_size < 0 || static_cast<uint64_t>(chunk_data_size) >= SIZE_MAX - 1) {
                    return ERROR_MALFORMED;
                }
                sp<ABuffer> buffer = new ABuffer(chunk_data_size + 1);
                if (buffer->data() == NULL) {
                    ALOGE("b/28471206");
                    return NO_MEMORY;
                }
                if (mDataSource->readAt(
                    data_offset, buffer->data(), chunk_data_size) != (ssize_t)chunk_data_size) {
                    return ERROR_IO;
                }
                const int kSkipBytesOfDataBox = 16;
                if (chunk_data_size <= kSkipBytesOfDataBox) {
                    return ERROR_MALFORMED;
                }

                mFileMetaData->setData(
                    kKeyAlbumArt, MetaData::TYPE_NONE,
                    buffer->data() + kSkipBytesOfDataBox, chunk_data_size - kSkipBytesOfDataBox);
            }

            break;
        }

        case FOURCC('c', 'o', 'l', 'r'):
        {
            *offset += chunk_size;
            // this must be in a VisualSampleEntry box under the Sample Description Box ('stsd')
            // ignore otherwise
            if (depth >= 2 && mPath[depth - 2] == FOURCC('s', 't', 's', 'd')) {
                status_t err = parseColorInfo(data_offset, chunk_data_size);
                if (err != OK) {
                    return err;
                }
            }

            break;
        }

        case FOURCC('t', 'i', 't', 'l'):
        case FOURCC('p', 'e', 'r', 'f'):
        case FOURCC('a', 'u', 't', 'h'):
        case FOURCC('g', 'n', 'r', 'e'):
        case FOURCC('a', 'l', 'b', 'm'):
        case FOURCC('y', 'r', 'r', 'c'):
        {
            *offset += chunk_size;

            status_t err = parse3GPPMetaData(data_offset, chunk_data_size, depth);

            if (err != OK) {
                return err;
            }

            break;
        }

        case FOURCC('I', 'D', '3', '2'):
        {
            *offset += chunk_size;

            if (chunk_data_size < 6) {
                return ERROR_MALFORMED;
            }

            parseID3v2MetaData(data_offset + 6);

            break;
        }

        case FOURCC('-', '-', '-', '-'):
        {
            mLastCommentMean.clear();
            mLastCommentName.clear();
            mLastCommentData.clear();
            *offset += chunk_size;
            break;
        }

        case FOURCC('s', 'i', 'd', 'x'):
        {
            parseSegmentIndex(data_offset, chunk_data_size);
            *offset += chunk_size;
            return UNKNOWN_ERROR; // stop parsing after sidx
        }

        case FOURCC('f', 't', 'y', 'p'):
        {
            if (chunk_data_size < 8 || depth != 0) {
                return ERROR_MALFORMED;
            }

            off64_t stop_offset = *offset + chunk_size;
            uint32_t numCompatibleBrands = (chunk_data_size - 8) / 4;
            for (size_t i = 0; i < numCompatibleBrands + 2; ++i) {
                if (i == 1) {
                    // Skip this index, it refers to the minorVersion,
                    // not a brand.
                    continue;
                }

                uint32_t brand;
                if (mDataSource->readAt(data_offset + 4 * i, &brand, 4) < 4) {
                    return ERROR_MALFORMED;
                }

                brand = ntohl(brand);
                if (brand == FOURCC('q', 't', ' ', ' ')) {
                    mIsQT = true;
                    break;
                }
            }

            *offset = stop_offset;

            break;
        }

        default:
        {
            // check if we're parsing 'ilst' for meta keys
            // if so, treat type as a number (key-id).
            if (underQTMetaPath(mPath, 3)) {
                parseQTMetaVal(chunk_type, data_offset, chunk_data_size);
            }

            *offset += chunk_size;
            break;
        }
    }

    return OK;
}

status_t MPEG4Extractor::parseSegmentIndex(off64_t offset, size_t size) {
  ALOGV("MPEG4Extractor::parseSegmentIndex");

    if (size < 12) {
      return -EINVAL;
    }

    uint32_t flags;
    if (!mDataSource->getUInt32(offset, &flags)) {
        return ERROR_MALFORMED;
    }

    uint32_t version = flags >> 24;
    flags &= 0xffffff;

    ALOGV("sidx version %d", version);

    uint32_t referenceId;
    if (!mDataSource->getUInt32(offset + 4, &referenceId)) {
        return ERROR_MALFORMED;
    }

    uint32_t timeScale;
    if (!mDataSource->getUInt32(offset + 8, &timeScale)) {
        return ERROR_MALFORMED;
    }
    ALOGV("sidx refid/timescale: %d/%d", referenceId, timeScale);
    if (timeScale == 0)
        return ERROR_MALFORMED;

    uint64_t earliestPresentationTime;
    uint64_t firstOffset;

    offset += 12;
    size -= 12;

    if (version == 0) {
        if (size < 8) {
            return -EINVAL;
        }
        uint32_t tmp;
        if (!mDataSource->getUInt32(offset, &tmp)) {
            return ERROR_MALFORMED;
        }
        earliestPresentationTime = tmp;
        if (!mDataSource->getUInt32(offset + 4, &tmp)) {
            return ERROR_MALFORMED;
        }
        firstOffset = tmp;
        offset += 8;
        size -= 8;
    } else {
        if (size < 16) {
            return -EINVAL;
        }
        if (!mDataSource->getUInt64(offset, &earliestPresentationTime)) {
            return ERROR_MALFORMED;
        }
        if (!mDataSource->getUInt64(offset + 8, &firstOffset)) {
            return ERROR_MALFORMED;
        }
        offset += 16;
        size -= 16;
    }
    ALOGV("sidx pres/off: %" PRIu64 "/%" PRIu64, earliestPresentationTime, firstOffset);

    if (size < 4) {
        return -EINVAL;
    }

    uint16_t referenceCount;
    if (!mDataSource->getUInt16(offset + 2, &referenceCount)) {
        return ERROR_MALFORMED;
    }
    offset += 4;
    size -= 4;
    ALOGV("refcount: %d", referenceCount);

    if (size < referenceCount * 12) {
        return -EINVAL;
    }

    uint64_t total_duration = 0;
    for (unsigned int i = 0; i < referenceCount; i++) {
        uint32_t d1, d2, d3;

        if (!mDataSource->getUInt32(offset, &d1) ||     // size
            !mDataSource->getUInt32(offset + 4, &d2) || // duration
            !mDataSource->getUInt32(offset + 8, &d3)) { // flags
            return ERROR_MALFORMED;
        }

        if (d1 & 0x80000000) {
            ALOGW("sub-sidx boxes not supported yet");
        }
        bool sap = d3 & 0x80000000;
        uint32_t saptype = (d3 >> 28) & 7;
        if (!sap || (saptype != 1 && saptype != 2)) {
            // type 1 and 2 are sync samples
            ALOGW("not a stream access point, or unsupported type: %08x", d3);
        }
        total_duration += d2;
        offset += 12;
        ALOGV(" item %d, %08x %08x %08x", i, d1, d2, d3);
        SidxEntry se;
        se.mSize = d1 & 0x7fffffff;
        se.mDurationUs = 1000000LL * d2 / timeScale;
        mSidxEntries.add(se);
    }

    uint64_t sidxDuration = total_duration * 1000000 / timeScale;

    if (mLastTrack == NULL)
        return ERROR_MALFORMED;

    int64_t metaDuration;
    if (!mLastTrack->meta->findInt64(kKeyDuration, &metaDuration) || metaDuration == 0) {
        mLastTrack->meta->setInt64(kKeyDuration, sidxDuration);
    }
    return OK;
}

status_t MPEG4Extractor::parseQTMetaKey(off64_t offset, size_t size) {
    if (size < 8) {
        return ERROR_MALFORMED;
    }

    uint32_t count;
    if (!mDataSource->getUInt32(offset + 4, &count)) {
        return ERROR_MALFORMED;
    }

    if (mMetaKeyMap.size() > 0) {
        ALOGW("'keys' atom seen again, discarding existing entries");
        mMetaKeyMap.clear();
    }

    off64_t keyOffset = offset + 8;
    off64_t stopOffset = offset + size;
    for (size_t i = 1; i <= count; i++) {
        if (keyOffset + 8 > stopOffset) {
            return ERROR_MALFORMED;
        }

        uint32_t keySize;
        if (!mDataSource->getUInt32(keyOffset, &keySize)
                || keySize < 8
                || keyOffset + keySize > stopOffset) {
            return ERROR_MALFORMED;
        }

        uint32_t type;
        if (!mDataSource->getUInt32(keyOffset + 4, &type)
                || type != FOURCC('m', 'd', 't', 'a')) {
            return ERROR_MALFORMED;
        }

        keySize -= 8;
        keyOffset += 8;

        sp<ABuffer> keyData = new ABuffer(keySize);
        if (keyData->data() == NULL) {
            return ERROR_MALFORMED;
        }
        if (mDataSource->readAt(
                keyOffset, keyData->data(), keySize) < (ssize_t) keySize) {
            return ERROR_MALFORMED;
        }

        AString key((const char *)keyData->data(), keySize);
        mMetaKeyMap.add(i, key);

        keyOffset += keySize;
    }
    return OK;
}

status_t MPEG4Extractor::parseQTMetaVal(
        int32_t keyId, off64_t offset, size_t size) {
    ssize_t index = mMetaKeyMap.indexOfKey(keyId);
    if (index < 0) {
        // corresponding key is not present, ignore
        return ERROR_MALFORMED;
    }

    if (size <= 16) {
        return ERROR_MALFORMED;
    }
    uint32_t dataSize;
    if (!mDataSource->getUInt32(offset, &dataSize)
            || dataSize > size || dataSize <= 16) {
        return ERROR_MALFORMED;
    }
    uint32_t atomFourCC;
    if (!mDataSource->getUInt32(offset + 4, &atomFourCC)
            || atomFourCC != FOURCC('d', 'a', 't', 'a')) {
        return ERROR_MALFORMED;
    }
    uint32_t dataType;
    if (!mDataSource->getUInt32(offset + 8, &dataType)
            || ((dataType & 0xff000000) != 0)) {
        // not well-known type
        return ERROR_MALFORMED;
    }

    dataSize -= 16;
    offset += 16;

    if (dataType == 23 && dataSize >= 4) {
        // BE Float32
        uint32_t val;
        if (!mDataSource->getUInt32(offset, &val)) {
            return ERROR_MALFORMED;
        }
        if (!strcasecmp(mMetaKeyMap[index].c_str(), "com.android.capture.fps")) {
            mFileMetaData->setFloat(kKeyCaptureFramerate, *(float *)&val);
        }
    } else if (dataType == 67 && dataSize >= 4) {
        // BE signed int32
        uint32_t val;
        if (!mDataSource->getUInt32(offset, &val)) {
            return ERROR_MALFORMED;
        }
        if (!strcasecmp(mMetaKeyMap[index].c_str(), "com.android.video.temporal_layers_count")) {
            mFileMetaData->setInt32(kKeyTemporalLayerCount, val);
        }
    } else {
        // add more keys if needed
        ALOGV("ignoring key: type %d, size %d", dataType, dataSize);
    }

    return OK;
}

status_t MPEG4Extractor::parseTrackHeader(
        off64_t data_offset, off64_t data_size) {
    if (data_size < 4) {
        return ERROR_MALFORMED;
    }

    uint8_t version;
    if (mDataSource->readAt(data_offset, &version, 1) < 1) {
        return ERROR_IO;
    }

    size_t dynSize = (version == 1) ? 36 : 24;

    uint8_t buffer[36 + 60];

    if (data_size != (off64_t)dynSize + 60) {
        return ERROR_MALFORMED;
    }

    if (mDataSource->readAt(
                data_offset, buffer, data_size) < (ssize_t)data_size) {
        return ERROR_IO;
    }

    uint64_t ctime __unused, mtime __unused, duration __unused;
    int32_t id;

    if (version == 1) {
        ctime = U64_AT(&buffer[4]);
        mtime = U64_AT(&buffer[12]);
        id = U32_AT(&buffer[20]);
        duration = U64_AT(&buffer[28]);
    } else if (version == 0) {
        ctime = U32_AT(&buffer[4]);
        mtime = U32_AT(&buffer[8]);
        id = U32_AT(&buffer[12]);
        duration = U32_AT(&buffer[20]);
    } else {
        return ERROR_UNSUPPORTED;
    }

    if (mLastTrack == NULL)
        return ERROR_MALFORMED;

    mLastTrack->meta->setInt32(kKeyTrackID, id);

    size_t matrixOffset = dynSize + 16;
    int32_t a00 = U32_AT(&buffer[matrixOffset]);
    int32_t a01 = U32_AT(&buffer[matrixOffset + 4]);
    int32_t a10 = U32_AT(&buffer[matrixOffset + 12]);
    int32_t a11 = U32_AT(&buffer[matrixOffset + 16]);

#if 0
    int32_t dx = U32_AT(&buffer[matrixOffset + 8]);
    int32_t dy = U32_AT(&buffer[matrixOffset + 20]);

    ALOGI("x' = %.2f * x + %.2f * y + %.2f",
         a00 / 65536.0f, a01 / 65536.0f, dx / 65536.0f);
    ALOGI("y' = %.2f * x + %.2f * y + %.2f",
         a10 / 65536.0f, a11 / 65536.0f, dy / 65536.0f);
#endif

    uint32_t rotationDegrees;

    static const int32_t kFixedOne = 0x10000;
    if (a00 == kFixedOne && a01 == 0 && a10 == 0 && a11 == kFixedOne) {
        // Identity, no rotation
        rotationDegrees = 0;
    } else if (a00 == 0 && a01 == kFixedOne && a10 == -kFixedOne && a11 == 0) {
        rotationDegrees = 90;
    } else if (a00 == 0 && a01 == -kFixedOne && a10 == kFixedOne && a11 == 0) {
        rotationDegrees = 270;
    } else if (a00 == -kFixedOne && a01 == 0 && a10 == 0 && a11 == -kFixedOne) {
        rotationDegrees = 180;
    } else {
        ALOGW("We only support 0,90,180,270 degree rotation matrices");
        rotationDegrees = 0;
    }

    if (rotationDegrees != 0) {
        mLastTrack->meta->setInt32(kKeyRotation, rotationDegrees);
    }

    // Handle presentation display size, which could be different
    // from the image size indicated by kKeyWidth and kKeyHeight.
    uint32_t width = U32_AT(&buffer[dynSize + 52]);
    uint32_t height = U32_AT(&buffer[dynSize + 56]);
    mLastTrack->meta->setInt32(kKeyDisplayWidth, width >> 16);
    mLastTrack->meta->setInt32(kKeyDisplayHeight, height >> 16);

    return OK;
}

status_t MPEG4Extractor::parseITunesMetaData(off64_t offset, size_t size) {
    if (size < 4 || size == SIZE_MAX) {
        return ERROR_MALFORMED;
    }

    uint8_t *buffer = new (std::nothrow) uint8_t[size + 1];
    if (buffer == NULL) {
        return ERROR_MALFORMED;
    }
    if (mDataSource->readAt(
                offset, buffer, size) != (ssize_t)size) {
        delete[] buffer;
        buffer = NULL;

        return ERROR_IO;
    }

    uint32_t flags = U32_AT(buffer);

    uint32_t metadataKey = 0;
    char chunk[5];
    MakeFourCCString(mPath[4], chunk);
    ALOGV("meta: %s @ %lld", chunk, (long long)offset);
    switch ((int32_t)mPath[4]) {
        case FOURCC(0xa9, 'a', 'l', 'b'):
        {
            metadataKey = kKeyAlbum;
            break;
        }
        case FOURCC(0xa9, 'A', 'R', 'T'):
        {
            metadataKey = kKeyArtist;
            break;
        }
        case FOURCC('a', 'A', 'R', 'T'):
        {
            metadataKey = kKeyAlbumArtist;
            break;
        }
        case FOURCC(0xa9, 'd', 'a', 'y'):
        {
            metadataKey = kKeyYear;
            break;
        }
        case FOURCC(0xa9, 'n', 'a', 'm'):
        {
            metadataKey = kKeyTitle;
            break;
        }
        case FOURCC(0xa9, 'w', 'r', 't'):
        {
            metadataKey = kKeyWriter;
            break;
        }
        case FOURCC('c', 'o', 'v', 'r'):
        {
            metadataKey = kKeyAlbumArt;
            break;
        }
        case FOURCC('g', 'n', 'r', 'e'):
        {
            metadataKey = kKeyGenre;
            break;
        }
        case FOURCC(0xa9, 'g', 'e', 'n'):
        {
            metadataKey = kKeyGenre;
            break;
        }
        case FOURCC('c', 'p', 'i', 'l'):
        {
            if (size == 9 && flags == 21) {
                char tmp[16];
                sprintf(tmp, "%d",
                        (int)buffer[size - 1]);

                mFileMetaData->setCString(kKeyCompilation, tmp);
            }
            break;
        }
        case FOURCC('t', 'r', 'k', 'n'):
        {
            if (size == 16 && flags == 0) {
                char tmp[16];
                uint16_t* pTrack = (uint16_t*)&buffer[10];
                uint16_t* pTotalTracks = (uint16_t*)&buffer[12];
                sprintf(tmp, "%d/%d", ntohs(*pTrack), ntohs(*pTotalTracks));

                mFileMetaData->setCString(kKeyCDTrackNumber, tmp);
            }
            break;
        }
        case FOURCC('d', 'i', 's', 'k'):
        {
            if ((size == 14 || size == 16) && flags == 0) {
                char tmp[16];
                uint16_t* pDisc = (uint16_t*)&buffer[10];
                uint16_t* pTotalDiscs = (uint16_t*)&buffer[12];
                sprintf(tmp, "%d/%d", ntohs(*pDisc), ntohs(*pTotalDiscs));

                mFileMetaData->setCString(kKeyDiscNumber, tmp);
            }
            break;
        }
        case FOURCC('-', '-', '-', '-'):
        {
            buffer[size] = '\0';
            switch (mPath[5]) {
                case FOURCC('m', 'e', 'a', 'n'):
                    mLastCommentMean.setTo((const char *)buffer + 4);
                    break;
                case FOURCC('n', 'a', 'm', 'e'):
                    mLastCommentName.setTo((const char *)buffer + 4);
                    break;
                case FOURCC('d', 'a', 't', 'a'):
                    if (size < 8) {
                        delete[] buffer;
                        buffer = NULL;
                        ALOGE("b/24346430");
                        return ERROR_MALFORMED;
                    }
                    mLastCommentData.setTo((const char *)buffer + 8);
                    break;
            }

            // Once we have a set of mean/name/data info, go ahead and process
            // it to see if its something we are interested in.  Whether or not
            // were are interested in the specific tag, make sure to clear out
            // the set so we can be ready to process another tuple should one
            // show up later in the file.
            if ((mLastCommentMean.length() != 0) &&
                (mLastCommentName.length() != 0) &&
                (mLastCommentData.length() != 0)) {

                if (mLastCommentMean == "com.apple.iTunes"
                        && mLastCommentName == "iTunSMPB") {
                    int32_t delay, padding;
                    if (sscanf(mLastCommentData,
                               " %*x %x %x %*x", &delay, &padding) == 2) {
                        if (mLastTrack == NULL)
                            return ERROR_MALFORMED;

                        mLastTrack->meta->setInt32(kKeyEncoderDelay, delay);
                        mLastTrack->meta->setInt32(kKeyEncoderPadding, padding);
                    }
                }

                mLastCommentMean.clear();
                mLastCommentName.clear();
                mLastCommentData.clear();
            }
            break;
        }

        default:
            break;
    }

    if (size >= 8 && metadataKey && !mFileMetaData->hasData(metadataKey)) {
        if (metadataKey == kKeyAlbumArt) {
            mFileMetaData->setData(
                    kKeyAlbumArt, MetaData::TYPE_NONE,
                    buffer + 8, size - 8);
        } else if (metadataKey == kKeyGenre) {
            if (flags == 0) {
                // uint8_t genre code, iTunes genre codes are
                // the standard id3 codes, except they start
                // at 1 instead of 0 (e.g. Pop is 14, not 13)
                // We use standard id3 numbering, so subtract 1.
                int genrecode = (int)buffer[size - 1];
                genrecode--;
                if (genrecode < 0) {
                    genrecode = 255; // reserved for 'unknown genre'
                }
                char genre[10];
                sprintf(genre, "%d", genrecode);

                mFileMetaData->setCString(metadataKey, genre);
            } else if (flags == 1) {
                // custom genre string
                buffer[size] = '\0';

                mFileMetaData->setCString(
                        metadataKey, (const char *)buffer + 8);
            }
        } else {
            buffer[size] = '\0';

            mFileMetaData->setCString(
                    metadataKey, (const char *)buffer + 8);
        }
    }

    delete[] buffer;
    buffer = NULL;

    return OK;
}

status_t MPEG4Extractor::parseColorInfo(off64_t offset, size_t size) {
    if (size < 4 || size == SIZE_MAX || mLastTrack == NULL) {
        return ERROR_MALFORMED;
    }

    uint8_t *buffer = new (std::nothrow) uint8_t[size + 1];
    if (buffer == NULL) {
        return ERROR_MALFORMED;
    }
    if (mDataSource->readAt(offset, buffer, size) != (ssize_t)size) {
        delete[] buffer;
        buffer = NULL;

        return ERROR_IO;
    }

    int32_t type = U32_AT(&buffer[0]);
    if ((type == FOURCC('n', 'c', 'l', 'x') && size >= 11)
            || (type == FOURCC('n', 'c', 'l', 'c' && size >= 10))) {
        int32_t primaries = U16_AT(&buffer[4]);
        int32_t transfer = U16_AT(&buffer[6]);
        int32_t coeffs = U16_AT(&buffer[8]);
        bool fullRange = (type == FOURCC('n', 'c', 'l', 'x')) && (buffer[10] & 128);

        ColorAspects aspects;
        ColorUtils::convertIsoColorAspectsToCodecAspects(
                primaries, transfer, coeffs, fullRange, aspects);

        // only store the first color specification
        if (!mLastTrack->meta->hasData(kKeyColorPrimaries)) {
            mLastTrack->meta->setInt32(kKeyColorPrimaries, aspects.mPrimaries);
            mLastTrack->meta->setInt32(kKeyTransferFunction, aspects.mTransfer);
            mLastTrack->meta->setInt32(kKeyColorMatrix, aspects.mMatrixCoeffs);
            mLastTrack->meta->setInt32(kKeyColorRange, aspects.mRange);
        }
    }

    delete[] buffer;
    buffer = NULL;

    return OK;
}

status_t MPEG4Extractor::parse3GPPMetaData(off64_t offset, size_t size, int depth) {
    if (size < 4 || size == SIZE_MAX) {
        return ERROR_MALFORMED;
    }

    uint8_t *buffer = new (std::nothrow) uint8_t[size + 1];
    if (buffer == NULL) {
        return ERROR_MALFORMED;
    }
    if (mDataSource->readAt(
                offset, buffer, size) != (ssize_t)size) {
        delete[] buffer;
        buffer = NULL;

        return ERROR_IO;
    }

    uint32_t metadataKey = 0;
    switch (mPath[depth]) {
        case FOURCC('t', 'i', 't', 'l'):
        {
            metadataKey = kKeyTitle;
            break;
        }
        case FOURCC('p', 'e', 'r', 'f'):
        {
            metadataKey = kKeyArtist;
            break;
        }
        case FOURCC('a', 'u', 't', 'h'):
        {
            metadataKey = kKeyWriter;
            break;
        }
        case FOURCC('g', 'n', 'r', 'e'):
        {
            metadataKey = kKeyGenre;
            break;
        }
        case FOURCC('a', 'l', 'b', 'm'):
        {
            if (buffer[size - 1] != '\0') {
              char tmp[4];
              sprintf(tmp, "%u", buffer[size - 1]);

              mFileMetaData->setCString(kKeyCDTrackNumber, tmp);
            }

            metadataKey = kKeyAlbum;
            break;
        }
        case FOURCC('y', 'r', 'r', 'c'):
        {
            char tmp[5];
            uint16_t year = U16_AT(&buffer[4]);

            if (year < 10000) {
                sprintf(tmp, "%u", year);

                mFileMetaData->setCString(kKeyYear, tmp);
            }
            break;
        }

        default:
            break;
    }

    if (metadataKey > 0) {
        bool isUTF8 = true; // Common case
        char16_t *framedata = NULL;
        int len16 = 0; // Number of UTF-16 characters

        // smallest possible valid UTF-16 string w BOM: 0xfe 0xff 0x00 0x00
        if (size < 6) {
            return ERROR_MALFORMED;
        }

        if (size - 6 >= 4) {
            len16 = ((size - 6) / 2) - 1; // don't include 0x0000 terminator
            framedata = (char16_t *)(buffer + 6);
            if (0xfffe == *framedata) {
                // endianness marker (BOM) doesn't match host endianness
                for (int i = 0; i < len16; i++) {
                    framedata[i] = bswap_16(framedata[i]);
                }
                // BOM is now swapped to 0xfeff, we will execute next block too
            }

            if (0xfeff == *framedata) {
                // Remove the BOM
                framedata++;
                len16--;
                isUTF8 = false;
            }
            // else normal non-zero-length UTF-8 string
            // we can't handle UTF-16 without BOM as there is no other
            // indication of encoding.
        }

        if (isUTF8) {
            buffer[size] = 0;
            mFileMetaData->setCString(metadataKey, (const char *)buffer + 6);
        } else {
            // Convert from UTF-16 string to UTF-8 string.
            String8 tmpUTF8str(framedata, len16);
            mFileMetaData->setCString(metadataKey, tmpUTF8str.string());
        }
    }

    delete[] buffer;
    buffer = NULL;

    return OK;
}

void MPEG4Extractor::parseID3v2MetaData(off64_t offset) {
    ID3 id3(mDataSource, true /* ignorev1 */, offset);

    if (id3.isValid()) {
        struct Map {
            int key;
            const char *tag1;
            const char *tag2;
        };
        static const Map kMap[] = {
            { kKeyAlbum, "TALB", "TAL" },
            { kKeyArtist, "TPE1", "TP1" },
            { kKeyAlbumArtist, "TPE2", "TP2" },
            { kKeyComposer, "TCOM", "TCM" },
            { kKeyGenre, "TCON", "TCO" },
            { kKeyTitle, "TIT2", "TT2" },
            { kKeyYear, "TYE", "TYER" },
            { kKeyAuthor, "TXT", "TEXT" },
            { kKeyCDTrackNumber, "TRK", "TRCK" },
            { kKeyDiscNumber, "TPA", "TPOS" },
            { kKeyCompilation, "TCP", "TCMP" },
        };
        static const size_t kNumMapEntries = sizeof(kMap) / sizeof(kMap[0]);

        for (size_t i = 0; i < kNumMapEntries; ++i) {
            if (!mFileMetaData->hasData(kMap[i].key)) {
                ID3::Iterator *it = new ID3::Iterator(id3, kMap[i].tag1);
                if (it->done()) {
                    delete it;
                    it = new ID3::Iterator(id3, kMap[i].tag2);
                }

                if (it->done()) {
                    delete it;
                    continue;
                }

                String8 s;
                it->getString(&s);
                delete it;

                mFileMetaData->setCString(kMap[i].key, s);
            }
        }

        size_t dataSize;
        String8 mime;
        const void *data = id3.getAlbumArt(&dataSize, &mime);

        if (data) {
            mFileMetaData->setData(kKeyAlbumArt, MetaData::TYPE_NONE, data, dataSize);
            mFileMetaData->setCString(kKeyAlbumArtMIME, mime.string());
        }
    }
}

sp<IMediaSource> MPEG4Extractor::getTrack(size_t index) {
    status_t err;
    if ((err = readMetaData()) != OK) {
        return NULL;
    }

    Track *track = mFirstTrack;
    while (index > 0) {
        if (track == NULL) {
            return NULL;
        }

        track = track->next;
        --index;
    }

    if (track == NULL) {
        return NULL;
    }


    Trex *trex = NULL;
    int32_t trackId;
    if (track->meta->findInt32(kKeyTrackID, &trackId)) {
        for (size_t i = 0; i < mTrex.size(); i++) {
            Trex *t = &mTrex.editItemAt(i);
            if (t->track_ID == (uint32_t) trackId) {
                trex = t;
                break;
            }
        }
    } else {
        ALOGE("b/21657957");
        return NULL;
    }

    ALOGV("getTrack called, pssh: %zu", mPssh.size());

    const char *mime;
    if (!track->meta->findCString(kKeyMIMEType, &mime)) {
        return NULL;
    }

    if (!strcasecmp(mime, MEDIA_MIMETYPE_VIDEO_AVC)) {
        uint32_t type;
        const void *data;
        size_t size;
        if (!track->meta->findData(kKeyAVCC, &type, &data, &size)) {
            return NULL;
        }

        const uint8_t *ptr = (const uint8_t *)data;

        if (size < 7 || ptr[0] != 1) {  // configurationVersion == 1
            return NULL;
        }
    } else if (!strcasecmp(mime, MEDIA_MIMETYPE_VIDEO_HEVC)) {
        uint32_t type;
        const void *data;
        size_t size;
        if (!track->meta->findData(kKeyHVCC, &type, &data, &size)) {
            return NULL;
        }

        const uint8_t *ptr = (const uint8_t *)data;

        if (size < 22 || ptr[0] != 1) {  // configurationVersion == 1
            return NULL;
        }
    }

    return new MPEG4Source(this,
            track->meta, mDataSource, track->timescale, track->sampleTable,
            mSidxEntries, trex, mMoofOffset);
}

// static
status_t MPEG4Extractor::verifyTrack(Track *track) {
    const char *mime;
    CHECK(track->meta->findCString(kKeyMIMEType, &mime));

    uint32_t type;
    const void *data;
    size_t size;
    if (!strcasecmp(mime, MEDIA_MIMETYPE_VIDEO_AVC)) {
        if (!track->meta->findData(kKeyAVCC, &type, &data, &size)
                || type != kTypeAVCC) {
            return ERROR_MALFORMED;
        }
    } else if (!strcasecmp(mime, MEDIA_MIMETYPE_VIDEO_HEVC)) {
        if (!track->meta->findData(kKeyHVCC, &type, &data, &size)
                    || type != kTypeHVCC) {
            return ERROR_MALFORMED;
        }
    } else if (!strcasecmp(mime, MEDIA_MIMETYPE_VIDEO_MPEG4)
            || !strcasecmp(mime, MEDIA_MIMETYPE_VIDEO_MPEG2)
            || !strcasecmp(mime, MEDIA_MIMETYPE_AUDIO_AAC)) {
        if (!track->meta->findData(kKeyESDS, &type, &data, &size)
                || type != kTypeESDS) {
            return ERROR_MALFORMED;
        }
    }

    if (track->sampleTable == NULL || !track->sampleTable->isValid()) {
        // Make sure we have all the metadata we need.
        ALOGE("stbl atom missing/invalid.");
        return ERROR_MALFORMED;
    }

    if (track->timescale == 0) {
        ALOGE("timescale invalid.");
        return ERROR_MALFORMED;
    }

    return OK;
}

typedef enum {
    //AOT_NONE             = -1,
    //AOT_NULL_OBJECT      = 0,
    //AOT_AAC_MAIN         = 1, /**< Main profile                              */
    AOT_AAC_LC           = 2,   /**< Low Complexity object                     */
    //AOT_AAC_SSR          = 3,
    //AOT_AAC_LTP          = 4,
    AOT_SBR              = 5,
    //AOT_AAC_SCAL         = 6,
    //AOT_TWIN_VQ          = 7,
    //AOT_CELP             = 8,
    //AOT_HVXC             = 9,
    //AOT_RSVD_10          = 10, /**< (reserved)                                */
    //AOT_RSVD_11          = 11, /**< (reserved)                                */
    //AOT_TTSI             = 12, /**< TTSI Object                               */
    //AOT_MAIN_SYNTH       = 13, /**< Main Synthetic object                     */
    //AOT_WAV_TAB_SYNTH    = 14, /**< Wavetable Synthesis object                */
    //AOT_GEN_MIDI         = 15, /**< General MIDI object                       */
    //AOT_ALG_SYNTH_AUD_FX = 16, /**< Algorithmic Synthesis and Audio FX object */
    AOT_ER_AAC_LC        = 17,   /**< Error Resilient(ER) AAC Low Complexity    */
    //AOT_RSVD_18          = 18, /**< (reserved)                                */
    //AOT_ER_AAC_LTP       = 19, /**< Error Resilient(ER) AAC LTP object        */
    AOT_ER_AAC_SCAL      = 20,   /**< Error Resilient(ER) AAC Scalable object   */
    //AOT_ER_TWIN_VQ       = 21, /**< Error Resilient(ER) TwinVQ object         */
    AOT_ER_BSAC          = 22,   /**< Error Resilient(ER) BSAC object           */
    AOT_ER_AAC_LD        = 23,   /**< Error Resilient(ER) AAC LowDelay object   */
    //AOT_ER_CELP          = 24, /**< Error Resilient(ER) CELP object           */
    //AOT_ER_HVXC          = 25, /**< Error Resilient(ER) HVXC object           */
    //AOT_ER_HILN          = 26, /**< Error Resilient(ER) HILN object           */
    //AOT_ER_PARA          = 27, /**< Error Resilient(ER) Parametric object     */
    //AOT_RSVD_28          = 28, /**< might become SSC                          */
    AOT_PS               = 29,   /**< PS, Parametric Stereo (includes SBR)      */
    //AOT_MPEGS            = 30, /**< MPEG Surround                             */

    AOT_ESCAPE           = 31,   /**< Signal AOT uses more than 5 bits          */

    //AOT_MP3ONMP4_L1      = 32, /**< MPEG-Layer1 in mp4                        */
    //AOT_MP3ONMP4_L2      = 33, /**< MPEG-Layer2 in mp4                        */
    //AOT_MP3ONMP4_L3      = 34, /**< MPEG-Layer3 in mp4                        */
    //AOT_RSVD_35          = 35, /**< might become DST                          */
    //AOT_RSVD_36          = 36, /**< might become ALS                          */
    //AOT_AAC_SLS          = 37, /**< AAC + SLS                                 */
    //AOT_SLS              = 38, /**< SLS                                       */
    //AOT_ER_AAC_ELD       = 39, /**< AAC Enhanced Low Delay                    */

    //AOT_USAC             = 42, /**< USAC                                      */
    //AOT_SAOC             = 43, /**< SAOC                                      */
    //AOT_LD_MPEGS         = 44, /**< Low Delay MPEG Surround                   */

    //AOT_RSVD50           = 50,  /**< Interim AOT for Rsvd50                   */
} AUDIO_OBJECT_TYPE;

status_t MPEG4Extractor::updateAudioTrackInfoFromESDS_MPEG4Audio(
        const void *esds_data, size_t esds_size) {
    ESDS esds(esds_data, esds_size);

    uint8_t objectTypeIndication;
    if (esds.getObjectTypeIndication(&objectTypeIndication) != OK) {
        return ERROR_MALFORMED;
    }

    if (objectTypeIndication == 0xe1) {
        // This isn't MPEG4 audio at all, it's QCELP 14k...
        if (mLastTrack == NULL)
            return ERROR_MALFORMED;

        mLastTrack->meta->setCString(kKeyMIMEType, MEDIA_MIMETYPE_AUDIO_QCELP);
        return OK;
    }

    if (objectTypeIndication  == 0x6b
         || objectTypeIndication  == 0x69) {
         // This is mpeg1/2 audio content, set mimetype to mpeg
         mLastTrack->meta->setCString(kKeyMIMEType, MEDIA_MIMETYPE_AUDIO_MPEG);
         ALOGD("objectTypeIndication:0x%x, set mimetype to mpeg ",objectTypeIndication);
         return OK;
    }

    const uint8_t *csd;
    size_t csd_size;
    if (esds.getCodecSpecificInfo(
                (const void **)&csd, &csd_size) != OK) {
        return ERROR_MALFORMED;
    }

    if (kUseHexDump) {
        printf("ESD of size %zu\n", csd_size);
        hexdump(csd, csd_size);
    }

    if (csd_size == 0) {
        // There's no further information, i.e. no codec specific data
        // Let's assume that the information provided in the mpeg4 headers
        // is accurate and hope for the best.

        return OK;
    }

    if (csd_size < 2) {
        return ERROR_MALFORMED;
    }

    static uint32_t kSamplingRate[] = {
        96000, 88200, 64000, 48000, 44100, 32000, 24000, 22050,
        16000, 12000, 11025, 8000, 7350
    };

    ABitReader br(csd, csd_size);
    uint32_t objectType = br.getBits(5);

    if (objectType == 31) {  // AAC-ELD => additional 6 bits
        objectType = 32 + br.getBits(6);
    }

    if (mLastTrack == NULL)
        return ERROR_MALFORMED;

    //keep AOT type
    mLastTrack->meta->setInt32(kKeyAACAOT, objectType);

    uint32_t freqIndex = br.getBits(4);

    int32_t sampleRate = 0;
    int32_t numChannels = 0;
    if (freqIndex == 15) {
        if (br.numBitsLeft() < 28) return ERROR_MALFORMED;
        sampleRate = br.getBits(24);
        numChannels = br.getBits(4);
    } else {
        if (br.numBitsLeft() < 4) return ERROR_MALFORMED;
        numChannels = br.getBits(4);

        if (freqIndex == 13 || freqIndex == 14) {
            return ERROR_MALFORMED;
        }

        sampleRate = kSamplingRate[freqIndex];
    }

    if (objectType == AOT_SBR || objectType == AOT_PS) {//SBR specific config per 14496-3 table 1.13
        if (br.numBitsLeft() < 4) return ERROR_MALFORMED;
        uint32_t extFreqIndex = br.getBits(4);
        int32_t extSampleRate __unused;
        if (extFreqIndex == 15) {
            if (csd_size < 8) {
                return ERROR_MALFORMED;
            }
            if (br.numBitsLeft() < 24) return ERROR_MALFORMED;
            extSampleRate = br.getBits(24);
        } else {
            if (extFreqIndex == 13 || extFreqIndex == 14) {
                return ERROR_MALFORMED;
            }
            extSampleRate = kSamplingRate[extFreqIndex];
        }
        //TODO: save the extension sampling rate value in meta data =>
        //      mLastTrack->meta->setInt32(kKeyExtSampleRate, extSampleRate);
    }

    switch (numChannels) {
        // values defined in 14496-3_2009 amendment-4 Table 1.19 - Channel Configuration
        case 0:
        case 1:// FC
        case 2:// FL FR
        case 3:// FC, FL FR
        case 4:// FC, FL FR, RC
        case 5:// FC, FL FR, SL SR
        case 6:// FC, FL FR, SL SR, LFE
            //numChannels already contains the right value
            break;
        case 11:// FC, FL FR, SL SR, RC, LFE
            numChannels = 7;
            break;
        case 7: // FC, FCL FCR, FL FR, SL SR, LFE
        case 12:// FC, FL  FR,  SL SR, RL RR, LFE
        case 14:// FC, FL  FR,  SL SR, LFE, FHL FHR
            numChannels = 8;
            break;
        default:
            return ERROR_UNSUPPORTED;
    }

    {
        if (objectType == AOT_SBR || objectType == AOT_PS) {
            if (br.numBitsLeft() < 5) return ERROR_MALFORMED;
            objectType = br.getBits(5);

            if (objectType == AOT_ESCAPE) {
                if (br.numBitsLeft() < 6) return ERROR_MALFORMED;
                objectType = 32 + br.getBits(6);
            }
        }
        if (objectType == AOT_AAC_LC || objectType == AOT_ER_AAC_LC ||
                objectType == AOT_ER_AAC_LD || objectType == AOT_ER_AAC_SCAL ||
                objectType == AOT_ER_BSAC) {
            if (br.numBitsLeft() < 2) return ERROR_MALFORMED;
            const int32_t frameLengthFlag __unused = br.getBits(1);

            const int32_t dependsOnCoreCoder = br.getBits(1);

            if (dependsOnCoreCoder ) {
                if (br.numBitsLeft() < 14) return ERROR_MALFORMED;
                const int32_t coreCoderDelay __unused = br.getBits(14);
            }

            int32_t extensionFlag = -1;
            if (br.numBitsLeft() > 0) {
                extensionFlag = br.getBits(1);
            } else {
                switch (objectType) {
                // 14496-3 4.5.1.1 extensionFlag
                case AOT_AAC_LC:
                    extensionFlag = 0;
                    break;
                case AOT_ER_AAC_LC:
                case AOT_ER_AAC_SCAL:
                case AOT_ER_BSAC:
                case AOT_ER_AAC_LD:
                    extensionFlag = 1;
                    break;
                default:
                    return ERROR_MALFORMED;
                    break;
                }
                ALOGW("csd missing extension flag; assuming %d for object type %u.",
                        extensionFlag, objectType);
            }

            if (numChannels == 0) {
                int32_t channelsEffectiveNum = 0;
                int32_t channelsNum = 0;
                if (br.numBitsLeft() < 32) {
                    return ERROR_MALFORMED;
                }
                const int32_t ElementInstanceTag __unused = br.getBits(4);
                const int32_t Profile __unused = br.getBits(2);
                const int32_t SamplingFrequencyIndex __unused = br.getBits(4);
                const int32_t NumFrontChannelElements = br.getBits(4);
                const int32_t NumSideChannelElements = br.getBits(4);
                const int32_t NumBackChannelElements = br.getBits(4);
                const int32_t NumLfeChannelElements = br.getBits(2);
                const int32_t NumAssocDataElements __unused = br.getBits(3);
                const int32_t NumValidCcElements __unused = br.getBits(4);

                const int32_t MonoMixdownPresent = br.getBits(1);

                if (MonoMixdownPresent != 0) {
                    if (br.numBitsLeft() < 4) return ERROR_MALFORMED;
                    const int32_t MonoMixdownElementNumber __unused = br.getBits(4);
                }

                if (br.numBitsLeft() < 1) return ERROR_MALFORMED;
                const int32_t StereoMixdownPresent = br.getBits(1);
                if (StereoMixdownPresent != 0) {
                    if (br.numBitsLeft() < 4) return ERROR_MALFORMED;
                    const int32_t StereoMixdownElementNumber __unused = br.getBits(4);
                }

                if (br.numBitsLeft() < 1) return ERROR_MALFORMED;
                const int32_t MatrixMixdownIndexPresent = br.getBits(1);
                if (MatrixMixdownIndexPresent != 0) {
                    if (br.numBitsLeft() < 3) return ERROR_MALFORMED;
                    const int32_t MatrixMixdownIndex __unused = br.getBits(2);
                    const int32_t PseudoSurroundEnable __unused = br.getBits(1);
                }

                int i;
                for (i=0; i < NumFrontChannelElements; i++) {
                    if (br.numBitsLeft() < 5) return ERROR_MALFORMED;
                    const int32_t FrontElementIsCpe = br.getBits(1);
                    const int32_t FrontElementTagSelect __unused = br.getBits(4);
                    channelsNum += FrontElementIsCpe ? 2 : 1;
                }

                for (i=0; i < NumSideChannelElements; i++) {
                    if (br.numBitsLeft() < 5) return ERROR_MALFORMED;
                    const int32_t SideElementIsCpe = br.getBits(1);
                    const int32_t SideElementTagSelect __unused = br.getBits(4);
                    channelsNum += SideElementIsCpe ? 2 : 1;
                }

                for (i=0; i < NumBackChannelElements; i++) {
                    if (br.numBitsLeft() < 5) return ERROR_MALFORMED;
                    const int32_t BackElementIsCpe = br.getBits(1);
                    const int32_t BackElementTagSelect __unused = br.getBits(4);
                    channelsNum += BackElementIsCpe ? 2 : 1;
                }
                channelsEffectiveNum = channelsNum;

                for (i=0; i < NumLfeChannelElements; i++) {
                    if (br.numBitsLeft() < 4) return ERROR_MALFORMED;
                    const int32_t LfeElementTagSelect __unused = br.getBits(4);
                    channelsNum += 1;
                }
                ALOGV("mpeg4 audio channelsNum = %d", channelsNum);
                ALOGV("mpeg4 audio channelsEffectiveNum = %d", channelsEffectiveNum);
                numChannels = channelsNum;
            }
        }
    }

    if (numChannels == 0) {
        return ERROR_UNSUPPORTED;
    }

    if (mLastTrack == NULL)
        return ERROR_MALFORMED;

    int32_t prevSampleRate;
    CHECK(mLastTrack->meta->findInt32(kKeySampleRate, &prevSampleRate));

    if (prevSampleRate != sampleRate) {
        ALOGV("mpeg4 audio sample rate different from previous setting. "
             "was: %d, now: %d", prevSampleRate, sampleRate);
    }

    mLastTrack->meta->setInt32(kKeySampleRate, sampleRate);

    int32_t prevChannelCount;
    CHECK(mLastTrack->meta->findInt32(kKeyChannelCount, &prevChannelCount));

    if (prevChannelCount != numChannels) {
        ALOGV("mpeg4 audio channel count different from previous setting. "
             "was: %d, now: %d", prevChannelCount, numChannels);
    }

    mLastTrack->meta->setInt32(kKeyChannelCount, numChannels);

    return OK;
}

////////////////////////////////////////////////////////////////////////////////

MPEG4Source::MPEG4Source(
        const sp<MPEG4Extractor> &owner,
        const sp<MetaData> &format,
        const sp<DataSource> &dataSource,
        int32_t timeScale,
        const sp<SampleTable> &sampleTable,
        Vector<SidxEntry> &sidx,
        const Trex *trex,
        off64_t firstMoofOffset)
    : mOwner(owner),
      mFormat(format),
      mDataSource(dataSource),
      mTimescale(timeScale),
      mSampleTable(sampleTable),
      mCurrentSampleIndex(0),
      mCurrentFragmentIndex(0),
      mSegments(sidx),
      mTrex(trex),
      mFirstMoofOffset(firstMoofOffset),
      mCurrentMoofOffset(firstMoofOffset),
      mCurrentTime(0),
      mCurrentSampleInfoAllocSize(0),
      mCurrentSampleInfoSizes(NULL),
      mCurrentSampleInfoOffsetsAllocSize(0),
      mCurrentSampleInfoOffsets(NULL),
      mIsAVC(false),
      mIsHEVC(false),
      mNALLengthSize(0),
      mStarted(false),
      mGroup(NULL),
      mBuffer(NULL),
      mWantsNALFragments(false),
      mSrcBuffer(NULL) {

    memset(&mTrackFragmentHeaderInfo, 0, sizeof(mTrackFragmentHeaderInfo));

    mFormat->findInt32(kKeyCryptoMode, &mCryptoMode);
    mDefaultIVSize = 0;
    mFormat->findInt32(kKeyCryptoDefaultIVSize, &mDefaultIVSize);
    uint32_t keytype;
    const void *key;
    size_t keysize;
    if (mFormat->findData(kKeyCryptoKey, &keytype, &key, &keysize)) {
        CHECK(keysize <= 16);
        memset(mCryptoKey, 0, 16);
        memcpy(mCryptoKey, key, keysize);
    }

    const char *mime;
    bool success = mFormat->findCString(kKeyMIMEType, &mime);
    CHECK(success);

    mIsAVC = !strcasecmp(mime, MEDIA_MIMETYPE_VIDEO_AVC);
    mIsHEVC = !strcasecmp(mime, MEDIA_MIMETYPE_VIDEO_HEVC);

    if (mIsAVC) {
        uint32_t type;
        const void *data;
        size_t size;
        CHECK(format->findData(kKeyAVCC, &type, &data, &size));

        const uint8_t *ptr = (const uint8_t *)data;

        CHECK(size >= 7);
        CHECK_EQ((unsigned)ptr[0], 1u);  // configurationVersion == 1

        // The number of bytes used to encode the length of a NAL unit.
        mNALLengthSize = 1 + (ptr[4] & 3);
    } else if (mIsHEVC) {
        uint32_t type;
        const void *data;
        size_t size;
        CHECK(format->findData(kKeyHVCC, &type, &data, &size));

        const uint8_t *ptr = (const uint8_t *)data;

        CHECK(size >= 22);
        CHECK_EQ((unsigned)ptr[0], 1u);  // configurationVersion == 1

        mNALLengthSize = 1 + (ptr[14 + 7] & 3);
    }

    CHECK(format->findInt32(kKeyTrackID, &mTrackId));

    if (mFirstMoofOffset != 0) {
        off64_t offset = mFirstMoofOffset;
        parseChunk(&offset);
    }
}

MPEG4Source::~MPEG4Source() {
    if (mStarted) {
        stop();
    }
    free(mCurrentSampleInfoSizes);
    free(mCurrentSampleInfoOffsets);
}

status_t MPEG4Source::start(MetaData *params) {
    Mutex::Autolock autoLock(mLock);

    CHECK(!mStarted);

    int32_t val;
    if (params && params->findInt32(kKeyWantsNALFragments, &val)
        && val != 0) {
        mWantsNALFragments = true;
    } else {
        mWantsNALFragments = false;
    }

    int32_t tmp;
    CHECK(mFormat->findInt32(kKeyMaxInputSize, &tmp));
    size_t max_size = tmp;

    // A somewhat arbitrary limit that should be sufficient for 8k video frames
    // If you see the message below for a valid input stream: increase the limit
    const size_t kMaxBufferSize = 64 * 1024 * 1024;
    if (max_size > kMaxBufferSize) {
        ALOGE("bogus max input size: %zu > %zu", max_size, kMaxBufferSize);
        return ERROR_MALFORMED;
    }
    if (max_size == 0) {
        ALOGE("zero max input size");
        return ERROR_MALFORMED;
    }

    // Allow up to kMaxBuffers, but not if the total exceeds kMaxBufferSize.
    const size_t kMaxBuffers = 8;
    const size_t buffers = min(kMaxBufferSize / max_size, kMaxBuffers);
    mGroup = new MediaBufferGroup(buffers, max_size);
    mSrcBuffer = new (std::nothrow) uint8_t[max_size];
    if (mSrcBuffer == NULL) {
        // file probably specified a bad max size
        delete mGroup;
        mGroup = NULL;
        return ERROR_MALFORMED;
    }

    mStarted = true;

    return OK;
}

status_t MPEG4Source::stop() {
    Mutex::Autolock autoLock(mLock);

    CHECK(mStarted);

    if (mBuffer != NULL) {
        mBuffer->release();
        mBuffer = NULL;
    }

    delete[] mSrcBuffer;
    mSrcBuffer = NULL;

    delete mGroup;
    mGroup = NULL;

    mStarted = false;
    mCurrentSampleIndex = 0;

    return OK;
}

status_t MPEG4Source::parseChunk(off64_t *offset) {
    uint32_t hdr[2];
    if (mDataSource->readAt(*offset, hdr, 8) < 8) {
        return ERROR_IO;
    }
    uint64_t chunk_size = ntohl(hdr[0]);
    uint32_t chunk_type = ntohl(hdr[1]);
    off64_t data_offset = *offset + 8;

    if (chunk_size == 1) {
        if (mDataSource->readAt(*offset + 8, &chunk_size, 8) < 8) {
            return ERROR_IO;
        }
        chunk_size = ntoh64(chunk_size);
        data_offset += 8;

        if (chunk_size < 16) {
            // The smallest valid chunk is 16 bytes long in this case.
            return ERROR_MALFORMED;
        }
    } else if (chunk_size < 8) {
        // The smallest valid chunk is 8 bytes long.
        return ERROR_MALFORMED;
    }

    char chunk[5];
    MakeFourCCString(chunk_type, chunk);
    ALOGV("MPEG4Source chunk %s @ %#llx", chunk, (long long)*offset);

    off64_t chunk_data_size = *offset + chunk_size - data_offset;

    switch(chunk_type) {

        case FOURCC('t', 'r', 'a', 'f'):
        case FOURCC('m', 'o', 'o', 'f'): {
            off64_t stop_offset = *offset + chunk_size;
            *offset = data_offset;
            while (*offset < stop_offset) {
                status_t err = parseChunk(offset);
                if (err != OK) {
                    return err;
                }
            }
            if (chunk_type == FOURCC('m', 'o', 'o', 'f')) {
                // *offset points to the box following this moof. Find the next moof from there.

                while (true) {
                    if (mDataSource->readAt(*offset, hdr, 8) < 8) {
                        return ERROR_END_OF_STREAM;
                    }
                    chunk_size = ntohl(hdr[0]);
                    chunk_type = ntohl(hdr[1]);
                    if (chunk_type == FOURCC('m', 'o', 'o', 'f')) {
                        mNextMoofOffset = *offset;
                        break;
                    }
                    *offset += chunk_size;
                }
            }
            break;
        }

        case FOURCC('t', 'f', 'h', 'd'): {
                status_t err;
                if ((err = parseTrackFragmentHeader(data_offset, chunk_data_size)) != OK) {
                    return err;
                }
                *offset += chunk_size;
                break;
        }

        case FOURCC('t', 'r', 'u', 'n'): {
                status_t err;
                if (mLastParsedTrackId == mTrackId) {
                    if ((err = parseTrackFragmentRun(data_offset, chunk_data_size)) != OK) {
                        return err;
                    }
                }

                *offset += chunk_size;
                break;
        }

        case FOURCC('s', 'a', 'i', 'z'): {
            status_t err;
            if ((err = parseSampleAuxiliaryInformationSizes(data_offset, chunk_data_size)) != OK) {
                return err;
            }
            *offset += chunk_size;
            break;
        }
        case FOURCC('s', 'a', 'i', 'o'): {
            status_t err;
            if ((err = parseSampleAuxiliaryInformationOffsets(data_offset, chunk_data_size)) != OK) {
                return err;
            }
            *offset += chunk_size;
            break;
        }

        case FOURCC('m', 'd', 'a', 't'): {
            // parse DRM info if present
            ALOGV("MPEG4Source::parseChunk mdat");
            // if saiz/saoi was previously observed, do something with the sampleinfos
            *offset += chunk_size;
            break;
        }

        default: {
            *offset += chunk_size;
            break;
        }
    }
    return OK;
}

status_t MPEG4Source::parseSampleAuxiliaryInformationSizes(
        off64_t offset, off64_t /* size */) {
    ALOGV("parseSampleAuxiliaryInformationSizes");
    // 14496-12 8.7.12
    uint8_t version;
    if (mDataSource->readAt(
            offset, &version, sizeof(version))
            < (ssize_t)sizeof(version)) {
        return ERROR_IO;
    }

    if (version != 0) {
        return ERROR_UNSUPPORTED;
    }
    offset++;

    uint32_t flags;
    if (!mDataSource->getUInt24(offset, &flags)) {
        return ERROR_IO;
    }
    offset += 3;

    if (flags & 1) {
        uint32_t tmp;
        if (!mDataSource->getUInt32(offset, &tmp)) {
            return ERROR_MALFORMED;
        }
        mCurrentAuxInfoType = tmp;
        offset += 4;
        if (!mDataSource->getUInt32(offset, &tmp)) {
            return ERROR_MALFORMED;
        }
        mCurrentAuxInfoTypeParameter = tmp;
        offset += 4;
    }

    uint8_t defsize;
    if (mDataSource->readAt(offset, &defsize, 1) != 1) {
        return ERROR_MALFORMED;
    }
    mCurrentDefaultSampleInfoSize = defsize;
    offset++;

    uint32_t smplcnt;
    if (!mDataSource->getUInt32(offset, &smplcnt)) {
        return ERROR_MALFORMED;
    }
    mCurrentSampleInfoCount = smplcnt;
    offset += 4;

    if (mCurrentDefaultSampleInfoSize != 0) {
        ALOGV("@@@@ using default sample info size of %d", mCurrentDefaultSampleInfoSize);
        return OK;
    }
    if (smplcnt > mCurrentSampleInfoAllocSize) {
        mCurrentSampleInfoSizes = (uint8_t*) realloc(mCurrentSampleInfoSizes, smplcnt);
        mCurrentSampleInfoAllocSize = smplcnt;
    }

    mDataSource->readAt(offset, mCurrentSampleInfoSizes, smplcnt);
    return OK;
}

status_t MPEG4Source::parseSampleAuxiliaryInformationOffsets(
        off64_t offset, off64_t /* size */) {
    ALOGV("parseSampleAuxiliaryInformationOffsets");
    // 14496-12 8.7.13
    uint8_t version;
    if (mDataSource->readAt(offset, &version, sizeof(version)) != 1) {
        return ERROR_IO;
    }
    offset++;

    uint32_t flags;
    if (!mDataSource->getUInt24(offset, &flags)) {
        return ERROR_IO;
    }
    offset += 3;

    uint32_t entrycount;
    if (!mDataSource->getUInt32(offset, &entrycount)) {
        return ERROR_IO;
    }
    offset += 4;
    if (entrycount == 0) {
        return OK;
    }
    if (entrycount > UINT32_MAX / 8) {
        return ERROR_MALFORMED;
    }

    if (entrycount > mCurrentSampleInfoOffsetsAllocSize) {
        uint64_t *newPtr = (uint64_t *)realloc(mCurrentSampleInfoOffsets, entrycount * 8);
        if (newPtr == NULL) {
            return NO_MEMORY;
        }
        mCurrentSampleInfoOffsets = newPtr;
        mCurrentSampleInfoOffsetsAllocSize = entrycount;
    }
    mCurrentSampleInfoOffsetCount = entrycount;

    if (mCurrentSampleInfoOffsets == NULL) {
        return OK;
    }

    for (size_t i = 0; i < entrycount; i++) {
        if (version == 0) {
            uint32_t tmp;
            if (!mDataSource->getUInt32(offset, &tmp)) {
                return ERROR_IO;
            }
            mCurrentSampleInfoOffsets[i] = tmp;
            offset += 4;
        } else {
            uint64_t tmp;
            if (!mDataSource->getUInt64(offset, &tmp)) {
                return ERROR_IO;
            }
            mCurrentSampleInfoOffsets[i] = tmp;
            offset += 8;
        }
    }

    // parse clear/encrypted data

    off64_t drmoffset = mCurrentSampleInfoOffsets[0]; // from moof

    drmoffset += mCurrentMoofOffset;
    int ivlength;
    CHECK(mFormat->findInt32(kKeyCryptoDefaultIVSize, &ivlength));

    // only 0, 8 and 16 byte initialization vectors are supported
    if (ivlength != 0 && ivlength != 8 && ivlength != 16) {
        ALOGW("unsupported IV length: %d", ivlength);
        return ERROR_MALFORMED;
    }
    // read CencSampleAuxiliaryDataFormats
    for (size_t i = 0; i < mCurrentSampleInfoCount; i++) {
        if (i >= mCurrentSamples.size()) {
            ALOGW("too few samples");
            break;
        }
        Sample *smpl = &mCurrentSamples.editItemAt(i);

        memset(smpl->iv, 0, 16);
        if (mDataSource->readAt(drmoffset, smpl->iv, ivlength) != ivlength) {
            return ERROR_IO;
        }

        drmoffset += ivlength;

        int32_t smplinfosize = mCurrentDefaultSampleInfoSize;
        if (smplinfosize == 0) {
            smplinfosize = mCurrentSampleInfoSizes[i];
        }
        if (smplinfosize > ivlength) {
            uint16_t numsubsamples;
            if (!mDataSource->getUInt16(drmoffset, &numsubsamples)) {
                return ERROR_IO;
            }
            drmoffset += 2;
            for (size_t j = 0; j < numsubsamples; j++) {
                uint16_t numclear;
                uint32_t numencrypted;
                if (!mDataSource->getUInt16(drmoffset, &numclear)) {
                    return ERROR_IO;
                }
                drmoffset += 2;
                if (!mDataSource->getUInt32(drmoffset, &numencrypted)) {
                    return ERROR_IO;
                }
                drmoffset += 4;
                smpl->clearsizes.add(numclear);
                smpl->encryptedsizes.add(numencrypted);
            }
        } else {
            smpl->clearsizes.add(0);
            smpl->encryptedsizes.add(smpl->size);
        }
    }


    return OK;
}

status_t MPEG4Source::parseTrackFragmentHeader(off64_t offset, off64_t size) {

    if (size < 8) {
        return -EINVAL;
    }

    uint32_t flags;
    if (!mDataSource->getUInt32(offset, &flags)) { // actually version + flags
        return ERROR_MALFORMED;
    }

    if (flags & 0xff000000) {
        return -EINVAL;
    }

    if (!mDataSource->getUInt32(offset + 4, (uint32_t*)&mLastParsedTrackId)) {
        return ERROR_MALFORMED;
    }

    if (mLastParsedTrackId != mTrackId) {
        // this is not the right track, skip it
        return OK;
    }

    mTrackFragmentHeaderInfo.mFlags = flags;
    mTrackFragmentHeaderInfo.mTrackID = mLastParsedTrackId;
    offset += 8;
    size -= 8;

    ALOGV("fragment header: %08x %08x", flags, mTrackFragmentHeaderInfo.mTrackID);

    if (flags & TrackFragmentHeaderInfo::kBaseDataOffsetPresent) {
        if (size < 8) {
            return -EINVAL;
        }

        if (!mDataSource->getUInt64(offset, &mTrackFragmentHeaderInfo.mBaseDataOffset)) {
            return ERROR_MALFORMED;
        }
        offset += 8;
        size -= 8;
    }

    if (flags & TrackFragmentHeaderInfo::kSampleDescriptionIndexPresent) {
        if (size < 4) {
            return -EINVAL;
        }

        if (!mDataSource->getUInt32(offset, &mTrackFragmentHeaderInfo.mSampleDescriptionIndex)) {
            return ERROR_MALFORMED;
        }
        offset += 4;
        size -= 4;
    }

    if (flags & TrackFragmentHeaderInfo::kDefaultSampleDurationPresent) {
        if (size < 4) {
            return -EINVAL;
        }

        if (!mDataSource->getUInt32(offset, &mTrackFragmentHeaderInfo.mDefaultSampleDuration)) {
            return ERROR_MALFORMED;
        }
        offset += 4;
        size -= 4;
    }

    if (flags & TrackFragmentHeaderInfo::kDefaultSampleSizePresent) {
        if (size < 4) {
            return -EINVAL;
        }

        if (!mDataSource->getUInt32(offset, &mTrackFragmentHeaderInfo.mDefaultSampleSize)) {
            return ERROR_MALFORMED;
        }
        offset += 4;
        size -= 4;
    }

    if (flags & TrackFragmentHeaderInfo::kDefaultSampleFlagsPresent) {
        if (size < 4) {
            return -EINVAL;
        }

        if (!mDataSource->getUInt32(offset, &mTrackFragmentHeaderInfo.mDefaultSampleFlags)) {
            return ERROR_MALFORMED;
        }
        offset += 4;
        size -= 4;
    }

    if (!(flags & TrackFragmentHeaderInfo::kBaseDataOffsetPresent)) {
        mTrackFragmentHeaderInfo.mBaseDataOffset = mCurrentMoofOffset;
    }

    mTrackFragmentHeaderInfo.mDataOffset = 0;
    return OK;
}

status_t MPEG4Source::parseTrackFragmentRun(off64_t offset, off64_t size) {

    ALOGV("MPEG4Extractor::parseTrackFragmentRun");
    if (size < 8) {
        return -EINVAL;
    }

    enum {
        kDataOffsetPresent                  = 0x01,
        kFirstSampleFlagsPresent            = 0x04,
        kSampleDurationPresent              = 0x100,
        kSampleSizePresent                  = 0x200,
        kSampleFlagsPresent                 = 0x400,
        kSampleCompositionTimeOffsetPresent = 0x800,
    };

    uint32_t flags;
    if (!mDataSource->getUInt32(offset, &flags)) {
        return ERROR_MALFORMED;
    }
    ALOGV("fragment run flags: %08x", flags);

    if (flags & 0xff000000) {
        return -EINVAL;
    }

    if ((flags & kFirstSampleFlagsPresent) && (flags & kSampleFlagsPresent)) {
        // These two shall not be used together.
        return -EINVAL;
    }

    uint32_t sampleCount;
    if (!mDataSource->getUInt32(offset + 4, &sampleCount)) {
        return ERROR_MALFORMED;
    }
    offset += 8;
    size -= 8;

    uint64_t dataOffset = mTrackFragmentHeaderInfo.mDataOffset;

    uint32_t firstSampleFlags = 0;

    if (flags & kDataOffsetPresent) {
        if (size < 4) {
            return -EINVAL;
        }

        int32_t dataOffsetDelta;
        if (!mDataSource->getUInt32(offset, (uint32_t*)&dataOffsetDelta)) {
            return ERROR_MALFORMED;
        }

        dataOffset = mTrackFragmentHeaderInfo.mBaseDataOffset + dataOffsetDelta;

        offset += 4;
        size -= 4;
    }

    if (flags & kFirstSampleFlagsPresent) {
        if (size < 4) {
            return -EINVAL;
        }

        if (!mDataSource->getUInt32(offset, &firstSampleFlags)) {
            return ERROR_MALFORMED;
        }
        offset += 4;
        size -= 4;
    }

    uint32_t sampleDuration = 0, sampleSize = 0, sampleFlags = 0,
             sampleCtsOffset = 0;

    size_t bytesPerSample = 0;
    if (flags & kSampleDurationPresent) {
        bytesPerSample += 4;
    } else if (mTrackFragmentHeaderInfo.mFlags
            & TrackFragmentHeaderInfo::kDefaultSampleDurationPresent) {
        sampleDuration = mTrackFragmentHeaderInfo.mDefaultSampleDuration;
    } else if (mTrex) {
        sampleDuration = mTrex->default_sample_duration;
    }

    if (flags & kSampleSizePresent) {
        bytesPerSample += 4;
    } else if (mTrackFragmentHeaderInfo.mFlags
            & TrackFragmentHeaderInfo::kDefaultSampleSizePresent) {
        sampleSize = mTrackFragmentHeaderInfo.mDefaultSampleSize;
    } else {
        sampleSize = mTrackFragmentHeaderInfo.mDefaultSampleSize;
    }

    if (flags & kSampleFlagsPresent) {
        bytesPerSample += 4;
    } else if (mTrackFragmentHeaderInfo.mFlags
            & TrackFragmentHeaderInfo::kDefaultSampleFlagsPresent) {
        sampleFlags = mTrackFragmentHeaderInfo.mDefaultSampleFlags;
    } else {
        sampleFlags = mTrackFragmentHeaderInfo.mDefaultSampleFlags;
    }

    if (flags & kSampleCompositionTimeOffsetPresent) {
        bytesPerSample += 4;
    } else {
        sampleCtsOffset = 0;
    }

    if (size < (off64_t)(sampleCount * bytesPerSample)) {
        return -EINVAL;
    }

    Sample tmp;
    for (uint32_t i = 0; i < sampleCount; ++i) {
        if (flags & kSampleDurationPresent) {
            if (!mDataSource->getUInt32(offset, &sampleDuration)) {
                return ERROR_MALFORMED;
            }
            offset += 4;
        }

        if (flags & kSampleSizePresent) {
            if (!mDataSource->getUInt32(offset, &sampleSize)) {
                return ERROR_MALFORMED;
            }
            offset += 4;
        }

        if (flags & kSampleFlagsPresent) {
            if (!mDataSource->getUInt32(offset, &sampleFlags)) {
                return ERROR_MALFORMED;
            }
            offset += 4;
        }

        if (flags & kSampleCompositionTimeOffsetPresent) {
            if (!mDataSource->getUInt32(offset, &sampleCtsOffset)) {
                return ERROR_MALFORMED;
            }
            offset += 4;
        }

        ALOGV("adding sample %d at offset 0x%08" PRIx64 ", size %u, duration %u, "
              " flags 0x%08x", i + 1,
                dataOffset, sampleSize, sampleDuration,
                (flags & kFirstSampleFlagsPresent) && i == 0
                    ? firstSampleFlags : sampleFlags);
        tmp.offset = dataOffset;
        tmp.size = sampleSize;
        tmp.duration = sampleDuration;
        tmp.compositionOffset = sampleCtsOffset;
        mCurrentSamples.add(tmp);

        dataOffset += sampleSize;
    }

    mTrackFragmentHeaderInfo.mDataOffset = dataOffset;

    return OK;
}

sp<MetaData> MPEG4Source::getFormat() {
    Mutex::Autolock autoLock(mLock);

    return mFormat;
}

size_t MPEG4Source::parseNALSize(const uint8_t *data) const {
    switch (mNALLengthSize) {
        case 1:
            return *data;
        case 2:
            return U16_AT(data);
        case 3:
            return ((size_t)data[0] << 16) | U16_AT(&data[1]);
        case 4:
            return U32_AT(data);
    }

    // This cannot happen, mNALLengthSize springs to life by adding 1 to
    // a 2-bit integer.
    CHECK(!"Should not be here.");

    return 0;
}

status_t MPEG4Source::read(
        MediaBuffer **out, const ReadOptions *options) {
    Mutex::Autolock autoLock(mLock);

    CHECK(mStarted);

    if (options != nullptr && options->getNonBlocking() && !mGroup->has_buffers()) {
        *out = nullptr;
        return WOULD_BLOCK;
    }

    if (mFirstMoofOffset > 0) {
        return fragmentedRead(out, options);
    }

    *out = NULL;

    int64_t targetSampleTimeUs = -1;

    int64_t seekTimeUs;
    ReadOptions::SeekMode mode;
    if (options && options->getSeekTo(&seekTimeUs, &mode)) {
        uint32_t findFlags = 0;
        switch (mode) {
            case ReadOptions::SEEK_PREVIOUS_SYNC:
                findFlags = SampleTable::kFlagBefore;
                break;
            case ReadOptions::SEEK_NEXT_SYNC:
                findFlags = SampleTable::kFlagAfter;
                break;
            case ReadOptions::SEEK_CLOSEST_SYNC:
            case ReadOptions::SEEK_CLOSEST:
                findFlags = SampleTable::kFlagClosest;
                break;
            default:
                CHECK(!"Should not be here.");
                break;
        }

        uint32_t sampleIndex;
        status_t err = mSampleTable->findSampleAtTime(
                seekTimeUs, 1000000, mTimescale,
                &sampleIndex, findFlags);

        if (mode == ReadOptions::SEEK_CLOSEST) {
            // We found the closest sample already, now we want the sync
            // sample preceding it (or the sample itself of course), even
            // if the subsequent sync sample is closer.
            findFlags = SampleTable::kFlagBefore;
        }

        uint32_t syncSampleIndex;
        if (err == OK) {
            err = mSampleTable->findSyncSampleNear(
                    sampleIndex, &syncSampleIndex, findFlags);
        }

        uint32_t sampleTime;
        if (err == OK) {
            err = mSampleTable->getMetaDataForSample(
                    sampleIndex, NULL, NULL, &sampleTime);
        }

        if (err != OK) {
            if (err == ERROR_OUT_OF_RANGE) {
                // An attempt to seek past the end of the stream would
                // normally cause this ERROR_OUT_OF_RANGE error. Propagating
                // this all the way to the MediaPlayer would cause abnormal
                // termination. Legacy behaviour appears to be to behave as if
                // we had seeked to the end of stream, ending normally.
                err = ERROR_END_OF_STREAM;
            }
            ALOGV("end of stream");
            return err;
        }

        if (mode == ReadOptions::SEEK_CLOSEST) {
            targetSampleTimeUs = (sampleTime * 1000000ll) / mTimescale;
        }

#if 0
        uint32_t syncSampleTime;
        CHECK_EQ(OK, mSampleTable->getMetaDataForSample(
                    syncSampleIndex, NULL, NULL, &syncSampleTime));

        ALOGI("seek to time %lld us => sample at time %lld us, "
             "sync sample at time %lld us",
             seekTimeUs,
             sampleTime * 1000000ll / mTimescale,
             syncSampleTime * 1000000ll / mTimescale);
#endif

        mCurrentSampleIndex = syncSampleIndex;
        if (mBuffer != NULL) {
            mBuffer->release();
            mBuffer = NULL;
        }

        // fall through
    }

    off64_t offset;
    size_t size;
    uint32_t cts, stts;
    bool isSyncSample;
    bool newBuffer = false;
    if (mBuffer == NULL) {
        newBuffer = true;

        status_t err =
            mSampleTable->getMetaDataForSample(
                    mCurrentSampleIndex, &offset, &size, &cts, &isSyncSample, &stts);

        if (err != OK) {
            return err;
        }

        err = mGroup->acquire_buffer(&mBuffer);

        if (err != OK) {
            CHECK(mBuffer == NULL);
            return err;
        }
        if (size > mBuffer->size()) {
            ALOGE("buffer too small: %zu > %zu", size, mBuffer->size());
            return ERROR_BUFFER_TOO_SMALL;
        }
    }

    if ((!mIsAVC && !mIsHEVC) || mWantsNALFragments) {
        if (newBuffer) {
            ssize_t num_bytes_read =
                mDataSource->readAt(offset, (uint8_t *)mBuffer->data(), size);

            if (num_bytes_read < (ssize_t)size) {
                mBuffer->release();
                mBuffer = NULL;

                return ERROR_IO;
            }

            CHECK(mBuffer != NULL);
            mBuffer->set_range(0, size);
            mBuffer->meta_data()->clear();
            mBuffer->meta_data()->setInt64(
                    kKeyTime, ((int64_t)cts * 1000000) / mTimescale);
            mBuffer->meta_data()->setInt64(
                    kKeyDuration, ((int64_t)stts * 1000000) / mTimescale);

            if (targetSampleTimeUs >= 0) {
                mBuffer->meta_data()->setInt64(
                        kKeyTargetTime, targetSampleTimeUs);
            }

            if (isSyncSample) {
                mBuffer->meta_data()->setInt32(kKeyIsSyncFrame, 1);
            }

            ++mCurrentSampleIndex;
        }

        if (!mIsAVC && !mIsHEVC) {
            *out = mBuffer;
            mBuffer = NULL;

            return OK;
        }

        // Each NAL unit is split up into its constituent fragments and
        // each one of them returned in its own buffer.

        CHECK(mBuffer->range_length() >= mNALLengthSize);

        const uint8_t *src =
            (const uint8_t *)mBuffer->data() + mBuffer->range_offset();

        size_t nal_size = parseNALSize(src);
        if (mNALLengthSize > SIZE_MAX - nal_size) {
            ALOGE("b/24441553, b/24445122");
        }
        if (mBuffer->range_length() - mNALLengthSize < nal_size) {
            ALOGE("incomplete NAL unit.");

            mBuffer->release();
            mBuffer = NULL;

            return ERROR_MALFORMED;
        }

        MediaBuffer *clone = mBuffer->clone();
        CHECK(clone != NULL);
        clone->set_range(mBuffer->range_offset() + mNALLengthSize, nal_size);

        CHECK(mBuffer != NULL);
        mBuffer->set_range(
                mBuffer->range_offset() + mNALLengthSize + nal_size,
                mBuffer->range_length() - mNALLengthSize - nal_size);

        if (mBuffer->range_length() == 0) {
            mBuffer->release();
            mBuffer = NULL;
        }

        *out = clone;

        return OK;
    } else {
        // Whole NAL units are returned but each fragment is prefixed by
        // the start code (0x00 00 00 01).
        ssize_t num_bytes_read = 0;
        int32_t drm = 0;
        bool usesDRM = (mFormat->findInt32(kKeyIsDRM, &drm) && drm != 0);
        if (usesDRM) {
            num_bytes_read =
                mDataSource->readAt(offset, (uint8_t*)mBuffer->data(), size);
        } else {
            num_bytes_read = mDataSource->readAt(offset, mSrcBuffer, size);
        }

        if (num_bytes_read < (ssize_t)size) {
            mBuffer->release();
            mBuffer = NULL;

            return ERROR_IO;
        }

        if (usesDRM) {
            CHECK(mBuffer != NULL);
            mBuffer->set_range(0, size);

        } else {
            uint8_t *dstData = (uint8_t *)mBuffer->data();
            size_t srcOffset = 0;
            size_t dstOffset = 0;

            while (srcOffset < size) {
                bool isMalFormed = !isInRange((size_t)0u, size, srcOffset, mNALLengthSize);
                size_t nalLength = 0;
                if (!isMalFormed) {
                    nalLength = parseNALSize(&mSrcBuffer[srcOffset]);
                    srcOffset += mNALLengthSize;
                    isMalFormed = !isInRange((size_t)0u, size, srcOffset, nalLength);
                }

                if (isMalFormed) {
                    ALOGE("Video is malformed");
                    mBuffer->release();
                    mBuffer = NULL;
                    return ERROR_MALFORMED;
                }

                if (nalLength == 0) {
                    continue;
                }

                if (dstOffset > SIZE_MAX - 4 ||
                        dstOffset + 4 > SIZE_MAX - nalLength ||
                        dstOffset + 4 + nalLength > mBuffer->size()) {
                    ALOGE("b/27208621 : %zu %zu", dstOffset, mBuffer->size());
                    android_errorWriteLog(0x534e4554, "27208621");
                    mBuffer->release();
                    mBuffer = NULL;
                    return ERROR_MALFORMED;
                }

                dstData[dstOffset++] = 0;
                dstData[dstOffset++] = 0;
                dstData[dstOffset++] = 0;
                dstData[dstOffset++] = 1;
                memcpy(&dstData[dstOffset], &mSrcBuffer[srcOffset], nalLength);
                srcOffset += nalLength;
                dstOffset += nalLength;
            }
            CHECK_EQ(srcOffset, size);
            CHECK(mBuffer != NULL);
            mBuffer->set_range(0, dstOffset);
        }

        mBuffer->meta_data()->clear();
        mBuffer->meta_data()->setInt64(
                kKeyTime, ((int64_t)cts * 1000000) / mTimescale);
        mBuffer->meta_data()->setInt64(
                kKeyDuration, ((int64_t)stts * 1000000) / mTimescale);

        if (targetSampleTimeUs >= 0) {
            mBuffer->meta_data()->setInt64(
                    kKeyTargetTime, targetSampleTimeUs);
        }

        if (mIsAVC) {
            uint32_t layerId = FindAVCLayerId(
                    (const uint8_t *)mBuffer->data(), mBuffer->range_length());
            mBuffer->meta_data()->setInt32(kKeyTemporalLayerId, layerId);
        }

        if (isSyncSample) {
            mBuffer->meta_data()->setInt32(kKeyIsSyncFrame, 1);
        }

        ++mCurrentSampleIndex;

        *out = mBuffer;
        mBuffer = NULL;

        return OK;
    }
}

status_t MPEG4Source::fragmentedRead(
        MediaBuffer **out, const ReadOptions *options) {

    ALOGV("MPEG4Source::fragmentedRead");

    CHECK(mStarted);

    *out = NULL;

    int64_t targetSampleTimeUs = -1;

    int64_t seekTimeUs;
    ReadOptions::SeekMode mode;
    if (options && options->getSeekTo(&seekTimeUs, &mode)) {

        int numSidxEntries = mSegments.size();
        if (numSidxEntries != 0) {
            int64_t totalTime = 0;
            off64_t totalOffset = mFirstMoofOffset;
            for (int i = 0; i < numSidxEntries; i++) {
                const SidxEntry *se = &mSegments[i];
                if (totalTime + se->mDurationUs > seekTimeUs) {
                    // The requested time is somewhere in this segment
                    if ((mode == ReadOptions::SEEK_NEXT_SYNC && seekTimeUs > totalTime) ||
                        (mode == ReadOptions::SEEK_CLOSEST_SYNC &&
                        (seekTimeUs - totalTime) > (totalTime + se->mDurationUs - seekTimeUs))) {
                        // requested next sync, or closest sync and it was closer to the end of
                        // this segment
                        totalTime += se->mDurationUs;
                        totalOffset += se->mSize;
                    }
                    break;
                }
                totalTime += se->mDurationUs;
                totalOffset += se->mSize;
            }
            mCurrentMoofOffset = totalOffset;
            mCurrentSamples.clear();
            mCurrentSampleIndex = 0;
            parseChunk(&totalOffset);
            mCurrentTime = totalTime * mTimescale / 1000000ll;
        } else {
            // without sidx boxes, we can only seek to 0
            mCurrentMoofOffset = mFirstMoofOffset;
            mCurrentSamples.clear();
            mCurrentSampleIndex = 0;
            off64_t tmp = mCurrentMoofOffset;
            parseChunk(&tmp);
            mCurrentTime = 0;
        }

        if (mBuffer != NULL) {
            mBuffer->release();
            mBuffer = NULL;
        }

        // fall through
    }

    off64_t offset = 0;
    size_t size = 0;
    uint32_t cts = 0;
    bool isSyncSample = false;
    bool newBuffer = false;
    if (mBuffer == NULL) {
        newBuffer = true;

        if (mCurrentSampleIndex >= mCurrentSamples.size()) {
            // move to next fragment if there is one
            if (mNextMoofOffset <= mCurrentMoofOffset) {
                return ERROR_END_OF_STREAM;
            }
            off64_t nextMoof = mNextMoofOffset;
            mCurrentMoofOffset = nextMoof;
            mCurrentSamples.clear();
            mCurrentSampleIndex = 0;
            parseChunk(&nextMoof);
            if (mCurrentSampleIndex >= mCurrentSamples.size()) {
                return ERROR_END_OF_STREAM;
            }
        }

        const Sample *smpl = &mCurrentSamples[mCurrentSampleIndex];
        offset = smpl->offset;
        size = smpl->size;
        cts = mCurrentTime + smpl->compositionOffset;
        mCurrentTime += smpl->duration;
        isSyncSample = (mCurrentSampleIndex == 0); // XXX

        status_t err = mGroup->acquire_buffer(&mBuffer);

        if (err != OK) {
            CHECK(mBuffer == NULL);
            ALOGV("acquire_buffer returned %d", err);
            return err;
        }
        if (size > mBuffer->size()) {
            ALOGE("buffer too small: %zu > %zu", size, mBuffer->size());
            return ERROR_BUFFER_TOO_SMALL;
        }
    }

    const Sample *smpl = &mCurrentSamples[mCurrentSampleIndex];
    const sp<MetaData> bufmeta = mBuffer->meta_data();
    bufmeta->clear();
    if (smpl->encryptedsizes.size()) {
        // store clear/encrypted lengths in metadata
        bufmeta->setData(kKeyPlainSizes, 0,
                smpl->clearsizes.array(), smpl->clearsizes.size() * 4);
        bufmeta->setData(kKeyEncryptedSizes, 0,
                smpl->encryptedsizes.array(), smpl->encryptedsizes.size() * 4);
        bufmeta->setData(kKeyCryptoIV, 0, smpl->iv, 16); // use 16 or the actual size?
        bufmeta->setInt32(kKeyCryptoDefaultIVSize, mDefaultIVSize);
        bufmeta->setInt32(kKeyCryptoMode, mCryptoMode);
        bufmeta->setData(kKeyCryptoKey, 0, mCryptoKey, 16);
    }

    if ((!mIsAVC && !mIsHEVC)|| mWantsNALFragments) {
        if (newBuffer) {
            if (!isInRange((size_t)0u, mBuffer->size(), size)) {
                mBuffer->release();
                mBuffer = NULL;

                ALOGE("fragmentedRead ERROR_MALFORMED size %zu", size);
                return ERROR_MALFORMED;
            }

            ssize_t num_bytes_read =
                mDataSource->readAt(offset, (uint8_t *)mBuffer->data(), size);

            if (num_bytes_read < (ssize_t)size) {
                mBuffer->release();
                mBuffer = NULL;

                ALOGE("i/o error");
                return ERROR_IO;
            }

            CHECK(mBuffer != NULL);
            mBuffer->set_range(0, size);
            mBuffer->meta_data()->setInt64(
                    kKeyTime, ((int64_t)cts * 1000000) / mTimescale);
            mBuffer->meta_data()->setInt64(
                    kKeyDuration, ((int64_t)smpl->duration * 1000000) / mTimescale);

            if (targetSampleTimeUs >= 0) {
                mBuffer->meta_data()->setInt64(
                        kKeyTargetTime, targetSampleTimeUs);
            }

            if (mIsAVC) {
                uint32_t layerId = FindAVCLayerId(
                        (const uint8_t *)mBuffer->data(), mBuffer->range_length());
                mBuffer->meta_data()->setInt32(kKeyTemporalLayerId, layerId);
            }

            if (isSyncSample) {
                mBuffer->meta_data()->setInt32(kKeyIsSyncFrame, 1);
            }

            ++mCurrentSampleIndex;
        }

        if (!mIsAVC && !mIsHEVC) {
            *out = mBuffer;
            mBuffer = NULL;

            return OK;
        }

        // Each NAL unit is split up into its constituent fragments and
        // each one of them returned in its own buffer.

        CHECK(mBuffer->range_length() >= mNALLengthSize);

        const uint8_t *src =
            (const uint8_t *)mBuffer->data() + mBuffer->range_offset();

        size_t nal_size = parseNALSize(src);
        if (mNALLengthSize > SIZE_MAX - nal_size) {
            ALOGE("b/24441553, b/24445122");
        }

        if (mBuffer->range_length() - mNALLengthSize < nal_size) {
            ALOGE("incomplete NAL unit.");

            mBuffer->release();
            mBuffer = NULL;

            return ERROR_MALFORMED;
        }

        MediaBuffer *clone = mBuffer->clone();
        CHECK(clone != NULL);
        clone->set_range(mBuffer->range_offset() + mNALLengthSize, nal_size);

        CHECK(mBuffer != NULL);
        mBuffer->set_range(
                mBuffer->range_offset() + mNALLengthSize + nal_size,
                mBuffer->range_length() - mNALLengthSize - nal_size);

        if (mBuffer->range_length() == 0) {
            mBuffer->release();
            mBuffer = NULL;
        }

        *out = clone;

        return OK;
    } else {
        ALOGV("whole NAL");
        // Whole NAL units are returned but each fragment is prefixed by
        // the start code (0x00 00 00 01).
        ssize_t num_bytes_read = 0;
        int32_t drm = 0;
        bool usesDRM = (mFormat->findInt32(kKeyIsDRM, &drm) && drm != 0);
        void *data = NULL;
        bool isMalFormed = false;
        if (usesDRM) {
            if (mBuffer == NULL || !isInRange((size_t)0u, mBuffer->size(), size)) {
                isMalFormed = true;
            } else {
                data = mBuffer->data();
            }
        } else {
            int32_t max_size;
            if (mFormat == NULL
                    || !mFormat->findInt32(kKeyMaxInputSize, &max_size)
                    || !isInRange((size_t)0u, (size_t)max_size, size)) {
                isMalFormed = true;
            } else {
                data = mSrcBuffer;
            }
        }

        if (isMalFormed || data == NULL) {
            ALOGE("isMalFormed size %zu", size);
            if (mBuffer != NULL) {
                mBuffer->release();
                mBuffer = NULL;
            }
            return ERROR_MALFORMED;
        }
        num_bytes_read = mDataSource->readAt(offset, data, size);

        if (num_bytes_read < (ssize_t)size) {
            mBuffer->release();
            mBuffer = NULL;

            ALOGE("i/o error");
            return ERROR_IO;
        }

        if (usesDRM) {
            CHECK(mBuffer != NULL);
            mBuffer->set_range(0, size);

        } else {
            uint8_t *dstData = (uint8_t *)mBuffer->data();
            size_t srcOffset = 0;
            size_t dstOffset = 0;

            while (srcOffset < size) {
                isMalFormed = !isInRange((size_t)0u, size, srcOffset, mNALLengthSize);
                size_t nalLength = 0;
                if (!isMalFormed) {
                    nalLength = parseNALSize(&mSrcBuffer[srcOffset]);
                    srcOffset += mNALLengthSize;
                    isMalFormed = !isInRange((size_t)0u, size, srcOffset, nalLength)
                            || !isInRange((size_t)0u, mBuffer->size(), dstOffset, (size_t)4u)
                            || !isInRange((size_t)0u, mBuffer->size(), dstOffset + 4, nalLength);
                }

                if (isMalFormed) {
                    ALOGE("Video is malformed; nalLength %zu", nalLength);
                    mBuffer->release();
                    mBuffer = NULL;
                    return ERROR_MALFORMED;
                }

                if (nalLength == 0) {
                    continue;
                }

                if (dstOffset > SIZE_MAX - 4 ||
                        dstOffset + 4 > SIZE_MAX - nalLength ||
                        dstOffset + 4 + nalLength > mBuffer->size()) {
                    ALOGE("b/26365349 : %zu %zu", dstOffset, mBuffer->size());
                    android_errorWriteLog(0x534e4554, "26365349");
                    mBuffer->release();
                    mBuffer = NULL;
                    return ERROR_MALFORMED;
                }

                dstData[dstOffset++] = 0;
                dstData[dstOffset++] = 0;
                dstData[dstOffset++] = 0;
                dstData[dstOffset++] = 1;
                memcpy(&dstData[dstOffset], &mSrcBuffer[srcOffset], nalLength);
                srcOffset += nalLength;
                dstOffset += nalLength;
            }
            CHECK_EQ(srcOffset, size);
            CHECK(mBuffer != NULL);
            mBuffer->set_range(0, dstOffset);
        }

        mBuffer->meta_data()->setInt64(
                kKeyTime, ((int64_t)cts * 1000000) / mTimescale);
        mBuffer->meta_data()->setInt64(
                kKeyDuration, ((int64_t)smpl->duration * 1000000) / mTimescale);

        if (targetSampleTimeUs >= 0) {
            mBuffer->meta_data()->setInt64(
                    kKeyTargetTime, targetSampleTimeUs);
        }

        if (isSyncSample) {
            mBuffer->meta_data()->setInt32(kKeyIsSyncFrame, 1);
        }

        ++mCurrentSampleIndex;

        *out = mBuffer;
        mBuffer = NULL;

        return OK;
    }
}

MPEG4Extractor::Track *MPEG4Extractor::findTrackByMimePrefix(
        const char *mimePrefix) {
    for (Track *track = mFirstTrack; track != NULL; track = track->next) {
        const char *mime;
        if (track->meta != NULL
                && track->meta->findCString(kKeyMIMEType, &mime)
                && !strncasecmp(mime, mimePrefix, strlen(mimePrefix))) {
            return track;
        }
    }

    return NULL;
}

static bool LegacySniffMPEG4(
        const sp<DataSource> &source, String8 *mimeType, float *confidence) {
    uint8_t header[8];

    ssize_t n = source->readAt(4, header, sizeof(header));
    if (n < (ssize_t)sizeof(header)) {
        return false;
    }

    if (!memcmp(header, "ftyp3g2a", 8) || !memcmp(header, "ftyp3g2b", 8)
        || !memcmp(header, "ftyp3g2c", 8)
        || !memcmp(header, "ftyp3gp", 7) || !memcmp(header, "ftypmp42", 8)
        || !memcmp(header, "ftyp3gr6", 8) || !memcmp(header, "ftyp3gs6", 8)
        || !memcmp(header, "ftyp3ge6", 8) || !memcmp(header, "ftyp3gg6", 8)
        || !memcmp(header, "ftypisom", 8) || !memcmp(header, "ftypM4V ", 8)
        || !memcmp(header, "ftypM4A ", 8) || !memcmp(header, "ftypf4v ", 8)
        || !memcmp(header, "ftypkddi", 8) || !memcmp(header, "ftypM4VP", 8)) {
        *mimeType = MEDIA_MIMETYPE_CONTAINER_MPEG4;
        *confidence = 0.4;

        return true;
    }

    return false;
}

static bool isCompatibleBrand(uint32_t fourcc) {
    static const uint32_t kCompatibleBrands[] = {
        FOURCC('i', 's', 'o', 'm'),
        FOURCC('i', 's', 'o', '2'),
        FOURCC('a', 'v', 'c', '1'),
        FOURCC('h', 'v', 'c', '1'),
        FOURCC('h', 'e', 'v', '1'),
        FOURCC('3', 'g', 'p', '4'),
        FOURCC('m', 'p', '4', '1'),
        FOURCC('m', 'p', '4', '2'),

        // Won't promise that the following file types can be played.
        // Just give these file types a chance.
        FOURCC('q', 't', ' ', ' '),  // Apple's QuickTime
        FOURCC('M', 'S', 'N', 'V'),  // Sony's PSP

        FOURCC('3', 'g', '2', 'a'),  // 3GPP2
        FOURCC('3', 'g', '2', 'b'),
    };

    for (size_t i = 0;
         i < sizeof(kCompatibleBrands) / sizeof(kCompatibleBrands[0]);
         ++i) {
        if (kCompatibleBrands[i] == fourcc) {
            return true;
        }
    }

    return false;
}

// Attempt to actually parse the 'ftyp' atom and determine if a suitable
// compatible brand is present.
// Also try to identify where this file's metadata ends
// (end of the 'moov' atom) and report it to the caller as part of
// the metadata.
static bool BetterSniffMPEG4(
        const sp<DataSource> &source, String8 *mimeType, float *confidence,
        sp<AMessage> *meta) {
    // We scan up to 128 bytes to identify this file as an MP4.
    static const off64_t kMaxScanOffset = 128ll;

    off64_t offset = 0ll;
    bool foundGoodFileType = false;
    off64_t moovAtomEndOffset = -1ll;
    bool done = false;

    while (!done && offset < kMaxScanOffset) {
        uint32_t hdr[2];
        if (source->readAt(offset, hdr, 8) < 8) {
            return false;
        }

        uint64_t chunkSize = ntohl(hdr[0]);
        uint32_t chunkType = ntohl(hdr[1]);
        off64_t chunkDataOffset = offset + 8;

        if (chunkSize == 1) {
            if (source->readAt(offset + 8, &chunkSize, 8) < 8) {
                return false;
            }

            chunkSize = ntoh64(chunkSize);
            chunkDataOffset += 8;

            if (chunkSize < 16) {
                // The smallest valid chunk is 16 bytes long in this case.
                return false;
            }

        } else if (chunkSize < 8) {
            // The smallest valid chunk is 8 bytes long.
            return false;
        }

        // (data_offset - offset) is either 8 or 16
        off64_t chunkDataSize = chunkSize - (chunkDataOffset - offset);
        if (chunkDataSize < 0) {
            ALOGE("b/23540914");
            return ERROR_MALFORMED;
        }

        char chunkstring[5];
        MakeFourCCString(chunkType, chunkstring);
        ALOGV("saw chunk type %s, size %" PRIu64 " @ %lld", chunkstring, chunkSize, (long long)offset);
        switch (chunkType) {
            case FOURCC('f', 't', 'y', 'p'):
            {
                if (chunkDataSize < 8) {
                    return false;
                }

                uint32_t numCompatibleBrands = (chunkDataSize - 8) / 4;
                for (size_t i = 0; i < numCompatibleBrands + 2; ++i) {
                    if (i == 1) {
                        // Skip this index, it refers to the minorVersion,
                        // not a brand.
                        continue;
                    }

                    uint32_t brand;
                    if (source->readAt(
                                chunkDataOffset + 4 * i, &brand, 4) < 4) {
                        return false;
                    }

                    brand = ntohl(brand);

                    if (isCompatibleBrand(brand)) {
                        foundGoodFileType = true;
                        break;
                    }
                }

                if (!foundGoodFileType) {
                    return false;
                }

                break;
            }

            case FOURCC('m', 'o', 'o', 'v'):
            {
                moovAtomEndOffset = offset + chunkSize;

                done = true;
                break;
            }

            default:
                break;
        }

        offset += chunkSize;
    }

    if (!foundGoodFileType) {
        return false;
    }

    *mimeType = MEDIA_MIMETYPE_CONTAINER_MPEG4;
    *confidence = 0.4f;

    if (moovAtomEndOffset >= 0) {
        *meta = new AMessage;
        (*meta)->setInt64("meta-data-size", moovAtomEndOffset);

        ALOGV("found metadata size: %lld", (long long)moovAtomEndOffset);
    }

    return true;
}

bool SniffMPEG4(
        const sp<DataSource> &source, String8 *mimeType, float *confidence,
        sp<AMessage> *meta) {
    if (BetterSniffMPEG4(source, mimeType, confidence, meta)) {
        return true;
    }

    if (LegacySniffMPEG4(source, mimeType, confidence)) {
        ALOGW("Identified supported mpeg4 through LegacySniffMPEG4.");
        return true;
    }

    return false;
}

}  // namespace android<|MERGE_RESOLUTION|>--- conflicted
+++ resolved
@@ -1451,8 +1451,6 @@
             mLastTrack->meta->setInt32(kKeyChannelCount, num_channels);
             mLastTrack->meta->setInt32(kKeySampleRate, sample_rate);
 
-<<<<<<< HEAD
-            off64_t stop_offset = *offset + chunk_size;
             if (!strcasecmp(MEDIA_MIMETYPE_AUDIO_MPEG, FourCC2MIME(chunk_type)) ||
                 !strcasecmp(MEDIA_MIMETYPE_AUDIO_AMR_WB, FourCC2MIME(chunk_type))) {
                 // ESD is not required in mp3
@@ -1461,8 +1459,6 @@
             } else {
                *offset = data_offset + sizeof(buffer);
             }
-=======
->>>>>>> 9c318e64
             while (*offset < stop_offset) {
                 status_t err = parseChunk(offset, depth + 1);
                 if (err != OK) {
