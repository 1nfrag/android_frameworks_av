/*
 * Copyright (C) 2009 The Android Open Source Project
 *
 * Licensed under the Apache License, Version 2.0 (the "License");
 * you may not use this file except in compliance with the License.
 * You may obtain a copy of the License at
 *
 *      http://www.apache.org/licenses/LICENSE-2.0
 *
 * Unless required by applicable law or agreed to in writing, software
 * distributed under the License is distributed on an "AS IS" BASIS,
 * WITHOUT WARRANTIES OR CONDITIONS OF ANY KIND, either express or implied.
 * See the License for the specific language governing permissions and
 * limitations under the License.
 */

//#define LOG_NDEBUG 0
#define LOG_TAG "OMXCodec"
#include <utils/Log.h>

#include "include/AACEncoder.h"

#include "include/ESDS.h"

#include <binder/IServiceManager.h>
#include <binder/MemoryDealer.h>
#include <binder/ProcessState.h>
#include <HardwareAPI.h>
#include <media/stagefright/foundation/ADebug.h>
#include <media/IMediaPlayerService.h>
#include <media/stagefright/MediaBuffer.h>
#include <media/stagefright/MediaBufferGroup.h>
#include <media/stagefright/MediaDefs.h>
#include <media/stagefright/MediaCodecList.h>
#include <media/stagefright/MediaExtractor.h>
#include <media/stagefright/MetaData.h>
#include <media/stagefright/OMXCodec.h>
#include <media/stagefright/Utils.h>
#include <media/stagefright/SkipCutBuffer.h>
#include <utils/Vector.h>

#include <OMX_Audio.h>
#include <OMX_Component.h>

#include "include/avc_utils.h"

namespace android {

// Treat time out as an error if we have not received any output
// buffers after 3 seconds.
const static int64_t kBufferFilledEventTimeOutNs = 3000000000LL;

// OMX Spec defines less than 50 color formats. If the query for
// color format is executed for more than kMaxColorFormatSupported,
// the query will fail to avoid looping forever.
// 1000 is more than enough for us to tell whether the omx
// component in question is buggy or not.
const static uint32_t kMaxColorFormatSupported = 1000;

#define FACTORY_CREATE_ENCODER(name) \
static sp<MediaSource> Make##name(const sp<MediaSource> &source, const sp<MetaData> &meta) { \
    return new name(source, meta); \
}

#define FACTORY_REF(name) { #name, Make##name },

FACTORY_CREATE_ENCODER(AACEncoder)

static sp<MediaSource> InstantiateSoftwareEncoder(
        const char *name, const sp<MediaSource> &source,
        const sp<MetaData> &meta) {
    struct FactoryInfo {
        const char *name;
        sp<MediaSource> (*CreateFunc)(const sp<MediaSource> &, const sp<MetaData> &);
    };

    static const FactoryInfo kFactoryInfo[] = {
        FACTORY_REF(AACEncoder)
    };
    for (size_t i = 0;
         i < sizeof(kFactoryInfo) / sizeof(kFactoryInfo[0]); ++i) {
        if (!strcmp(name, kFactoryInfo[i].name)) {
            return (*kFactoryInfo[i].CreateFunc)(source, meta);
        }
    }

    return NULL;
}

#undef FACTORY_CREATE_ENCODER
#undef FACTORY_REF

#define CODEC_LOGI(x, ...) ALOGI("[%s] "x, mComponentName, ##__VA_ARGS__)
#define CODEC_LOGV(x, ...) ALOGV("[%s] "x, mComponentName, ##__VA_ARGS__)
#define CODEC_LOGE(x, ...) ALOGE("[%s] "x, mComponentName, ##__VA_ARGS__)

struct OMXCodecObserver : public BnOMXObserver {
    OMXCodecObserver() {
    }

    void setCodec(const sp<OMXCodec> &target) {
        mTarget = target;
    }

    // from IOMXObserver
    virtual void onMessage(const omx_message &msg) {
        sp<OMXCodec> codec = mTarget.promote();

        if (codec.get() != NULL) {
            Mutex::Autolock autoLock(codec->mLock);
            codec->on_message(msg);
            codec.clear();
        }
    }

protected:
    virtual ~OMXCodecObserver() {}

private:
    wp<OMXCodec> mTarget;

    OMXCodecObserver(const OMXCodecObserver &);
    OMXCodecObserver &operator=(const OMXCodecObserver &);
};

template<class T>
static void InitOMXParams(T *params) {
    params->nSize = sizeof(T);
    params->nVersion.s.nVersionMajor = 1;
    params->nVersion.s.nVersionMinor = 0;
    params->nVersion.s.nRevision = 0;
    params->nVersion.s.nStep = 0;
}

static bool IsSoftwareCodec(const char *componentName) {
    if (!strncmp("OMX.google.", componentName, 11)) {
        return true;
    }

    if (!strncmp("OMX.", componentName, 4)) {
        return false;
    }

    return true;
}

// A sort order in which OMX software codecs are first, followed
// by other (non-OMX) software codecs, followed by everything else.
static int CompareSoftwareCodecsFirst(
        const OMXCodec::CodecNameAndQuirks *elem1,
        const OMXCodec::CodecNameAndQuirks *elem2) {
    bool isOMX1 = !strncmp(elem1->mName.string(), "OMX.", 4);
    bool isOMX2 = !strncmp(elem2->mName.string(), "OMX.", 4);

    bool isSoftwareCodec1 = IsSoftwareCodec(elem1->mName.string());
    bool isSoftwareCodec2 = IsSoftwareCodec(elem2->mName.string());

    if (isSoftwareCodec1) {
        if (!isSoftwareCodec2) { return -1; }

        if (isOMX1) {
            if (isOMX2) { return 0; }

            return -1;
        } else {
            if (isOMX2) { return 0; }

            return 1;
        }

        return -1;
    }

    if (isSoftwareCodec2) {
        return 1;
    }

    return 0;
}

// static
void OMXCodec::findMatchingCodecs(
        const char *mime,
        bool createEncoder, const char *matchComponentName,
        uint32_t flags,
        Vector<CodecNameAndQuirks> *matchingCodecs) {
    matchingCodecs->clear();

    const MediaCodecList *list = MediaCodecList::getInstance();
    if (list == NULL) {
        return;
    }

    size_t index = 0;
    for (;;) {
        ssize_t matchIndex =
            list->findCodecByType(mime, createEncoder, index);

        if (matchIndex < 0) {
            break;
        }

        index = matchIndex + 1;

        const char *componentName = list->getCodecName(matchIndex);

        // If a specific codec is requested, skip the non-matching ones.
        if (matchComponentName && strcmp(componentName, matchComponentName)) {
            continue;
        }

        // When requesting software-only codecs, only push software codecs
        // When requesting hardware-only codecs, only push hardware codecs
        // When there is request neither for software-only nor for
        // hardware-only codecs, push all codecs
        if (((flags & kSoftwareCodecsOnly) &&   IsSoftwareCodec(componentName)) ||
            ((flags & kHardwareCodecsOnly) &&  !IsSoftwareCodec(componentName)) ||
            (!(flags & (kSoftwareCodecsOnly | kHardwareCodecsOnly)))) {

            ssize_t index = matchingCodecs->add();
            CodecNameAndQuirks *entry = &matchingCodecs->editItemAt(index);
            entry->mName = String8(componentName);
            entry->mQuirks = getComponentQuirks(list, matchIndex);

            ALOGV("matching '%s' quirks 0x%08x",
                  entry->mName.string(), entry->mQuirks);
        }
    }

    if (flags & kPreferSoftwareCodecs) {
        matchingCodecs->sort(CompareSoftwareCodecsFirst);
    }
}

// static
uint32_t OMXCodec::getComponentQuirks(
        const MediaCodecList *list, size_t index) {
    uint32_t quirks = 0;
    if (list->codecHasQuirk(
                index, "requires-allocate-on-input-ports")) {
        quirks |= kRequiresAllocateBufferOnInputPorts;
    }
    if (list->codecHasQuirk(
                index, "requires-allocate-on-output-ports")) {
        quirks |= kRequiresAllocateBufferOnOutputPorts;
    }
    if (list->codecHasQuirk(
                index, "output-buffers-are-unreadable")) {
        quirks |= kOutputBuffersAreUnreadable;
    }

    return quirks;
}

// static
bool OMXCodec::findCodecQuirks(const char *componentName, uint32_t *quirks) {
    const MediaCodecList *list = MediaCodecList::getInstance();

    if (list == NULL) {
        return false;
    }

    ssize_t index = list->findCodecByName(componentName);

    if (index < 0) {
        return false;
    }

    *quirks = getComponentQuirks(list, index);

    return true;
}

// static
sp<MediaSource> OMXCodec::Create(
        const sp<IOMX> &omx,
        const sp<MetaData> &meta, bool createEncoder,
        const sp<MediaSource> &source,
        const char *matchComponentName,
        uint32_t flags,
        const sp<ANativeWindow> &nativeWindow) {
    int32_t requiresSecureBuffers;
    if (source->getFormat()->findInt32(
                kKeyRequiresSecureBuffers,
                &requiresSecureBuffers)
            && requiresSecureBuffers) {
        flags |= kIgnoreCodecSpecificData;
        flags |= kUseSecureInputBuffers;
    }

    const char *mime;
    bool success = meta->findCString(kKeyMIMEType, &mime);
    CHECK(success);

    Vector<CodecNameAndQuirks> matchingCodecs;
    findMatchingCodecs(
            mime, createEncoder, matchComponentName, flags, &matchingCodecs);

    if (matchingCodecs.isEmpty()) {
        ALOGV("No matching codecs! (mime: %s, createEncoder: %s, "
                "matchComponentName: %s, flags: 0x%x)",
                mime, createEncoder ? "true" : "false", matchComponentName, flags);
        return NULL;
    }

    sp<OMXCodecObserver> observer = new OMXCodecObserver;
    IOMX::node_id node = 0;

    for (size_t i = 0; i < matchingCodecs.size(); ++i) {
        const char *componentNameBase = matchingCodecs[i].mName.string();
        uint32_t quirks = matchingCodecs[i].mQuirks;
        const char *componentName = componentNameBase;

        AString tmp;
        if (flags & kUseSecureInputBuffers) {
            tmp = componentNameBase;
            tmp.append(".secure");

            componentName = tmp.c_str();
        }

        if (createEncoder) {
            sp<MediaSource> softwareCodec =
                InstantiateSoftwareEncoder(componentName, source, meta);

            if (softwareCodec != NULL) {
                ALOGV("Successfully allocated software codec '%s'", componentName);

                return softwareCodec;
            }
        }

        ALOGV("Attempting to allocate OMX node '%s'", componentName);

        if (!createEncoder
                && (quirks & kOutputBuffersAreUnreadable)
                && (flags & kClientNeedsFramebuffer)) {
            if (strncmp(componentName, "OMX.SEC.", 8)) {
                // For OMX.SEC.* decoders we can enable a special mode that
                // gives the client access to the framebuffer contents.

                ALOGW("Component '%s' does not give the client access to "
                     "the framebuffer contents. Skipping.",
                     componentName);

                continue;
            }
        }

        status_t err = omx->allocateNode(componentName, observer, &node);
        if (err == OK) {
            ALOGV("Successfully allocated OMX node '%s'", componentName);

            sp<OMXCodec> codec = new OMXCodec(
                    omx, node, quirks, flags,
                    createEncoder, mime, componentName,
                    source, nativeWindow);

            observer->setCodec(codec);

            err = codec->configureCodec(meta);

            if (err == OK) {
                if (!strcmp("OMX.Nvidia.mpeg2v.decode", componentName)) {
                    codec->mFlags |= kOnlySubmitOneInputBufferAtOneTime;
                }

                return codec;
            }

            ALOGV("Failed to configure codec '%s'", componentName);
        }
    }

    return NULL;
}

status_t OMXCodec::parseAVCCodecSpecificData(
        const void *data, size_t size,
        unsigned *profile, unsigned *level) {
    const uint8_t *ptr = (const uint8_t *)data;

    // verify minimum size and configurationVersion == 1.
    if (size < 7 || ptr[0] != 1) {
        return ERROR_MALFORMED;
    }

    *profile = ptr[1];
    *level = ptr[3];

    // There is decodable content out there that fails the following
    // assertion, let's be lenient for now...
    // CHECK((ptr[4] >> 2) == 0x3f);  // reserved

    size_t lengthSize = 1 + (ptr[4] & 3);

    // commented out check below as H264_QVGA_500_NO_AUDIO.3gp
    // violates it...
    // CHECK((ptr[5] >> 5) == 7);  // reserved

    size_t numSeqParameterSets = ptr[5] & 31;

    ptr += 6;
    size -= 6;

    for (size_t i = 0; i < numSeqParameterSets; ++i) {
        if (size < 2) {
            return ERROR_MALFORMED;
        }

        size_t length = U16_AT(ptr);

        ptr += 2;
        size -= 2;

        if (size < length) {
            return ERROR_MALFORMED;
        }

        addCodecSpecificData(ptr, length);

        ptr += length;
        size -= length;
    }

    if (size < 1) {
        return ERROR_MALFORMED;
    }

    size_t numPictureParameterSets = *ptr;
    ++ptr;
    --size;

    for (size_t i = 0; i < numPictureParameterSets; ++i) {
        if (size < 2) {
            return ERROR_MALFORMED;
        }

        size_t length = U16_AT(ptr);

        ptr += 2;
        size -= 2;

        if (size < length) {
            return ERROR_MALFORMED;
        }

        addCodecSpecificData(ptr, length);

        ptr += length;
        size -= length;
    }

    return OK;
}

status_t OMXCodec::configureCodec(const sp<MetaData> &meta) {
    ALOGV("configureCodec protected=%d",
         (mFlags & kEnableGrallocUsageProtected) ? 1 : 0);

    if (!(mFlags & kIgnoreCodecSpecificData)) {
        uint32_t type;
        const void *data;
        size_t size;
        if (meta->findData(kKeyESDS, &type, &data, &size)) {
            ESDS esds((const char *)data, size);
            CHECK_EQ(esds.InitCheck(), (status_t)OK);

            const void *codec_specific_data;
            size_t codec_specific_data_size;
            esds.getCodecSpecificInfo(
                    &codec_specific_data, &codec_specific_data_size);

            addCodecSpecificData(
                    codec_specific_data, codec_specific_data_size);
        } else if (meta->findData(kKeyAVCC, &type, &data, &size)) {
            // Parse the AVCDecoderConfigurationRecord

            unsigned profile, level;
            status_t err;
            if ((err = parseAVCCodecSpecificData(
                            data, size, &profile, &level)) != OK) {
                ALOGE("Malformed AVC codec specific data.");
                return err;
            }

            CODEC_LOGI(
                    "AVC profile = %u (%s), level = %u",
                    profile, AVCProfileToString(profile), level);
        } else if (meta->findData(kKeyVorbisInfo, &type, &data, &size)) {
            addCodecSpecificData(data, size);

            CHECK(meta->findData(kKeyVorbisBooks, &type, &data, &size));
            addCodecSpecificData(data, size);
        }
    }

    int32_t bitRate = 0;
    if (mIsEncoder) {
        CHECK(meta->findInt32(kKeyBitRate, &bitRate));
    }
    if (!strcasecmp(MEDIA_MIMETYPE_AUDIO_AMR_NB, mMIME)) {
        setAMRFormat(false /* isWAMR */, bitRate);
    } else if (!strcasecmp(MEDIA_MIMETYPE_AUDIO_AMR_WB, mMIME)) {
        setAMRFormat(true /* isWAMR */, bitRate);
    } else if (!strcasecmp(MEDIA_MIMETYPE_AUDIO_AAC, mMIME)) {
        int32_t numChannels, sampleRate, aacProfile;
        CHECK(meta->findInt32(kKeyChannelCount, &numChannels));
        CHECK(meta->findInt32(kKeySampleRate, &sampleRate));

        if (!meta->findInt32(kKeyAACProfile, &aacProfile)) {
            aacProfile = OMX_AUDIO_AACObjectNull;
        }

        int32_t isADTS;
        if (!meta->findInt32(kKeyIsADTS, &isADTS)) {
            isADTS = false;
        }

        status_t err = setAACFormat(numChannels, sampleRate, bitRate, aacProfile, isADTS);
        if (err != OK) {
            CODEC_LOGE("setAACFormat() failed (err = %d)", err);
            return err;
        }
    } else if (!strcasecmp(MEDIA_MIMETYPE_AUDIO_G711_ALAW, mMIME)
            || !strcasecmp(MEDIA_MIMETYPE_AUDIO_G711_MLAW, mMIME)) {
        // These are PCM-like formats with a fixed sample rate but
        // a variable number of channels.

        int32_t numChannels;
        CHECK(meta->findInt32(kKeyChannelCount, &numChannels));

        setG711Format(numChannels);
    } else if (!strcasecmp(MEDIA_MIMETYPE_AUDIO_RAW, mMIME)) {
        CHECK(!mIsEncoder);

        int32_t numChannels, sampleRate;
        CHECK(meta->findInt32(kKeyChannelCount, &numChannels));
        CHECK(meta->findInt32(kKeySampleRate, &sampleRate));

        setRawAudioFormat(kPortIndexInput, sampleRate, numChannels);
    }

    if (!strncasecmp(mMIME, "video/", 6)) {

        if (mIsEncoder) {
            setVideoInputFormat(mMIME, meta);
        } else {
            status_t err = setVideoOutputFormat(
                    mMIME, meta);

            if (err != OK) {
                return err;
            }
        }
    }

    int32_t maxInputSize;
    if (meta->findInt32(kKeyMaxInputSize, &maxInputSize)) {
        setMinBufferSize(kPortIndexInput, (OMX_U32)maxInputSize);
    }

    initOutputFormat(meta);

    if ((mFlags & kClientNeedsFramebuffer)
            && !strncmp(mComponentName, "OMX.SEC.", 8)) {
        // This appears to no longer be needed???

        OMX_INDEXTYPE index;

        status_t err =
            mOMX->getExtensionIndex(
                    mNode,
                    "OMX.SEC.index.ThumbnailMode",
                    &index);

        if (err != OK) {
            return err;
        }

        OMX_BOOL enable = OMX_TRUE;
        err = mOMX->setConfig(mNode, index, &enable, sizeof(enable));

        if (err != OK) {
            CODEC_LOGE("setConfig('OMX.SEC.index.ThumbnailMode') "
                       "returned error 0x%08x", err);

            return err;
        }

        mQuirks &= ~kOutputBuffersAreUnreadable;
    }

    if (mNativeWindow != NULL
        && !mIsEncoder
        && !strncasecmp(mMIME, "video/", 6)
        && !strncmp(mComponentName, "OMX.", 4)) {
        status_t err = initNativeWindow();
        if (err != OK) {
            return err;
        }
    }

    return OK;
}

void OMXCodec::setMinBufferSize(OMX_U32 portIndex, OMX_U32 size) {
    OMX_PARAM_PORTDEFINITIONTYPE def;
    InitOMXParams(&def);
    def.nPortIndex = portIndex;

    status_t err = mOMX->getParameter(
            mNode, OMX_IndexParamPortDefinition, &def, sizeof(def));
    CHECK_EQ(err, (status_t)OK);

    if ((portIndex == kPortIndexInput && (mQuirks & kInputBufferSizesAreBogus))
        || (def.nBufferSize < size)) {
        def.nBufferSize = size;
    }

    err = mOMX->setParameter(
            mNode, OMX_IndexParamPortDefinition, &def, sizeof(def));
    CHECK_EQ(err, (status_t)OK);

    err = mOMX->getParameter(
            mNode, OMX_IndexParamPortDefinition, &def, sizeof(def));
    CHECK_EQ(err, (status_t)OK);

    // Make sure the setting actually stuck.
    if (portIndex == kPortIndexInput
            && (mQuirks & kInputBufferSizesAreBogus)) {
        CHECK_EQ(def.nBufferSize, size);
    } else {
        CHECK(def.nBufferSize >= size);
    }
}

status_t OMXCodec::setVideoPortFormatType(
        OMX_U32 portIndex,
        OMX_VIDEO_CODINGTYPE compressionFormat,
        OMX_COLOR_FORMATTYPE colorFormat) {
    OMX_VIDEO_PARAM_PORTFORMATTYPE format;
    InitOMXParams(&format);
    format.nPortIndex = portIndex;
    format.nIndex = 0;
    bool found = false;

    OMX_U32 index = 0;
    for (;;) {
        format.nIndex = index;
        status_t err = mOMX->getParameter(
                mNode, OMX_IndexParamVideoPortFormat,
                &format, sizeof(format));

        if (err != OK) {
            return err;
        }

        // The following assertion is violated by TI's video decoder.
        // CHECK_EQ(format.nIndex, index);

#if 1
        CODEC_LOGV("portIndex: %ld, index: %ld, eCompressionFormat=%d eColorFormat=%d",
             portIndex,
             index, format.eCompressionFormat, format.eColorFormat);
#endif

        if (format.eCompressionFormat == compressionFormat
                && format.eColorFormat == colorFormat) {
            found = true;
            break;
        }

        ++index;
        if (index >= kMaxColorFormatSupported) {
            CODEC_LOGE("color format %d or compression format %d is not supported",
                colorFormat, compressionFormat);
            return UNKNOWN_ERROR;
        }
    }

    if (!found) {
        return UNKNOWN_ERROR;
    }

    CODEC_LOGV("found a match.");
    status_t err = mOMX->setParameter(
            mNode, OMX_IndexParamVideoPortFormat,
            &format, sizeof(format));

    return err;
}

static size_t getFrameSize(
        OMX_COLOR_FORMATTYPE colorFormat, int32_t width, int32_t height) {
    switch (colorFormat) {
        case OMX_COLOR_FormatYCbYCr:
        case OMX_COLOR_FormatCbYCrY:
            return width * height * 2;

        case OMX_COLOR_FormatYUV420Planar:
        case OMX_COLOR_FormatYUV420SemiPlanar:
        case OMX_TI_COLOR_FormatYUV420PackedSemiPlanar:
        /*
        * FIXME: For the Opaque color format, the frame size does not
        * need to be (w*h*3)/2. It just needs to
        * be larger than certain minimum buffer size. However,
        * currently, this opaque foramt has been tested only on
        * YUV420 formats. If that is changed, then we need to revisit
        * this part in the future
        */
        case OMX_COLOR_FormatAndroidOpaque:
            return (width * height * 3) / 2;

        default:
            CHECK(!"Should not be here. Unsupported color format.");
            break;
    }
}

status_t OMXCodec::findTargetColorFormat(
        const sp<MetaData>& meta, OMX_COLOR_FORMATTYPE *colorFormat) {
    ALOGV("findTargetColorFormat");
    CHECK(mIsEncoder);

    *colorFormat = OMX_COLOR_FormatYUV420SemiPlanar;
    int32_t targetColorFormat;
    if (meta->findInt32(kKeyColorFormat, &targetColorFormat)) {
        *colorFormat = (OMX_COLOR_FORMATTYPE) targetColorFormat;
    }

    // Check whether the target color format is supported.
    return isColorFormatSupported(*colorFormat, kPortIndexInput);
}

status_t OMXCodec::isColorFormatSupported(
        OMX_COLOR_FORMATTYPE colorFormat, int portIndex) {
    ALOGV("isColorFormatSupported: %d", static_cast<int>(colorFormat));

    // Enumerate all the color formats supported by
    // the omx component to see whether the given
    // color format is supported.
    OMX_VIDEO_PARAM_PORTFORMATTYPE portFormat;
    InitOMXParams(&portFormat);
    portFormat.nPortIndex = portIndex;
    OMX_U32 index = 0;
    portFormat.nIndex = index;
    while (true) {
        if (OMX_ErrorNone != mOMX->getParameter(
                mNode, OMX_IndexParamVideoPortFormat,
                &portFormat, sizeof(portFormat))) {
            break;
        }
        // Make sure that omx component does not overwrite
        // the incremented index (bug 2897413).
        CHECK_EQ(index, portFormat.nIndex);
        if (portFormat.eColorFormat == colorFormat) {
            CODEC_LOGV("Found supported color format: %d", portFormat.eColorFormat);
            return OK;  // colorFormat is supported!
        }
        ++index;
        portFormat.nIndex = index;

        if (index >= kMaxColorFormatSupported) {
            CODEC_LOGE("More than %ld color formats are supported???", index);
            break;
        }
    }

    CODEC_LOGE("color format %d is not supported", colorFormat);
    return UNKNOWN_ERROR;
}

void OMXCodec::setVideoInputFormat(
        const char *mime, const sp<MetaData>& meta) {

    int32_t width, height, frameRate, bitRate, stride, sliceHeight;
    bool success = meta->findInt32(kKeyWidth, &width);
    success = success && meta->findInt32(kKeyHeight, &height);
    success = success && meta->findInt32(kKeyFrameRate, &frameRate);
    success = success && meta->findInt32(kKeyBitRate, &bitRate);
    success = success && meta->findInt32(kKeyStride, &stride);
    success = success && meta->findInt32(kKeySliceHeight, &sliceHeight);
    CHECK(success);
    CHECK(stride != 0);

    OMX_VIDEO_CODINGTYPE compressionFormat = OMX_VIDEO_CodingUnused;
    if (!strcasecmp(MEDIA_MIMETYPE_VIDEO_AVC, mime)) {
        compressionFormat = OMX_VIDEO_CodingAVC;
    } else if (!strcasecmp(MEDIA_MIMETYPE_VIDEO_MPEG4, mime)) {
        compressionFormat = OMX_VIDEO_CodingMPEG4;
    } else if (!strcasecmp(MEDIA_MIMETYPE_VIDEO_H263, mime)) {
        compressionFormat = OMX_VIDEO_CodingH263;
    } else {
        ALOGE("Not a supported video mime type: %s", mime);
        CHECK(!"Should not be here. Not a supported video mime type.");
    }

    OMX_COLOR_FORMATTYPE colorFormat;
    CHECK_EQ((status_t)OK, findTargetColorFormat(meta, &colorFormat));

    status_t err;
    OMX_PARAM_PORTDEFINITIONTYPE def;
    OMX_VIDEO_PORTDEFINITIONTYPE *video_def = &def.format.video;

    //////////////////////// Input port /////////////////////////
    CHECK_EQ(setVideoPortFormatType(
            kPortIndexInput, OMX_VIDEO_CodingUnused,
            colorFormat), (status_t)OK);

    InitOMXParams(&def);
    def.nPortIndex = kPortIndexInput;

    err = mOMX->getParameter(
            mNode, OMX_IndexParamPortDefinition, &def, sizeof(def));
    CHECK_EQ(err, (status_t)OK);

    def.nBufferSize = getFrameSize(colorFormat,
            stride > 0? stride: -stride, sliceHeight);

    CHECK_EQ((int)def.eDomain, (int)OMX_PortDomainVideo);

    video_def->nFrameWidth = width;
    video_def->nFrameHeight = height;
    video_def->nStride = stride;
    video_def->nSliceHeight = sliceHeight;
    video_def->xFramerate = (frameRate << 16);  // Q16 format
    video_def->eCompressionFormat = OMX_VIDEO_CodingUnused;
    video_def->eColorFormat = colorFormat;

    err = mOMX->setParameter(
            mNode, OMX_IndexParamPortDefinition, &def, sizeof(def));
    CHECK_EQ(err, (status_t)OK);

    //////////////////////// Output port /////////////////////////
    CHECK_EQ(setVideoPortFormatType(
            kPortIndexOutput, compressionFormat, OMX_COLOR_FormatUnused),
            (status_t)OK);
    InitOMXParams(&def);
    def.nPortIndex = kPortIndexOutput;

    err = mOMX->getParameter(
            mNode, OMX_IndexParamPortDefinition, &def, sizeof(def));

    CHECK_EQ(err, (status_t)OK);
    CHECK_EQ((int)def.eDomain, (int)OMX_PortDomainVideo);

    video_def->nFrameWidth = width;
    video_def->nFrameHeight = height;
    video_def->xFramerate = 0;      // No need for output port
    video_def->nBitrate = bitRate;  // Q16 format
    video_def->eCompressionFormat = compressionFormat;
    video_def->eColorFormat = OMX_COLOR_FormatUnused;
    if (mQuirks & kRequiresLargerEncoderOutputBuffer) {
        // Increases the output buffer size
        def.nBufferSize = ((def.nBufferSize * 3) >> 1);
    }

    err = mOMX->setParameter(
            mNode, OMX_IndexParamPortDefinition, &def, sizeof(def));
    CHECK_EQ(err, (status_t)OK);

    /////////////////// Codec-specific ////////////////////////
    switch (compressionFormat) {
        case OMX_VIDEO_CodingMPEG4:
        {
            CHECK_EQ(setupMPEG4EncoderParameters(meta), (status_t)OK);
            break;
        }

        case OMX_VIDEO_CodingH263:
            CHECK_EQ(setupH263EncoderParameters(meta), (status_t)OK);
            break;

        case OMX_VIDEO_CodingAVC:
        {
            CHECK_EQ(setupAVCEncoderParameters(meta), (status_t)OK);
            break;
        }

        default:
            CHECK(!"Support for this compressionFormat to be implemented.");
            break;
    }
}

static OMX_U32 setPFramesSpacing(int32_t iFramesInterval, int32_t frameRate) {
    if (iFramesInterval < 0) {
        return 0xFFFFFFFF;
    } else if (iFramesInterval == 0) {
        return 0;
    }
    OMX_U32 ret = frameRate * iFramesInterval - 1;
    CHECK(ret > 1);
    return ret;
}

status_t OMXCodec::setupErrorCorrectionParameters() {
    OMX_VIDEO_PARAM_ERRORCORRECTIONTYPE errorCorrectionType;
    InitOMXParams(&errorCorrectionType);
    errorCorrectionType.nPortIndex = kPortIndexOutput;

    status_t err = mOMX->getParameter(
            mNode, OMX_IndexParamVideoErrorCorrection,
            &errorCorrectionType, sizeof(errorCorrectionType));
    if (err != OK) {
        ALOGW("Error correction param query is not supported");
        return OK;  // Optional feature. Ignore this failure
    }

    errorCorrectionType.bEnableHEC = OMX_FALSE;
    errorCorrectionType.bEnableResync = OMX_TRUE;
    errorCorrectionType.nResynchMarkerSpacing = 256;
    errorCorrectionType.bEnableDataPartitioning = OMX_FALSE;
    errorCorrectionType.bEnableRVLC = OMX_FALSE;

    err = mOMX->setParameter(
            mNode, OMX_IndexParamVideoErrorCorrection,
            &errorCorrectionType, sizeof(errorCorrectionType));
    if (err != OK) {
        ALOGW("Error correction param configuration is not supported");
    }

    // Optional feature. Ignore the failure.
    return OK;
}

status_t OMXCodec::setupBitRate(int32_t bitRate) {
    OMX_VIDEO_PARAM_BITRATETYPE bitrateType;
    InitOMXParams(&bitrateType);
    bitrateType.nPortIndex = kPortIndexOutput;

    status_t err = mOMX->getParameter(
            mNode, OMX_IndexParamVideoBitrate,
            &bitrateType, sizeof(bitrateType));
    CHECK_EQ(err, (status_t)OK);

    bitrateType.eControlRate = OMX_Video_ControlRateVariable;
    bitrateType.nTargetBitrate = bitRate;

    err = mOMX->setParameter(
            mNode, OMX_IndexParamVideoBitrate,
            &bitrateType, sizeof(bitrateType));
    CHECK_EQ(err, (status_t)OK);
    return OK;
}

status_t OMXCodec::getVideoProfileLevel(
        const sp<MetaData>& meta,
        const CodecProfileLevel& defaultProfileLevel,
        CodecProfileLevel &profileLevel) {
    CODEC_LOGV("Default profile: %ld, level %ld",
            defaultProfileLevel.mProfile, defaultProfileLevel.mLevel);

    // Are the default profile and level overwriten?
    int32_t profile, level;
    if (!meta->findInt32(kKeyVideoProfile, &profile)) {
        profile = defaultProfileLevel.mProfile;
    }
    if (!meta->findInt32(kKeyVideoLevel, &level)) {
        level = defaultProfileLevel.mLevel;
    }
    CODEC_LOGV("Target profile: %d, level: %d", profile, level);

    // Are the target profile and level supported by the encoder?
    OMX_VIDEO_PARAM_PROFILELEVELTYPE param;
    InitOMXParams(&param);
    param.nPortIndex = kPortIndexOutput;
    for (param.nProfileIndex = 0;; ++param.nProfileIndex) {
        status_t err = mOMX->getParameter(
                mNode, OMX_IndexParamVideoProfileLevelQuerySupported,
                &param, sizeof(param));

        if (err != OK) break;

        int32_t supportedProfile = static_cast<int32_t>(param.eProfile);
        int32_t supportedLevel = static_cast<int32_t>(param.eLevel);
        CODEC_LOGV("Supported profile: %d, level %d",
            supportedProfile, supportedLevel);

        if (profile == supportedProfile &&
            level <= supportedLevel) {
            // We can further check whether the level is a valid
            // value; but we will leave that to the omx encoder component
            // via OMX_SetParameter call.
            profileLevel.mProfile = profile;
            profileLevel.mLevel = level;
            return OK;
        }
    }

    CODEC_LOGE("Target profile (%d) and level (%d) is not supported",
            profile, level);
    return BAD_VALUE;
}

status_t OMXCodec::setupH263EncoderParameters(const sp<MetaData>& meta) {
    int32_t iFramesInterval, frameRate, bitRate;
    bool success = meta->findInt32(kKeyBitRate, &bitRate);
    success = success && meta->findInt32(kKeyFrameRate, &frameRate);
    success = success && meta->findInt32(kKeyIFramesInterval, &iFramesInterval);
    CHECK(success);
    OMX_VIDEO_PARAM_H263TYPE h263type;
    InitOMXParams(&h263type);
    h263type.nPortIndex = kPortIndexOutput;

    status_t err = mOMX->getParameter(
            mNode, OMX_IndexParamVideoH263, &h263type, sizeof(h263type));
    CHECK_EQ(err, (status_t)OK);

    h263type.nAllowedPictureTypes =
        OMX_VIDEO_PictureTypeI | OMX_VIDEO_PictureTypeP;

    h263type.nPFrames = setPFramesSpacing(iFramesInterval, frameRate);
    if (h263type.nPFrames == 0) {
        h263type.nAllowedPictureTypes = OMX_VIDEO_PictureTypeI;
    }
    h263type.nBFrames = 0;

    // Check profile and level parameters
    CodecProfileLevel defaultProfileLevel, profileLevel;
    defaultProfileLevel.mProfile = h263type.eProfile;
    defaultProfileLevel.mLevel = h263type.eLevel;
    err = getVideoProfileLevel(meta, defaultProfileLevel, profileLevel);
    if (err != OK) return err;
    h263type.eProfile = static_cast<OMX_VIDEO_H263PROFILETYPE>(profileLevel.mProfile);
    h263type.eLevel = static_cast<OMX_VIDEO_H263LEVELTYPE>(profileLevel.mLevel);

    h263type.bPLUSPTYPEAllowed = OMX_FALSE;
    h263type.bForceRoundingTypeToZero = OMX_FALSE;
    h263type.nPictureHeaderRepetition = 0;
    h263type.nGOBHeaderInterval = 0;

    err = mOMX->setParameter(
            mNode, OMX_IndexParamVideoH263, &h263type, sizeof(h263type));
    CHECK_EQ(err, (status_t)OK);

    CHECK_EQ(setupBitRate(bitRate), (status_t)OK);
    CHECK_EQ(setupErrorCorrectionParameters(), (status_t)OK);

    return OK;
}

status_t OMXCodec::setupMPEG4EncoderParameters(const sp<MetaData>& meta) {
    int32_t iFramesInterval, frameRate, bitRate;
    bool success = meta->findInt32(kKeyBitRate, &bitRate);
    success = success && meta->findInt32(kKeyFrameRate, &frameRate);
    success = success && meta->findInt32(kKeyIFramesInterval, &iFramesInterval);
    CHECK(success);
    OMX_VIDEO_PARAM_MPEG4TYPE mpeg4type;
    InitOMXParams(&mpeg4type);
    mpeg4type.nPortIndex = kPortIndexOutput;

    status_t err = mOMX->getParameter(
            mNode, OMX_IndexParamVideoMpeg4, &mpeg4type, sizeof(mpeg4type));
    CHECK_EQ(err, (status_t)OK);

    mpeg4type.nSliceHeaderSpacing = 0;
    mpeg4type.bSVH = OMX_FALSE;
    mpeg4type.bGov = OMX_FALSE;

    mpeg4type.nAllowedPictureTypes =
        OMX_VIDEO_PictureTypeI | OMX_VIDEO_PictureTypeP;

    mpeg4type.nPFrames = setPFramesSpacing(iFramesInterval, frameRate);
    if (mpeg4type.nPFrames == 0) {
        mpeg4type.nAllowedPictureTypes = OMX_VIDEO_PictureTypeI;
    }
    mpeg4type.nBFrames = 0;
    mpeg4type.nIDCVLCThreshold = 0;
    mpeg4type.bACPred = OMX_TRUE;
    mpeg4type.nMaxPacketSize = 256;
    mpeg4type.nTimeIncRes = 1000;
    mpeg4type.nHeaderExtension = 0;
    mpeg4type.bReversibleVLC = OMX_FALSE;

    // Check profile and level parameters
    CodecProfileLevel defaultProfileLevel, profileLevel;
    defaultProfileLevel.mProfile = mpeg4type.eProfile;
    defaultProfileLevel.mLevel = mpeg4type.eLevel;
    err = getVideoProfileLevel(meta, defaultProfileLevel, profileLevel);
    if (err != OK) return err;
    mpeg4type.eProfile = static_cast<OMX_VIDEO_MPEG4PROFILETYPE>(profileLevel.mProfile);
    mpeg4type.eLevel = static_cast<OMX_VIDEO_MPEG4LEVELTYPE>(profileLevel.mLevel);

    err = mOMX->setParameter(
            mNode, OMX_IndexParamVideoMpeg4, &mpeg4type, sizeof(mpeg4type));
    CHECK_EQ(err, (status_t)OK);

    CHECK_EQ(setupBitRate(bitRate), (status_t)OK);
    CHECK_EQ(setupErrorCorrectionParameters(), (status_t)OK);

    return OK;
}

status_t OMXCodec::setupAVCEncoderParameters(const sp<MetaData>& meta) {
    int32_t iFramesInterval, frameRate, bitRate;
    bool success = meta->findInt32(kKeyBitRate, &bitRate);
    success = success && meta->findInt32(kKeyFrameRate, &frameRate);
    success = success && meta->findInt32(kKeyIFramesInterval, &iFramesInterval);
    CHECK(success);

    OMX_VIDEO_PARAM_AVCTYPE h264type;
    InitOMXParams(&h264type);
    h264type.nPortIndex = kPortIndexOutput;

    status_t err = mOMX->getParameter(
            mNode, OMX_IndexParamVideoAvc, &h264type, sizeof(h264type));
    CHECK_EQ(err, (status_t)OK);

    h264type.nAllowedPictureTypes =
        OMX_VIDEO_PictureTypeI | OMX_VIDEO_PictureTypeP;

    // Check profile and level parameters
    CodecProfileLevel defaultProfileLevel, profileLevel;
    defaultProfileLevel.mProfile = h264type.eProfile;
    defaultProfileLevel.mLevel = h264type.eLevel;
    err = getVideoProfileLevel(meta, defaultProfileLevel, profileLevel);
    if (err != OK) return err;
    h264type.eProfile = static_cast<OMX_VIDEO_AVCPROFILETYPE>(profileLevel.mProfile);
    h264type.eLevel = static_cast<OMX_VIDEO_AVCLEVELTYPE>(profileLevel.mLevel);

    // XXX
    if (h264type.eProfile != OMX_VIDEO_AVCProfileBaseline) {
        ALOGW("Use baseline profile instead of %d for AVC recording",
            h264type.eProfile);
        h264type.eProfile = OMX_VIDEO_AVCProfileBaseline;
    }

    if (h264type.eProfile == OMX_VIDEO_AVCProfileBaseline) {
        h264type.nSliceHeaderSpacing = 0;
        h264type.bUseHadamard = OMX_TRUE;
        h264type.nRefFrames = 1;
        h264type.nBFrames = 0;
        h264type.nPFrames = setPFramesSpacing(iFramesInterval, frameRate);
        if (h264type.nPFrames == 0) {
            h264type.nAllowedPictureTypes = OMX_VIDEO_PictureTypeI;
        }
        h264type.nRefIdx10ActiveMinus1 = 0;
        h264type.nRefIdx11ActiveMinus1 = 0;
        h264type.bEntropyCodingCABAC = OMX_FALSE;
        h264type.bWeightedPPrediction = OMX_FALSE;
        h264type.bconstIpred = OMX_FALSE;
        h264type.bDirect8x8Inference = OMX_FALSE;
        h264type.bDirectSpatialTemporal = OMX_FALSE;
        h264type.nCabacInitIdc = 0;
    }

    if (h264type.nBFrames != 0) {
        h264type.nAllowedPictureTypes |= OMX_VIDEO_PictureTypeB;
    }

    h264type.bEnableUEP = OMX_FALSE;
    h264type.bEnableFMO = OMX_FALSE;
    h264type.bEnableASO = OMX_FALSE;
    h264type.bEnableRS = OMX_FALSE;
    h264type.bFrameMBsOnly = OMX_TRUE;
    h264type.bMBAFF = OMX_FALSE;
    h264type.eLoopFilterMode = OMX_VIDEO_AVCLoopFilterEnable;

    err = mOMX->setParameter(
            mNode, OMX_IndexParamVideoAvc, &h264type, sizeof(h264type));
    CHECK_EQ(err, (status_t)OK);

    CHECK_EQ(setupBitRate(bitRate), (status_t)OK);

    return OK;
}

status_t OMXCodec::setVideoOutputFormat(
        const char *mime, const sp<MetaData>& meta) {

    int32_t width, height;
    bool success = meta->findInt32(kKeyWidth, &width);
    success = success && meta->findInt32(kKeyHeight, &height);
    CHECK(success);

    CODEC_LOGV("setVideoOutputFormat width=%ld, height=%ld", width, height);

    OMX_VIDEO_CODINGTYPE compressionFormat = OMX_VIDEO_CodingUnused;
    if (!strcasecmp(MEDIA_MIMETYPE_VIDEO_AVC, mime)) {
        compressionFormat = OMX_VIDEO_CodingAVC;
    } else if (!strcasecmp(MEDIA_MIMETYPE_VIDEO_MPEG4, mime)) {
        compressionFormat = OMX_VIDEO_CodingMPEG4;
    } else if (!strcasecmp(MEDIA_MIMETYPE_VIDEO_H263, mime)) {
        compressionFormat = OMX_VIDEO_CodingH263;
    } else if (!strcasecmp(MEDIA_MIMETYPE_VIDEO_VPX, mime)) {
        compressionFormat = OMX_VIDEO_CodingVPX;
    } else if (!strcasecmp(MEDIA_MIMETYPE_VIDEO_MPEG2, mime)) {
        compressionFormat = OMX_VIDEO_CodingMPEG2;
    } else {
        ALOGE("Not a supported video mime type: %s", mime);
        CHECK(!"Should not be here. Not a supported video mime type.");
    }

    status_t err = setVideoPortFormatType(
            kPortIndexInput, compressionFormat, OMX_COLOR_FormatUnused);

    if (err != OK) {
        return err;
    }

#if 1
    {
        OMX_VIDEO_PARAM_PORTFORMATTYPE format;
        InitOMXParams(&format);
        format.nPortIndex = kPortIndexOutput;
        format.nIndex = 0;

        status_t err = mOMX->getParameter(
                mNode, OMX_IndexParamVideoPortFormat,
                &format, sizeof(format));
        CHECK_EQ(err, (status_t)OK);
        CHECK_EQ((int)format.eCompressionFormat, (int)OMX_VIDEO_CodingUnused);

<<<<<<< HEAD
        CHECK(format.eColorFormat == OMX_COLOR_FormatYUV420Planar
               || format.eColorFormat == OMX_COLOR_FormatYUV420SemiPlanar
               || format.eColorFormat == OMX_COLOR_FormatCbYCrY
               || format.eColorFormat == OMX_TI_COLOR_FormatYUV420PackedSemiPlanar
               || format.eColorFormat == OMX_QCOM_COLOR_FormatYVU420SemiPlanar
               || format.eColorFormat == OMX_QCOM_COLOR_FormatYUV420PackedSemiPlanar64x32Tile2m8ka
               || format.eColorFormat == OMX_QCOM_COLOR_FormatYUV420PackedSemiPlanar32m);

=======
>>>>>>> 1e04c248
        int32_t colorFormat;
        if (meta->findInt32(kKeyColorFormat, &colorFormat)
                && colorFormat != OMX_COLOR_FormatUnused
                && colorFormat != format.eColorFormat) {

            while (OMX_ErrorNoMore != err) {
                format.nIndex++;
                err = mOMX->getParameter(
                        mNode, OMX_IndexParamVideoPortFormat,
                            &format, sizeof(format));
                if (format.eColorFormat == colorFormat) {
                    break;
                }
            }
            if (format.eColorFormat != colorFormat) {
                CODEC_LOGE("Color format %d is not supported", colorFormat);
                return ERROR_UNSUPPORTED;
            }
        }

        err = mOMX->setParameter(
                mNode, OMX_IndexParamVideoPortFormat,
                &format, sizeof(format));

        if (err != OK) {
            return err;
        }
    }
#endif

    OMX_PARAM_PORTDEFINITIONTYPE def;
    InitOMXParams(&def);
    def.nPortIndex = kPortIndexInput;

    OMX_VIDEO_PORTDEFINITIONTYPE *video_def = &def.format.video;

    err = mOMX->getParameter(
            mNode, OMX_IndexParamPortDefinition, &def, sizeof(def));

    CHECK_EQ(err, (status_t)OK);

#if 1
    // XXX Need a (much) better heuristic to compute input buffer sizes.
    const size_t X = 64 * 1024;
    if (def.nBufferSize < X) {
        def.nBufferSize = X;
    }
#endif

    CHECK_EQ((int)def.eDomain, (int)OMX_PortDomainVideo);

    video_def->nFrameWidth = width;
    video_def->nFrameHeight = height;

    video_def->eCompressionFormat = compressionFormat;
    video_def->eColorFormat = OMX_COLOR_FormatUnused;

    err = mOMX->setParameter(
            mNode, OMX_IndexParamPortDefinition, &def, sizeof(def));

    if (err != OK) {
        return err;
    }

    ////////////////////////////////////////////////////////////////////////////

    InitOMXParams(&def);
    def.nPortIndex = kPortIndexOutput;

    err = mOMX->getParameter(
            mNode, OMX_IndexParamPortDefinition, &def, sizeof(def));
    CHECK_EQ(err, (status_t)OK);
    CHECK_EQ((int)def.eDomain, (int)OMX_PortDomainVideo);

#if 0
    def.nBufferSize =
        (((width + 15) & -16) * ((height + 15) & -16) * 3) / 2;  // YUV420
#endif

    video_def->nFrameWidth = width;
    video_def->nFrameHeight = height;

    err = mOMX->setParameter(
            mNode, OMX_IndexParamPortDefinition, &def, sizeof(def));

    return err;
}

OMXCodec::OMXCodec(
        const sp<IOMX> &omx, IOMX::node_id node,
        uint32_t quirks, uint32_t flags,
        bool isEncoder,
        const char *mime,
        const char *componentName,
        const sp<MediaSource> &source,
        const sp<ANativeWindow> &nativeWindow)
    : mOMX(omx),
      mOMXLivesLocally(omx->livesLocally(node, getpid())),
      mNode(node),
      mQuirks(quirks),
      mFlags(flags),
      mIsEncoder(isEncoder),
      mIsVideo(!strncasecmp("video/", mime, 6)),
      mMIME(strdup(mime)),
      mComponentName(strdup(componentName)),
      mSource(source),
      mCodecSpecificDataIndex(0),
      mState(LOADED),
      mInitialBufferSubmit(true),
      mSignalledEOS(false),
      mNoMoreOutputData(false),
      mOutputPortSettingsHaveChanged(false),
      mSeekTimeUs(-1),
      mSeekMode(ReadOptions::SEEK_CLOSEST_SYNC),
      mTargetTimeUs(-1),
      mOutputPortSettingsChangedPending(false),
      mSkipCutBuffer(NULL),
      mLeftOverBuffer(NULL),
      mPaused(false),
      mNativeWindow(
              (!strncmp(componentName, "OMX.google.", 11)
              || !strcmp(componentName, "OMX.Nvidia.mpeg2v.decode"))
                        ? NULL : nativeWindow) {
    mPortStatus[kPortIndexInput] = ENABLED;
    mPortStatus[kPortIndexOutput] = ENABLED;

    setComponentRole();
}

// static
void OMXCodec::setComponentRole(
        const sp<IOMX> &omx, IOMX::node_id node, bool isEncoder,
        const char *mime) {
    struct MimeToRole {
        const char *mime;
        const char *decoderRole;
        const char *encoderRole;
    };

    static const MimeToRole kMimeToRole[] = {
        { MEDIA_MIMETYPE_AUDIO_MPEG,
            "audio_decoder.mp3", "audio_encoder.mp3" },
        { MEDIA_MIMETYPE_AUDIO_MPEG_LAYER_I,
            "audio_decoder.mp1", "audio_encoder.mp1" },
        { MEDIA_MIMETYPE_AUDIO_MPEG_LAYER_II,
            "audio_decoder.mp2", "audio_encoder.mp2" },
        { MEDIA_MIMETYPE_AUDIO_AMR_NB,
            "audio_decoder.amrnb", "audio_encoder.amrnb" },
        { MEDIA_MIMETYPE_AUDIO_AMR_WB,
            "audio_decoder.amrwb", "audio_encoder.amrwb" },
        { MEDIA_MIMETYPE_AUDIO_AAC,
            "audio_decoder.aac", "audio_encoder.aac" },
        { MEDIA_MIMETYPE_AUDIO_VORBIS,
            "audio_decoder.vorbis", "audio_encoder.vorbis" },
        { MEDIA_MIMETYPE_AUDIO_G711_MLAW,
            "audio_decoder.g711mlaw", "audio_encoder.g711mlaw" },
        { MEDIA_MIMETYPE_AUDIO_G711_ALAW,
            "audio_decoder.g711alaw", "audio_encoder.g711alaw" },
        { MEDIA_MIMETYPE_VIDEO_AVC,
            "video_decoder.avc", "video_encoder.avc" },
        { MEDIA_MIMETYPE_VIDEO_MPEG4,
            "video_decoder.mpeg4", "video_encoder.mpeg4" },
        { MEDIA_MIMETYPE_VIDEO_H263,
            "video_decoder.h263", "video_encoder.h263" },
        { MEDIA_MIMETYPE_VIDEO_VPX,
            "video_decoder.vpx", "video_encoder.vpx" },
        { MEDIA_MIMETYPE_AUDIO_RAW,
            "audio_decoder.raw", "audio_encoder.raw" },
        { MEDIA_MIMETYPE_AUDIO_FLAC,
            "audio_decoder.flac", "audio_encoder.flac" },
        { MEDIA_MIMETYPE_AUDIO_MSGSM,
            "audio_decoder.gsm", "audio_encoder.gsm" },
    };

    static const size_t kNumMimeToRole =
        sizeof(kMimeToRole) / sizeof(kMimeToRole[0]);

    size_t i;
    for (i = 0; i < kNumMimeToRole; ++i) {
        if (!strcasecmp(mime, kMimeToRole[i].mime)) {
            break;
        }
    }

    if (i == kNumMimeToRole) {
        return;
    }

    const char *role =
        isEncoder ? kMimeToRole[i].encoderRole
                  : kMimeToRole[i].decoderRole;

    if (role != NULL) {
        OMX_PARAM_COMPONENTROLETYPE roleParams;
        InitOMXParams(&roleParams);

        strncpy((char *)roleParams.cRole,
                role, OMX_MAX_STRINGNAME_SIZE - 1);

        roleParams.cRole[OMX_MAX_STRINGNAME_SIZE - 1] = '\0';

        status_t err = omx->setParameter(
                node, OMX_IndexParamStandardComponentRole,
                &roleParams, sizeof(roleParams));

        if (err != OK) {
            ALOGW("Failed to set standard component role '%s'.", role);
        }
    }
}

void OMXCodec::setComponentRole() {
    setComponentRole(mOMX, mNode, mIsEncoder, mMIME);
}

OMXCodec::~OMXCodec() {
    mSource.clear();

    CHECK(mState == LOADED || mState == ERROR || mState == LOADED_TO_IDLE);

    status_t err = mOMX->freeNode(mNode);
    CHECK_EQ(err, (status_t)OK);

    mNode = NULL;
    setState(DEAD);

    clearCodecSpecificData();

    free(mComponentName);
    mComponentName = NULL;

    free(mMIME);
    mMIME = NULL;
}

status_t OMXCodec::init() {
    // mLock is held.

    CHECK_EQ((int)mState, (int)LOADED);

    status_t err;
    if (!(mQuirks & kRequiresLoadedToIdleAfterAllocation)) {
        err = mOMX->sendCommand(mNode, OMX_CommandStateSet, OMX_StateIdle);
        CHECK_EQ(err, (status_t)OK);
        setState(LOADED_TO_IDLE);
    }

    err = allocateBuffers();
    if (err != (status_t)OK) {
        return err;
    }

    if (mQuirks & kRequiresLoadedToIdleAfterAllocation) {
        err = mOMX->sendCommand(mNode, OMX_CommandStateSet, OMX_StateIdle);
        CHECK_EQ(err, (status_t)OK);

        setState(LOADED_TO_IDLE);
    }

    while (mState != EXECUTING && mState != ERROR) {
        mAsyncCompletion.wait(mLock);
    }

    return mState == ERROR ? UNKNOWN_ERROR : OK;
}

// static
bool OMXCodec::isIntermediateState(State state) {
    return state == LOADED_TO_IDLE
        || state == IDLE_TO_EXECUTING
        || state == EXECUTING_TO_IDLE
        || state == IDLE_TO_LOADED
        || state == RECONFIGURING;
}

status_t OMXCodec::allocateBuffers() {
    status_t err = allocateBuffersOnPort(kPortIndexInput);

    if (err != OK) {
        return err;
    }

    return allocateBuffersOnPort(kPortIndexOutput);
}

status_t OMXCodec::allocateBuffersOnPort(OMX_U32 portIndex) {
    if (mNativeWindow != NULL && portIndex == kPortIndexOutput) {
        return allocateOutputBuffersFromNativeWindow();
    }

    if ((mFlags & kEnableGrallocUsageProtected) && portIndex == kPortIndexOutput) {
        ALOGE("protected output buffers must be stent to an ANativeWindow");
        return PERMISSION_DENIED;
    }

    status_t err = OK;
    if ((mFlags & kStoreMetaDataInVideoBuffers)
            && portIndex == kPortIndexInput) {
        err = mOMX->storeMetaDataInBuffers(mNode, kPortIndexInput, OMX_TRUE);
        if (err != OK) {
            ALOGE("Storing meta data in video buffers is not supported");
            return err;
        }
    }

    OMX_PARAM_PORTDEFINITIONTYPE def;
    InitOMXParams(&def);
    def.nPortIndex = portIndex;

    err = mOMX->getParameter(
            mNode, OMX_IndexParamPortDefinition, &def, sizeof(def));

    if (err != OK) {
        return err;
    }

    CODEC_LOGV("allocating %lu buffers of size %lu on %s port",
            def.nBufferCountActual, def.nBufferSize,
            portIndex == kPortIndexInput ? "input" : "output");

    size_t totalSize = def.nBufferCountActual * def.nBufferSize;
    mDealer[portIndex] = new MemoryDealer(totalSize, "OMXCodec");

    for (OMX_U32 i = 0; i < def.nBufferCountActual; ++i) {
        sp<IMemory> mem = mDealer[portIndex]->allocate(def.nBufferSize);
        CHECK(mem.get() != NULL);

        BufferInfo info;
        info.mData = NULL;
        info.mSize = def.nBufferSize;

        IOMX::buffer_id buffer;
        if (portIndex == kPortIndexInput
                && ((mQuirks & kRequiresAllocateBufferOnInputPorts)
                    || (mFlags & kUseSecureInputBuffers))) {
            if (mOMXLivesLocally) {
                mem.clear();

                err = mOMX->allocateBuffer(
                        mNode, portIndex, def.nBufferSize, &buffer,
                        &info.mData);
            } else {
                err = mOMX->allocateBufferWithBackup(
                        mNode, portIndex, mem, &buffer);
            }
        } else if (portIndex == kPortIndexOutput
                && (mQuirks & kRequiresAllocateBufferOnOutputPorts)) {
            if (mOMXLivesLocally) {
                mem.clear();

                err = mOMX->allocateBuffer(
                        mNode, portIndex, def.nBufferSize, &buffer,
                        &info.mData);
            } else {
                err = mOMX->allocateBufferWithBackup(
                        mNode, portIndex, mem, &buffer);
            }
        } else {
            err = mOMX->useBuffer(mNode, portIndex, mem, &buffer);
        }

        if (err != OK) {
            ALOGE("allocate_buffer_with_backup failed");
            return err;
        }

        if (mem != NULL) {
            info.mData = mem->pointer();
        }

        info.mBuffer = buffer;
        info.mStatus = OWNED_BY_US;
        info.mMem = mem;
        info.mMediaBuffer = NULL;

        if (portIndex == kPortIndexOutput) {
            if (!(mOMXLivesLocally
                        && (mQuirks & kRequiresAllocateBufferOnOutputPorts)
                        && (mQuirks & kDefersOutputBufferAllocation))) {
                // If the node does not fill in the buffer ptr at this time,
                // we will defer creating the MediaBuffer until receiving
                // the first FILL_BUFFER_DONE notification instead.
                info.mMediaBuffer = new MediaBuffer(info.mData, info.mSize);
                info.mMediaBuffer->setObserver(this);
            }
        }

        mPortBuffers[portIndex].push(info);

        CODEC_LOGV("allocated buffer %p on %s port", buffer,
             portIndex == kPortIndexInput ? "input" : "output");
    }

    if (portIndex == kPortIndexOutput) {

        sp<MetaData> meta = mSource->getFormat();
        int32_t delay = 0;
        if (!meta->findInt32(kKeyEncoderDelay, &delay)) {
            delay = 0;
        }
        int32_t padding = 0;
        if (!meta->findInt32(kKeyEncoderPadding, &padding)) {
            padding = 0;
        }
        int32_t numchannels = 0;
        if (delay + padding) {
            if (mOutputFormat->findInt32(kKeyChannelCount, &numchannels)) {
                size_t frameSize = numchannels * sizeof(int16_t);
                if (mSkipCutBuffer != NULL) {
                    size_t prevbuffersize = mSkipCutBuffer->size();
                    if (prevbuffersize != 0) {
                        ALOGW("Replacing SkipCutBuffer holding %d bytes", prevbuffersize);
                    }
                }
                mSkipCutBuffer = new SkipCutBuffer(delay * frameSize, padding * frameSize);
            }
        }
    }

    // dumpPortStatus(portIndex);

    if (portIndex == kPortIndexInput && (mFlags & kUseSecureInputBuffers)) {
        Vector<MediaBuffer *> buffers;
        for (size_t i = 0; i < def.nBufferCountActual; ++i) {
            const BufferInfo &info = mPortBuffers[kPortIndexInput].itemAt(i);

            MediaBuffer *mbuf = new MediaBuffer(info.mData, info.mSize);
            buffers.push(mbuf);
        }

        status_t err = mSource->setBuffers(buffers);

        if (err != OK) {
            for (size_t i = 0; i < def.nBufferCountActual; ++i) {
                buffers.editItemAt(i)->release();
            }
            buffers.clear();

            CODEC_LOGE(
                    "Codec requested to use secure input buffers but "
                    "upstream source didn't support that.");

            return err;
        }
    }

    return OK;
}

status_t OMXCodec::applyRotation() {
    sp<MetaData> meta = mSource->getFormat();

    int32_t rotationDegrees;
    if (!meta->findInt32(kKeyRotation, &rotationDegrees)) {
        rotationDegrees = 0;
    }

    uint32_t transform;
    switch (rotationDegrees) {
        case 0: transform = 0; break;
        case 90: transform = HAL_TRANSFORM_ROT_90; break;
        case 180: transform = HAL_TRANSFORM_ROT_180; break;
        case 270: transform = HAL_TRANSFORM_ROT_270; break;
        default: transform = 0; break;
    }

    status_t err = OK;

    if (transform) {
        err = native_window_set_buffers_transform(
                mNativeWindow.get(), transform);
        ALOGE("native_window_set_buffers_transform failed: %s (%d)",
                strerror(-err), -err);
    }

    return err;
}

status_t OMXCodec::allocateOutputBuffersFromNativeWindow() {
    // Get the number of buffers needed.
    OMX_PARAM_PORTDEFINITIONTYPE def;
    InitOMXParams(&def);
    def.nPortIndex = kPortIndexOutput;

    status_t err = mOMX->getParameter(
            mNode, OMX_IndexParamPortDefinition, &def, sizeof(def));
    if (err != OK) {
        CODEC_LOGE("getParameter failed: %d", err);
        return err;
    }

    err = native_window_set_buffers_geometry(
            mNativeWindow.get(),
            def.format.video.nFrameWidth,
            def.format.video.nFrameHeight,
            def.format.video.eColorFormat);

    if (err != 0) {
        ALOGE("native_window_set_buffers_geometry failed: %s (%d)",
                strerror(-err), -err);
        return err;
    }

    err = applyRotation();
    if (err != OK) {
        return err;
    }

    // Set up the native window.
    OMX_U32 usage = 0;
    err = mOMX->getGraphicBufferUsage(mNode, kPortIndexOutput, &usage);
    if (err != 0) {
        ALOGW("querying usage flags from OMX IL component failed: %d", err);
        // XXX: Currently this error is logged, but not fatal.
        usage = 0;
    }
    if (mFlags & kEnableGrallocUsageProtected) {
        usage |= GRALLOC_USAGE_PROTECTED;
    }

    // Make sure to check whether either Stagefright or the video decoder
    // requested protected buffers.
    if (usage & GRALLOC_USAGE_PROTECTED) {
        // Verify that the ANativeWindow sends images directly to
        // SurfaceFlinger.
        int queuesToNativeWindow = 0;
        err = mNativeWindow->query(
                mNativeWindow.get(), NATIVE_WINDOW_QUEUES_TO_WINDOW_COMPOSER,
                &queuesToNativeWindow);
        if (err != 0) {
            ALOGE("error authenticating native window: %d", err);
            return err;
        }
        if (queuesToNativeWindow != 1) {
            ALOGE("native window could not be authenticated");
            return PERMISSION_DENIED;
        }
    }

    ALOGV("native_window_set_usage usage=0x%lx", usage);
    err = native_window_set_usage(
            mNativeWindow.get(), usage | GRALLOC_USAGE_HW_TEXTURE | GRALLOC_USAGE_EXTERNAL_DISP);
    if (err != 0) {
        ALOGE("native_window_set_usage failed: %s (%d)", strerror(-err), -err);
        return err;
    }

    int minUndequeuedBufs = 0;
    err = mNativeWindow->query(mNativeWindow.get(),
            NATIVE_WINDOW_MIN_UNDEQUEUED_BUFFERS, &minUndequeuedBufs);
    if (err != 0) {
        ALOGE("NATIVE_WINDOW_MIN_UNDEQUEUED_BUFFERS query failed: %s (%d)",
                strerror(-err), -err);
        return err;
    }

    // XXX: Is this the right logic to use?  It's not clear to me what the OMX
    // buffer counts refer to - how do they account for the renderer holding on
    // to buffers?
    if (def.nBufferCountActual < def.nBufferCountMin + minUndequeuedBufs) {
        OMX_U32 newBufferCount = def.nBufferCountMin + minUndequeuedBufs;
        def.nBufferCountActual = newBufferCount;
        err = mOMX->setParameter(
                mNode, OMX_IndexParamPortDefinition, &def, sizeof(def));
        if (err != OK) {
            CODEC_LOGE("setting nBufferCountActual to %lu failed: %d",
                    newBufferCount, err);
            return err;
        }
    }

    err = native_window_set_buffer_count(
            mNativeWindow.get(), def.nBufferCountActual);
    if (err != 0) {
        ALOGE("native_window_set_buffer_count failed: %s (%d)", strerror(-err),
                -err);
        return err;
    }

    CODEC_LOGV("allocating %lu buffers from a native window of size %lu on "
            "output port", def.nBufferCountActual, def.nBufferSize);

    // Dequeue buffers and send them to OMX
    for (OMX_U32 i = 0; i < def.nBufferCountActual; i++) {
        ANativeWindowBuffer* buf;
        err = native_window_dequeue_buffer_and_wait(mNativeWindow.get(), &buf);
        if (err != 0) {
            ALOGE("dequeueBuffer failed: %s (%d)", strerror(-err), -err);
            break;
        }

        sp<GraphicBuffer> graphicBuffer(new GraphicBuffer(buf, false));
        BufferInfo info;
        info.mData = NULL;
        info.mSize = def.nBufferSize;
        info.mStatus = OWNED_BY_US;
        info.mMem = NULL;
        info.mMediaBuffer = new MediaBuffer(graphicBuffer);
        info.mMediaBuffer->setObserver(this);
        mPortBuffers[kPortIndexOutput].push(info);

        IOMX::buffer_id bufferId;
        err = mOMX->useGraphicBuffer(mNode, kPortIndexOutput, graphicBuffer,
                &bufferId);
        if (err != 0) {
            CODEC_LOGE("registering GraphicBuffer with OMX IL component "
                    "failed: %d", err);
            break;
        }

        mPortBuffers[kPortIndexOutput].editItemAt(i).mBuffer = bufferId;

        CODEC_LOGV("registered graphic buffer with ID %p (pointer = %p)",
                bufferId, graphicBuffer.get());
    }

    OMX_U32 cancelStart;
    OMX_U32 cancelEnd;
    if (err != 0) {
        // If an error occurred while dequeuing we need to cancel any buffers
        // that were dequeued.
        cancelStart = 0;
        cancelEnd = mPortBuffers[kPortIndexOutput].size();
    } else {
        // Return the last two buffers to the native window.
        cancelStart = def.nBufferCountActual - minUndequeuedBufs;
        cancelEnd = def.nBufferCountActual;
    }

    for (OMX_U32 i = cancelStart; i < cancelEnd; i++) {
        BufferInfo *info = &mPortBuffers[kPortIndexOutput].editItemAt(i);
        cancelBufferToNativeWindow(info);
    }

    return err;
}

status_t OMXCodec::cancelBufferToNativeWindow(BufferInfo *info) {
    CHECK_EQ((int)info->mStatus, (int)OWNED_BY_US);
    CODEC_LOGV("Calling cancelBuffer on buffer %p", info->mBuffer);
    int err = mNativeWindow->cancelBuffer(
        mNativeWindow.get(), info->mMediaBuffer->graphicBuffer().get(), -1);
    if (err != 0) {
      CODEC_LOGE("cancelBuffer failed w/ error 0x%08x", err);

      setState(ERROR);
      return err;
    }
    info->mStatus = OWNED_BY_NATIVE_WINDOW;
    return OK;
}

OMXCodec::BufferInfo* OMXCodec::dequeueBufferFromNativeWindow() {
    // Dequeue the next buffer from the native window.
    ANativeWindowBuffer* buf;
    int fenceFd = -1;
    int err = native_window_dequeue_buffer_and_wait(mNativeWindow.get(), &buf);
    if (err != 0) {
      CODEC_LOGE("dequeueBuffer failed w/ error 0x%08x", err);

      setState(ERROR);
      return 0;
    }

    // Determine which buffer we just dequeued.
    Vector<BufferInfo> *buffers = &mPortBuffers[kPortIndexOutput];
    BufferInfo *bufInfo = 0;
    for (size_t i = 0; i < buffers->size(); i++) {
      sp<GraphicBuffer> graphicBuffer = buffers->itemAt(i).
          mMediaBuffer->graphicBuffer();
      if (graphicBuffer->handle == buf->handle) {
        bufInfo = &buffers->editItemAt(i);
        break;
      }
    }

    if (bufInfo == 0) {
        CODEC_LOGE("dequeued unrecognized buffer: %p", buf);

        setState(ERROR);
        return 0;
    }

    // The native window no longer owns the buffer.
    CHECK_EQ((int)bufInfo->mStatus, (int)OWNED_BY_NATIVE_WINDOW);
    bufInfo->mStatus = OWNED_BY_US;

    return bufInfo;
}

status_t OMXCodec::pushBlankBuffersToNativeWindow() {
    status_t err = NO_ERROR;
    ANativeWindowBuffer* anb = NULL;
    int numBufs = 0;
    int minUndequeuedBufs = 0;

    // We need to reconnect to the ANativeWindow as a CPU client to ensure that
    // no frames get dropped by SurfaceFlinger assuming that these are video
    // frames.
    err = native_window_api_disconnect(mNativeWindow.get(),
            NATIVE_WINDOW_API_MEDIA);
    if (err != NO_ERROR) {
        ALOGE("error pushing blank frames: api_disconnect failed: %s (%d)",
                strerror(-err), -err);
        return err;
    }

    err = native_window_api_connect(mNativeWindow.get(),
            NATIVE_WINDOW_API_CPU);
    if (err != NO_ERROR) {
        ALOGE("error pushing blank frames: api_connect failed: %s (%d)",
                strerror(-err), -err);
        return err;
    }

    err = native_window_set_buffers_geometry(mNativeWindow.get(), 1, 1,
            HAL_PIXEL_FORMAT_RGBX_8888);
    if (err != NO_ERROR) {
        ALOGE("error pushing blank frames: set_buffers_geometry failed: %s (%d)",
                strerror(-err), -err);
        goto error;
    }

    err = native_window_set_usage(mNativeWindow.get(),
            GRALLOC_USAGE_SW_WRITE_OFTEN);
    if (err != NO_ERROR) {
        ALOGE("error pushing blank frames: set_usage failed: %s (%d)",
                strerror(-err), -err);
        goto error;
    }

    err = native_window_set_scaling_mode(mNativeWindow.get(),
            NATIVE_WINDOW_SCALING_MODE_SCALE_TO_WINDOW);
    if (err != OK) {
        ALOGE("error pushing blank frames: set_scaling_mode failed: %s (%d)",
                strerror(-err), -err);
        goto error;
    }

    err = mNativeWindow->query(mNativeWindow.get(),
            NATIVE_WINDOW_MIN_UNDEQUEUED_BUFFERS, &minUndequeuedBufs);
    if (err != NO_ERROR) {
        ALOGE("error pushing blank frames: MIN_UNDEQUEUED_BUFFERS query "
                "failed: %s (%d)", strerror(-err), -err);
        goto error;
    }

    numBufs = minUndequeuedBufs + 1;
    err = native_window_set_buffer_count(mNativeWindow.get(), numBufs);
    if (err != NO_ERROR) {
        ALOGE("error pushing blank frames: set_buffer_count failed: %s (%d)",
                strerror(-err), -err);
        goto error;
    }

    // We  push numBufs + 1 buffers to ensure that we've drawn into the same
    // buffer twice.  This should guarantee that the buffer has been displayed
    // on the screen and then been replaced, so an previous video frames are
    // guaranteed NOT to be currently displayed.
    for (int i = 0; i < numBufs + 1; i++) {
        int fenceFd = -1;
        err = native_window_dequeue_buffer_and_wait(mNativeWindow.get(), &anb);
        if (err != NO_ERROR) {
            ALOGE("error pushing blank frames: dequeueBuffer failed: %s (%d)",
                    strerror(-err), -err);
            goto error;
        }

        sp<GraphicBuffer> buf(new GraphicBuffer(anb, false));

        // Fill the buffer with the a 1x1 checkerboard pattern ;)
        uint32_t* img = NULL;
        err = buf->lock(GRALLOC_USAGE_SW_WRITE_OFTEN, (void**)(&img));
        if (err != NO_ERROR) {
            ALOGE("error pushing blank frames: lock failed: %s (%d)",
                    strerror(-err), -err);
            goto error;
        }

        *img = 0;

        err = buf->unlock();
        if (err != NO_ERROR) {
            ALOGE("error pushing blank frames: unlock failed: %s (%d)",
                    strerror(-err), -err);
            goto error;
        }

        err = mNativeWindow->queueBuffer(mNativeWindow.get(),
                buf->getNativeBuffer(), -1);
        if (err != NO_ERROR) {
            ALOGE("error pushing blank frames: queueBuffer failed: %s (%d)",
                    strerror(-err), -err);
            goto error;
        }

        anb = NULL;
    }

error:

    if (err != NO_ERROR) {
        // Clean up after an error.
        if (anb != NULL) {
            mNativeWindow->cancelBuffer(mNativeWindow.get(), anb, -1);
        }

        native_window_api_disconnect(mNativeWindow.get(),
                NATIVE_WINDOW_API_CPU);
        native_window_api_connect(mNativeWindow.get(),
                NATIVE_WINDOW_API_MEDIA);

        return err;
    } else {
        // Clean up after success.
        err = native_window_api_disconnect(mNativeWindow.get(),
                NATIVE_WINDOW_API_CPU);
        if (err != NO_ERROR) {
            ALOGE("error pushing blank frames: api_disconnect failed: %s (%d)",
                    strerror(-err), -err);
            return err;
        }

        err = native_window_api_connect(mNativeWindow.get(),
                NATIVE_WINDOW_API_MEDIA);
        if (err != NO_ERROR) {
            ALOGE("error pushing blank frames: api_connect failed: %s (%d)",
                    strerror(-err), -err);
            return err;
        }

        return NO_ERROR;
    }
}

int64_t OMXCodec::getDecodingTimeUs() {
    CHECK(mIsEncoder && mIsVideo);

    if (mDecodingTimeList.empty()) {
        CHECK(mSignalledEOS || mNoMoreOutputData);
        // No corresponding input frame available.
        // This could happen when EOS is reached.
        return 0;
    }

    List<int64_t>::iterator it = mDecodingTimeList.begin();
    int64_t timeUs = *it;
    mDecodingTimeList.erase(it);
    return timeUs;
}

void OMXCodec::on_message(const omx_message &msg) {
    if (mState == ERROR) {
        /*
         * only drop EVENT messages, EBD and FBD are still
         * processed for bookkeeping purposes
         */
        if (msg.type == omx_message::EVENT) {
            ALOGW("Dropping OMX EVENT message - we're in ERROR state.");
            return;
        }
    }

    switch (msg.type) {
        case omx_message::EVENT:
        {
            onEvent(
                 msg.u.event_data.event, msg.u.event_data.data1,
                 msg.u.event_data.data2);

            break;
        }

        case omx_message::EMPTY_BUFFER_DONE:
        {
            IOMX::buffer_id buffer = msg.u.extended_buffer_data.buffer;

            CODEC_LOGV("EMPTY_BUFFER_DONE(buffer: %p)", buffer);

            Vector<BufferInfo> *buffers = &mPortBuffers[kPortIndexInput];
            size_t i = 0;
            while (i < buffers->size() && (*buffers)[i].mBuffer != buffer) {
                ++i;
            }

            CHECK(i < buffers->size());
            if ((*buffers)[i].mStatus != OWNED_BY_COMPONENT) {
                ALOGW("We already own input buffer %p, yet received "
                     "an EMPTY_BUFFER_DONE.", buffer);
            }

            BufferInfo* info = &buffers->editItemAt(i);
            info->mStatus = OWNED_BY_US;

            // Buffer could not be released until empty buffer done is called.
            if (info->mMediaBuffer != NULL) {
                info->mMediaBuffer->release();
                info->mMediaBuffer = NULL;
            }

            if (mPortStatus[kPortIndexInput] == DISABLING) {
                CODEC_LOGV("Port is disabled, freeing buffer %p", buffer);

                status_t err = freeBuffer(kPortIndexInput, i);
                CHECK_EQ(err, (status_t)OK);
            } else if (mState != ERROR
                    && mPortStatus[kPortIndexInput] != SHUTTING_DOWN) {
                CHECK_EQ((int)mPortStatus[kPortIndexInput], (int)ENABLED);

                if (mFlags & kUseSecureInputBuffers) {
                    drainAnyInputBuffer();
                } else {
                    drainInputBuffer(&buffers->editItemAt(i));
                }
            }
            break;
        }

        case omx_message::FILL_BUFFER_DONE:
        {
            IOMX::buffer_id buffer = msg.u.extended_buffer_data.buffer;
            OMX_U32 flags = msg.u.extended_buffer_data.flags;

            CODEC_LOGV("FILL_BUFFER_DONE(buffer: %p, size: %ld, flags: 0x%08lx, timestamp: %lld us (%.2f secs))",
                 buffer,
                 msg.u.extended_buffer_data.range_length,
                 flags,
                 msg.u.extended_buffer_data.timestamp,
                 msg.u.extended_buffer_data.timestamp / 1E6);

            Vector<BufferInfo> *buffers = &mPortBuffers[kPortIndexOutput];
            size_t i = 0;
            while (i < buffers->size() && (*buffers)[i].mBuffer != buffer) {
                ++i;
            }

            CHECK(i < buffers->size());
            BufferInfo *info = &buffers->editItemAt(i);

            if (info->mStatus != OWNED_BY_COMPONENT) {
                ALOGW("We already own output buffer %p, yet received "
                     "a FILL_BUFFER_DONE.", buffer);
            }

            info->mStatus = OWNED_BY_US;

            if (mPortStatus[kPortIndexOutput] == DISABLING) {
                CODEC_LOGV("Port is disabled, freeing buffer %p", buffer);

                status_t err = freeBuffer(kPortIndexOutput, i);
                CHECK_EQ(err, (status_t)OK);

#if 0
            } else if (mPortStatus[kPortIndexOutput] == ENABLED
                       && (flags & OMX_BUFFERFLAG_EOS)) {
                CODEC_LOGV("No more output data.");
                mNoMoreOutputData = true;
                mBufferFilled.signal();
#endif
            } else if (mPortStatus[kPortIndexOutput] != SHUTTING_DOWN) {
                CHECK_EQ((int)mPortStatus[kPortIndexOutput], (int)ENABLED);

                if (info->mMediaBuffer == NULL) {
                    CHECK(mOMXLivesLocally);
                    CHECK(mQuirks & kRequiresAllocateBufferOnOutputPorts);
                    CHECK(mQuirks & kDefersOutputBufferAllocation);

                    // The qcom video decoders on Nexus don't actually allocate
                    // output buffer memory on a call to OMX_AllocateBuffer
                    // the "pBuffer" member of the OMX_BUFFERHEADERTYPE
                    // structure is only filled in later.

                    info->mMediaBuffer = new MediaBuffer(
                            msg.u.extended_buffer_data.data_ptr,
                            info->mSize);
                    info->mMediaBuffer->setObserver(this);
                }

                MediaBuffer *buffer = info->mMediaBuffer;
                bool isGraphicBuffer = buffer->graphicBuffer() != NULL;

                if (!isGraphicBuffer
                    && msg.u.extended_buffer_data.range_offset
                        + msg.u.extended_buffer_data.range_length
                            > buffer->size()) {
                    CODEC_LOGE(
                            "Codec lied about its buffer size requirements, "
                            "sending a buffer larger than the originally "
                            "advertised size in FILL_BUFFER_DONE!");
                }
                buffer->set_range(
                        msg.u.extended_buffer_data.range_offset,
                        msg.u.extended_buffer_data.range_length);

                buffer->meta_data()->clear();

                buffer->meta_data()->setInt64(
                        kKeyTime, msg.u.extended_buffer_data.timestamp);

                if (msg.u.extended_buffer_data.flags & OMX_BUFFERFLAG_SYNCFRAME) {
                    buffer->meta_data()->setInt32(kKeyIsSyncFrame, true);
                }
                bool isCodecSpecific = false;
                if (msg.u.extended_buffer_data.flags & OMX_BUFFERFLAG_CODECCONFIG) {
                    buffer->meta_data()->setInt32(kKeyIsCodecConfig, true);
                    isCodecSpecific = true;
                }

                if (isGraphicBuffer || mQuirks & kOutputBuffersAreUnreadable) {
                    buffer->meta_data()->setInt32(kKeyIsUnreadable, true);
                }

                buffer->meta_data()->setPointer(
                        kKeyPlatformPrivate,
                        msg.u.extended_buffer_data.platform_private);

                buffer->meta_data()->setPointer(
                        kKeyBufferID,
                        msg.u.extended_buffer_data.buffer);

                if (msg.u.extended_buffer_data.flags & OMX_BUFFERFLAG_EOS) {
                    CODEC_LOGV("No more output data.");
                    mNoMoreOutputData = true;
                }

                if (mIsEncoder && mIsVideo) {
                    int64_t decodingTimeUs = isCodecSpecific? 0: getDecodingTimeUs();
                    buffer->meta_data()->setInt64(kKeyDecodingTime, decodingTimeUs);
                }

                if (mTargetTimeUs >= 0) {
                    CHECK(msg.u.extended_buffer_data.timestamp <= mTargetTimeUs);

                    if (msg.u.extended_buffer_data.timestamp < mTargetTimeUs) {
                        CODEC_LOGV(
                                "skipping output buffer at timestamp %lld us",
                                msg.u.extended_buffer_data.timestamp);

                        fillOutputBuffer(info);
                        break;
                    }

                    CODEC_LOGV(
                            "returning output buffer at target timestamp "
                            "%lld us",
                            msg.u.extended_buffer_data.timestamp);

                    mTargetTimeUs = -1;
                }

                mFilledBuffers.push_back(i);
                mBufferFilled.signal();
                if (mIsEncoder) {
                    sched_yield();
                }
            }

            break;
        }

        default:
        {
            CHECK(!"should not be here.");
            break;
        }
    }
}

// Has the format changed in any way that the client would have to be aware of?
static bool formatHasNotablyChanged(
        const sp<MetaData> &from, const sp<MetaData> &to) {
    if (from.get() == NULL && to.get() == NULL) {
        return false;
    }

    if ((from.get() == NULL && to.get() != NULL)
        || (from.get() != NULL && to.get() == NULL)) {
        return true;
    }

    const char *mime_from, *mime_to;
    CHECK(from->findCString(kKeyMIMEType, &mime_from));
    CHECK(to->findCString(kKeyMIMEType, &mime_to));

    if (strcasecmp(mime_from, mime_to)) {
        return true;
    }

    if (!strcasecmp(mime_from, MEDIA_MIMETYPE_VIDEO_RAW)) {
        int32_t colorFormat_from, colorFormat_to;
        CHECK(from->findInt32(kKeyColorFormat, &colorFormat_from));
        CHECK(to->findInt32(kKeyColorFormat, &colorFormat_to));

        if (colorFormat_from != colorFormat_to) {
            return true;
        }

        int32_t width_from, width_to;
        CHECK(from->findInt32(kKeyWidth, &width_from));
        CHECK(to->findInt32(kKeyWidth, &width_to));

        if (width_from != width_to) {
            return true;
        }

        int32_t height_from, height_to;
        CHECK(from->findInt32(kKeyHeight, &height_from));
        CHECK(to->findInt32(kKeyHeight, &height_to));

        if (height_from != height_to) {
            return true;
        }

        int32_t left_from, top_from, right_from, bottom_from;
        CHECK(from->findRect(
                    kKeyCropRect,
                    &left_from, &top_from, &right_from, &bottom_from));

        int32_t left_to, top_to, right_to, bottom_to;
        CHECK(to->findRect(
                    kKeyCropRect,
                    &left_to, &top_to, &right_to, &bottom_to));

        if (left_to != left_from || top_to != top_from
                || right_to != right_from || bottom_to != bottom_from) {
            return true;
        }
    } else if (!strcasecmp(mime_from, MEDIA_MIMETYPE_AUDIO_RAW)) {
        int32_t numChannels_from, numChannels_to;
        CHECK(from->findInt32(kKeyChannelCount, &numChannels_from));
        CHECK(to->findInt32(kKeyChannelCount, &numChannels_to));

        if (numChannels_from != numChannels_to) {
            return true;
        }

        int32_t sampleRate_from, sampleRate_to;
        CHECK(from->findInt32(kKeySampleRate, &sampleRate_from));
        CHECK(to->findInt32(kKeySampleRate, &sampleRate_to));

        if (sampleRate_from != sampleRate_to) {
            return true;
        }
    }

    return false;
}

void OMXCodec::onEvent(OMX_EVENTTYPE event, OMX_U32 data1, OMX_U32 data2) {
    switch (event) {
        case OMX_EventCmdComplete:
        {
            onCmdComplete((OMX_COMMANDTYPE)data1, data2);
            break;
        }

        case OMX_EventError:
        {
            CODEC_LOGE("ERROR(0x%08lx, %ld)", data1, data2);

            setState(ERROR);
            break;
        }

        case OMX_EventPortSettingsChanged:
        {
            CODEC_LOGV("OMX_EventPortSettingsChanged(port=%ld, data2=0x%08lx)",
                       data1, data2);

            if (data2 == 0 || data2 == OMX_IndexParamPortDefinition) {
                // There is no need to check whether mFilledBuffers is empty or not
                // when the OMX_EventPortSettingsChanged is not meant for reallocating
                // the output buffers.
                if (data1 == kPortIndexOutput) {
                    CHECK(mFilledBuffers.empty());
                }
                onPortSettingsChanged(data1);
            } else if (data1 == kPortIndexOutput &&
                        (data2 == OMX_IndexConfigCommonOutputCrop ||
                         data2 == OMX_IndexConfigCommonScale)) {

                sp<MetaData> oldOutputFormat = mOutputFormat;
                initOutputFormat(mSource->getFormat());

                if (data2 == OMX_IndexConfigCommonOutputCrop &&
                    formatHasNotablyChanged(oldOutputFormat, mOutputFormat)) {
                    mOutputPortSettingsHaveChanged = true;

                } else if (data2 == OMX_IndexConfigCommonScale) {
                    OMX_CONFIG_SCALEFACTORTYPE scale;
                    InitOMXParams(&scale);
                    scale.nPortIndex = kPortIndexOutput;

                    // Change display dimension only when necessary.
                    if (OK == mOMX->getConfig(
                                        mNode,
                                        OMX_IndexConfigCommonScale,
                                        &scale, sizeof(scale))) {
                        int32_t left, top, right, bottom;
                        CHECK(mOutputFormat->findRect(kKeyCropRect,
                                                      &left, &top,
                                                      &right, &bottom));

                        // The scale is in 16.16 format.
                        // scale 1.0 = 0x010000. When there is no
                        // need to change the display, skip it.
                        ALOGV("Get OMX_IndexConfigScale: 0x%lx/0x%lx",
                                scale.xWidth, scale.xHeight);

                        if (scale.xWidth != 0x010000) {
                            mOutputFormat->setInt32(kKeyDisplayWidth,
                                    ((right - left +  1) * scale.xWidth)  >> 16);
                            mOutputPortSettingsHaveChanged = true;
                        }

                        if (scale.xHeight != 0x010000) {
                            mOutputFormat->setInt32(kKeyDisplayHeight,
                                    ((bottom  - top + 1) * scale.xHeight) >> 16);
                            mOutputPortSettingsHaveChanged = true;
                        }
                    }
                }
            }
            break;
        }

#if 0
        case OMX_EventBufferFlag:
        {
            CODEC_LOGV("EVENT_BUFFER_FLAG(%ld)", data1);

            if (data1 == kPortIndexOutput) {
                mNoMoreOutputData = true;
            }
            break;
        }
#endif

        default:
        {
            CODEC_LOGV("EVENT(%d, %ld, %ld)", event, data1, data2);
            break;
        }
    }
}

void OMXCodec::onCmdComplete(OMX_COMMANDTYPE cmd, OMX_U32 data) {
    switch (cmd) {
        case OMX_CommandStateSet:
        {
            onStateChange((OMX_STATETYPE)data);
            break;
        }

        case OMX_CommandPortDisable:
        {
            OMX_U32 portIndex = data;
            CODEC_LOGV("PORT_DISABLED(%ld)", portIndex);

            CHECK(mState == EXECUTING || mState == RECONFIGURING);
            CHECK_EQ((int)mPortStatus[portIndex], (int)DISABLING);
            CHECK_EQ(mPortBuffers[portIndex].size(), 0u);

            mPortStatus[portIndex] = DISABLED;

            if (mState == RECONFIGURING) {
                CHECK_EQ(portIndex, (OMX_U32)kPortIndexOutput);

                sp<MetaData> oldOutputFormat = mOutputFormat;
                initOutputFormat(mSource->getFormat());

                // Don't notify clients if the output port settings change
                // wasn't of importance to them, i.e. it may be that just the
                // number of buffers has changed and nothing else.
                bool formatChanged = formatHasNotablyChanged(oldOutputFormat, mOutputFormat);
                if (!mOutputPortSettingsHaveChanged) {
                    mOutputPortSettingsHaveChanged = formatChanged;
                }

                status_t err = enablePortAsync(portIndex);
                if (err != OK) {
                    CODEC_LOGE("enablePortAsync(%ld) failed (err = %d)", portIndex, err);
                    setState(ERROR);
                } else {
                    err = allocateBuffersOnPort(portIndex);
                    if (err != OK) {
                        CODEC_LOGE("allocateBuffersOnPort (%s) failed "
                                   "(err = %d)",
                                   portIndex == kPortIndexInput
                                        ? "input" : "output",
                                   err);

                        setState(ERROR);
                    }
                }
            }
            break;
        }

        case OMX_CommandPortEnable:
        {
            OMX_U32 portIndex = data;
            CODEC_LOGV("PORT_ENABLED(%ld)", portIndex);

            CHECK(mState == EXECUTING || mState == RECONFIGURING);
            CHECK_EQ((int)mPortStatus[portIndex], (int)ENABLING);

            mPortStatus[portIndex] = ENABLED;

            if (mState == RECONFIGURING) {
                CHECK_EQ(portIndex, (OMX_U32)kPortIndexOutput);

                setState(EXECUTING);

                fillOutputBuffers();
            }
            break;
        }

        case OMX_CommandFlush:
        {
            OMX_U32 portIndex = data;

            CODEC_LOGV("FLUSH_DONE(%ld)", portIndex);

            CHECK_EQ((int)mPortStatus[portIndex], (int)SHUTTING_DOWN);
            mPortStatus[portIndex] = ENABLED;

            CHECK_EQ(countBuffersWeOwn(mPortBuffers[portIndex]),
                     mPortBuffers[portIndex].size());

            if (mSkipCutBuffer != NULL && mPortStatus[kPortIndexOutput] == ENABLED) {
                mSkipCutBuffer->clear();
            }

            if (mState == RECONFIGURING) {
                CHECK_EQ(portIndex, (OMX_U32)kPortIndexOutput);

                disablePortAsync(portIndex);
            } else if (mState == EXECUTING_TO_IDLE) {
                if (mPortStatus[kPortIndexInput] == ENABLED
                    && mPortStatus[kPortIndexOutput] == ENABLED) {
                    CODEC_LOGV("Finished flushing both ports, now completing "
                         "transition from EXECUTING to IDLE.");

                    mPortStatus[kPortIndexInput] = SHUTTING_DOWN;
                    mPortStatus[kPortIndexOutput] = SHUTTING_DOWN;

                    status_t err =
                        mOMX->sendCommand(mNode, OMX_CommandStateSet, OMX_StateIdle);
                    CHECK_EQ(err, (status_t)OK);
                }
            } else {
                // We're flushing both ports in preparation for seeking.

                if (mPortStatus[kPortIndexInput] == ENABLED
                    && mPortStatus[kPortIndexOutput] == ENABLED) {
                    CODEC_LOGV("Finished flushing both ports, now continuing from"
                         " seek-time.");

                    // We implicitly resume pulling on our upstream source.
                    mPaused = false;

                    drainInputBuffers();
                    fillOutputBuffers();
                }

                if (mOutputPortSettingsChangedPending) {
                    CODEC_LOGV(
                            "Honoring deferred output port settings change.");

                    mOutputPortSettingsChangedPending = false;
                    onPortSettingsChanged(kPortIndexOutput);
                }
            }

            break;
        }

        default:
        {
            CODEC_LOGV("CMD_COMPLETE(%d, %ld)", cmd, data);
            break;
        }
    }
}

void OMXCodec::onStateChange(OMX_STATETYPE newState) {
    CODEC_LOGV("onStateChange %d", newState);

    switch (newState) {
        case OMX_StateIdle:
        {
            CODEC_LOGV("Now Idle.");
            if (mState == LOADED_TO_IDLE) {
                status_t err = mOMX->sendCommand(
                        mNode, OMX_CommandStateSet, OMX_StateExecuting);

                CHECK_EQ(err, (status_t)OK);

                setState(IDLE_TO_EXECUTING);
            } else {
                CHECK_EQ((int)mState, (int)EXECUTING_TO_IDLE);

                if (countBuffersWeOwn(mPortBuffers[kPortIndexInput]) !=
                    mPortBuffers[kPortIndexInput].size()) {
                    ALOGE("Codec did not return all input buffers "
                          "(received %d / %d)",
                            countBuffersWeOwn(mPortBuffers[kPortIndexInput]),
                            mPortBuffers[kPortIndexInput].size());
                    TRESPASS();
                }

                if (countBuffersWeOwn(mPortBuffers[kPortIndexOutput]) !=
                    mPortBuffers[kPortIndexOutput].size()) {
                    ALOGE("Codec did not return all output buffers "
                          "(received %d / %d)",
                            countBuffersWeOwn(mPortBuffers[kPortIndexOutput]),
                            mPortBuffers[kPortIndexOutput].size());
                    TRESPASS();
                }

                status_t err = mOMX->sendCommand(
                        mNode, OMX_CommandStateSet, OMX_StateLoaded);

                CHECK_EQ(err, (status_t)OK);

                err = freeBuffersOnPort(kPortIndexInput);
                CHECK_EQ(err, (status_t)OK);

                err = freeBuffersOnPort(kPortIndexOutput);
                CHECK_EQ(err, (status_t)OK);

                mPortStatus[kPortIndexInput] = ENABLED;
                mPortStatus[kPortIndexOutput] = ENABLED;

                if ((mFlags & kEnableGrallocUsageProtected) &&
                        mNativeWindow != NULL) {
                    // We push enough 1x1 blank buffers to ensure that one of
                    // them has made it to the display.  This allows the OMX
                    // component teardown to zero out any protected buffers
                    // without the risk of scanning out one of those buffers.
                    pushBlankBuffersToNativeWindow();
                }

                setState(IDLE_TO_LOADED);
            }
            break;
        }

        case OMX_StateExecuting:
        {
            CHECK_EQ((int)mState, (int)IDLE_TO_EXECUTING);

            CODEC_LOGV("Now Executing.");

            mOutputPortSettingsChangedPending = false;

            setState(EXECUTING);

            // Buffers will be submitted to the component in the first
            // call to OMXCodec::read as mInitialBufferSubmit is true at
            // this point. This ensures that this on_message call returns,
            // releases the lock and ::init can notice the state change and
            // itself return.
            break;
        }

        case OMX_StateLoaded:
        {
            CHECK_EQ((int)mState, (int)IDLE_TO_LOADED);

            CODEC_LOGV("Now Loaded.");

            setState(LOADED);
            break;
        }

        case OMX_StateInvalid:
        {
            setState(ERROR);
            break;
        }

        default:
        {
            CHECK(!"should not be here.");
            break;
        }
    }
}

// static
size_t OMXCodec::countBuffersWeOwn(const Vector<BufferInfo> &buffers) {
    size_t n = 0;
    for (size_t i = 0; i < buffers.size(); ++i) {
        if (buffers[i].mStatus != OWNED_BY_COMPONENT) {
            ++n;
        }
    }

    return n;
}

status_t OMXCodec::freeBuffersOnPort(
        OMX_U32 portIndex, bool onlyThoseWeOwn) {
    Vector<BufferInfo> *buffers = &mPortBuffers[portIndex];

    status_t stickyErr = OK;

    for (size_t i = buffers->size(); i-- > 0;) {
        BufferInfo *info = &buffers->editItemAt(i);

        if (onlyThoseWeOwn && info->mStatus == OWNED_BY_COMPONENT) {
            continue;
        }

        CHECK(info->mStatus == OWNED_BY_US
                || info->mStatus == OWNED_BY_NATIVE_WINDOW);

        CODEC_LOGV("freeing buffer %p on port %ld", info->mBuffer, portIndex);

        status_t err = freeBuffer(portIndex, i);

        if (err != OK) {
            stickyErr = err;
        }

    }

    CHECK(onlyThoseWeOwn || buffers->isEmpty());

    return stickyErr;
}

status_t OMXCodec::freeBuffer(OMX_U32 portIndex, size_t bufIndex) {
    Vector<BufferInfo> *buffers = &mPortBuffers[portIndex];

    BufferInfo *info = &buffers->editItemAt(bufIndex);

    status_t err = mOMX->freeBuffer(mNode, portIndex, info->mBuffer);

    if (err == OK && info->mMediaBuffer != NULL) {
        CHECK_EQ(portIndex, (OMX_U32)kPortIndexOutput);
        info->mMediaBuffer->setObserver(NULL);

        // Make sure nobody but us owns this buffer at this point.
        CHECK_EQ(info->mMediaBuffer->refcount(), 0);

        // Cancel the buffer if it belongs to an ANativeWindow.
        sp<GraphicBuffer> graphicBuffer = info->mMediaBuffer->graphicBuffer();
        if (info->mStatus == OWNED_BY_US && graphicBuffer != 0) {
            err = cancelBufferToNativeWindow(info);
        }

        info->mMediaBuffer->release();
        info->mMediaBuffer = NULL;
    }

    if (err == OK) {
        buffers->removeAt(bufIndex);
    }

    return err;
}

void OMXCodec::onPortSettingsChanged(OMX_U32 portIndex) {
    CODEC_LOGV("PORT_SETTINGS_CHANGED(%ld)", portIndex);

    CHECK_EQ((int)mState, (int)EXECUTING);
    CHECK_EQ(portIndex, (OMX_U32)kPortIndexOutput);
    CHECK(!mOutputPortSettingsChangedPending);

    if (mPortStatus[kPortIndexOutput] != ENABLED) {
        CODEC_LOGV("Deferring output port settings change.");
        mOutputPortSettingsChangedPending = true;
        return;
    }

    setState(RECONFIGURING);

    if (mQuirks & kNeedsFlushBeforeDisable) {
        if (!flushPortAsync(portIndex)) {
            onCmdComplete(OMX_CommandFlush, portIndex);
        }
    } else {
        disablePortAsync(portIndex);
    }
}

bool OMXCodec::flushPortAsync(OMX_U32 portIndex) {
    CHECK(mState == EXECUTING || mState == RECONFIGURING
            || mState == EXECUTING_TO_IDLE);

    CODEC_LOGV("flushPortAsync(%ld): we own %d out of %d buffers already.",
         portIndex, countBuffersWeOwn(mPortBuffers[portIndex]),
         mPortBuffers[portIndex].size());

    CHECK_EQ((int)mPortStatus[portIndex], (int)ENABLED);
    mPortStatus[portIndex] = SHUTTING_DOWN;

    if ((mQuirks & kRequiresFlushCompleteEmulation)
        && countBuffersWeOwn(mPortBuffers[portIndex])
                == mPortBuffers[portIndex].size()) {
        // No flush is necessary and this component fails to send a
        // flush-complete event in this case.

        return false;
    }

    status_t err =
        mOMX->sendCommand(mNode, OMX_CommandFlush, portIndex);
    CHECK_EQ(err, (status_t)OK);

    return true;
}

void OMXCodec::disablePortAsync(OMX_U32 portIndex) {
    CHECK(mState == EXECUTING || mState == RECONFIGURING);

    CHECK_EQ((int)mPortStatus[portIndex], (int)ENABLED);
    mPortStatus[portIndex] = DISABLING;

    CODEC_LOGV("sending OMX_CommandPortDisable(%ld)", portIndex);
    status_t err =
        mOMX->sendCommand(mNode, OMX_CommandPortDisable, portIndex);
    CHECK_EQ(err, (status_t)OK);

    freeBuffersOnPort(portIndex, true);
}

status_t OMXCodec::enablePortAsync(OMX_U32 portIndex) {
    CHECK(mState == EXECUTING || mState == RECONFIGURING);

    CHECK_EQ((int)mPortStatus[portIndex], (int)DISABLED);
    mPortStatus[portIndex] = ENABLING;

    CODEC_LOGV("sending OMX_CommandPortEnable(%ld)", portIndex);
    return mOMX->sendCommand(mNode, OMX_CommandPortEnable, portIndex);
}

void OMXCodec::fillOutputBuffers() {
    CHECK_EQ((int)mState, (int)EXECUTING);

    // This is a workaround for some decoders not properly reporting
    // end-of-output-stream. If we own all input buffers and also own
    // all output buffers and we already signalled end-of-input-stream,
    // the end-of-output-stream is implied.
    if (mSignalledEOS
            && countBuffersWeOwn(mPortBuffers[kPortIndexInput])
                == mPortBuffers[kPortIndexInput].size()
            && countBuffersWeOwn(mPortBuffers[kPortIndexOutput])
                == mPortBuffers[kPortIndexOutput].size()) {
        mNoMoreOutputData = true;
        mBufferFilled.signal();

        return;
    }

    Vector<BufferInfo> *buffers = &mPortBuffers[kPortIndexOutput];
    for (size_t i = 0; i < buffers->size(); ++i) {
        BufferInfo *info = &buffers->editItemAt(i);
        if (info->mStatus == OWNED_BY_US) {
            fillOutputBuffer(&buffers->editItemAt(i));
        }
    }
}

void OMXCodec::drainInputBuffers() {
    CHECK(mState == EXECUTING || mState == RECONFIGURING);

    if (mFlags & kUseSecureInputBuffers) {
        Vector<BufferInfo> *buffers = &mPortBuffers[kPortIndexInput];
        for (size_t i = 0; i < buffers->size(); ++i) {
            if (!drainAnyInputBuffer()
                    || (mFlags & kOnlySubmitOneInputBufferAtOneTime)) {
                break;
            }
        }
    } else {
        Vector<BufferInfo> *buffers = &mPortBuffers[kPortIndexInput];
        for (size_t i = 0; i < buffers->size(); ++i) {
            BufferInfo *info = &buffers->editItemAt(i);

            if (info->mStatus != OWNED_BY_US) {
                continue;
            }

            if (!drainInputBuffer(info)) {
                break;
            }

            if (mFlags & kOnlySubmitOneInputBufferAtOneTime) {
                break;
            }
        }
    }
}

bool OMXCodec::drainAnyInputBuffer() {
    return drainInputBuffer((BufferInfo *)NULL);
}

OMXCodec::BufferInfo *OMXCodec::findInputBufferByDataPointer(void *ptr) {
    Vector<BufferInfo> *infos = &mPortBuffers[kPortIndexInput];
    for (size_t i = 0; i < infos->size(); ++i) {
        BufferInfo *info = &infos->editItemAt(i);

        if (info->mData == ptr) {
            CODEC_LOGV(
                    "input buffer data ptr = %p, buffer_id = %p",
                    ptr,
                    info->mBuffer);

            return info;
        }
    }

    TRESPASS();
}

OMXCodec::BufferInfo *OMXCodec::findEmptyInputBuffer() {
    Vector<BufferInfo> *infos = &mPortBuffers[kPortIndexInput];
    for (size_t i = 0; i < infos->size(); ++i) {
        BufferInfo *info = &infos->editItemAt(i);

        if (info->mStatus == OWNED_BY_US) {
            return info;
        }
    }

    TRESPASS();
}

bool OMXCodec::drainInputBuffer(BufferInfo *info) {
    if (info != NULL) {
        CHECK_EQ((int)info->mStatus, (int)OWNED_BY_US);
    }

    if (mSignalledEOS) {
        return false;
    }

    if (mCodecSpecificDataIndex < mCodecSpecificData.size()) {
        CHECK(!(mFlags & kUseSecureInputBuffers));

        const CodecSpecificData *specific =
            mCodecSpecificData[mCodecSpecificDataIndex];

        size_t size = specific->mSize;

        if (!strcasecmp(MEDIA_MIMETYPE_VIDEO_AVC, mMIME)
                && !(mQuirks & kWantsNALFragments)) {
            static const uint8_t kNALStartCode[4] =
                    { 0x00, 0x00, 0x00, 0x01 };

            CHECK(info->mSize >= specific->mSize + 4);

            size += 4;

            memcpy(info->mData, kNALStartCode, 4);
            memcpy((uint8_t *)info->mData + 4,
                   specific->mData, specific->mSize);
        } else {
            CHECK(info->mSize >= specific->mSize);
            memcpy(info->mData, specific->mData, specific->mSize);
        }

        mNoMoreOutputData = false;

        CODEC_LOGV("calling emptyBuffer with codec specific data");

        status_t err = mOMX->emptyBuffer(
                mNode, info->mBuffer, 0, size,
                OMX_BUFFERFLAG_ENDOFFRAME | OMX_BUFFERFLAG_CODECCONFIG,
                0);
        CHECK_EQ(err, (status_t)OK);

        info->mStatus = OWNED_BY_COMPONENT;

        ++mCodecSpecificDataIndex;
        return true;
    }

    if (mPaused) {
        return false;
    }

    status_t err;

    bool signalEOS = false;
    int64_t timestampUs = 0;

    size_t offset = 0;
    int32_t n = 0;


    for (;;) {
        MediaBuffer *srcBuffer;
        if (mSeekTimeUs >= 0) {
            if (mLeftOverBuffer) {
                mLeftOverBuffer->release();
                mLeftOverBuffer = NULL;
            }

            MediaSource::ReadOptions options;
            options.setSeekTo(mSeekTimeUs, mSeekMode);

            mSeekTimeUs = -1;
            mSeekMode = ReadOptions::SEEK_CLOSEST_SYNC;
            mBufferFilled.signal();

            err = mSource->read(&srcBuffer, &options);

            if (err == OK) {
                int64_t targetTimeUs;
                if (srcBuffer->meta_data()->findInt64(
                            kKeyTargetTime, &targetTimeUs)
                        && targetTimeUs >= 0) {
                    CODEC_LOGV("targetTimeUs = %lld us", targetTimeUs);
                    mTargetTimeUs = targetTimeUs;
                } else {
                    mTargetTimeUs = -1;
                }
            }
        } else if (mLeftOverBuffer) {
            srcBuffer = mLeftOverBuffer;
            mLeftOverBuffer = NULL;

            err = OK;
        } else {
            err = mSource->read(&srcBuffer);
        }

        if (err != OK) {
            signalEOS = true;
            mFinalStatus = err;
            mSignalledEOS = true;
            mBufferFilled.signal();
            break;
        }

        if (mFlags & kUseSecureInputBuffers) {
            info = findInputBufferByDataPointer(srcBuffer->data());
            CHECK(info != NULL);
        }

        size_t remainingBytes = info->mSize - offset;

        if (srcBuffer->range_length() > remainingBytes) {
            if (offset == 0) {
                CODEC_LOGE(
                     "Codec's input buffers are too small to accomodate "
                     "buffer read from source (info->mSize = %d, srcLength = %d)",
                     info->mSize, srcBuffer->range_length());

                srcBuffer->release();
                srcBuffer = NULL;

                setState(ERROR);
                return false;
            }

            mLeftOverBuffer = srcBuffer;
            break;
        }

        bool releaseBuffer = true;
        if (mFlags & kStoreMetaDataInVideoBuffers) {
                releaseBuffer = false;
                info->mMediaBuffer = srcBuffer;
        }

        if (mFlags & kUseSecureInputBuffers) {
                // Data in "info" is already provided at this time.

                releaseBuffer = false;

                CHECK(info->mMediaBuffer == NULL);
                info->mMediaBuffer = srcBuffer;
        } else {
            CHECK(srcBuffer->data() != NULL) ;
            memcpy((uint8_t *)info->mData + offset,
                    (const uint8_t *)srcBuffer->data()
                        + srcBuffer->range_offset(),
                    srcBuffer->range_length());
        }

        int64_t lastBufferTimeUs;
        CHECK(srcBuffer->meta_data()->findInt64(kKeyTime, &lastBufferTimeUs));
        CHECK(lastBufferTimeUs >= 0);
        if (mIsEncoder && mIsVideo) {
            mDecodingTimeList.push_back(lastBufferTimeUs);
        }

        if (offset == 0) {
            timestampUs = lastBufferTimeUs;
        }

        offset += srcBuffer->range_length();

        if (!strcasecmp(MEDIA_MIMETYPE_AUDIO_VORBIS, mMIME)) {
            CHECK(!(mQuirks & kSupportsMultipleFramesPerInputBuffer));
            CHECK_GE(info->mSize, offset + sizeof(int32_t));

            int32_t numPageSamples;
            if (!srcBuffer->meta_data()->findInt32(
                        kKeyValidSamples, &numPageSamples)) {
                numPageSamples = -1;
            }

            memcpy((uint8_t *)info->mData + offset,
                   &numPageSamples,
                   sizeof(numPageSamples));

            offset += sizeof(numPageSamples);
        }

        if (releaseBuffer) {
            srcBuffer->release();
            srcBuffer = NULL;
        }

        ++n;

        if (!(mQuirks & kSupportsMultipleFramesPerInputBuffer)) {
            break;
        }

        int64_t coalescedDurationUs = lastBufferTimeUs - timestampUs;

        if (coalescedDurationUs > 250000ll) {
            // Don't coalesce more than 250ms worth of encoded data at once.
            break;
        }
    }

    if (n > 1) {
        ALOGV("coalesced %d frames into one input buffer", n);
    }

    OMX_U32 flags = OMX_BUFFERFLAG_ENDOFFRAME;

    if (signalEOS) {
        flags |= OMX_BUFFERFLAG_EOS;
    } else {
        mNoMoreOutputData = false;
    }

    if (info == NULL) {
        CHECK(mFlags & kUseSecureInputBuffers);
        CHECK(signalEOS);

        // This is fishy, there's still a MediaBuffer corresponding to this
        // info available to the source at this point even though we're going
        // to use it to signal EOS to the codec.
        info = findEmptyInputBuffer();
    }

    CODEC_LOGV("Calling emptyBuffer on buffer %p (length %d), "
               "timestamp %lld us (%.2f secs)",
               info->mBuffer, offset,
               timestampUs, timestampUs / 1E6);

    err = mOMX->emptyBuffer(
            mNode, info->mBuffer, 0, offset,
            flags, timestampUs);

    if (err != OK) {
        setState(ERROR);
        return false;
    }

    info->mStatus = OWNED_BY_COMPONENT;

    return true;
}

void OMXCodec::fillOutputBuffer(BufferInfo *info) {
    CHECK_EQ((int)info->mStatus, (int)OWNED_BY_US);

    if (mNoMoreOutputData) {
        CODEC_LOGV("There is no more output data available, not "
             "calling fillOutputBuffer");
        return;
    }

    CODEC_LOGV("Calling fillBuffer on buffer %p", info->mBuffer);
    status_t err = mOMX->fillBuffer(mNode, info->mBuffer);

    if (err != OK) {
        CODEC_LOGE("fillBuffer failed w/ error 0x%08x", err);

        setState(ERROR);
        return;
    }

    info->mStatus = OWNED_BY_COMPONENT;
}

bool OMXCodec::drainInputBuffer(IOMX::buffer_id buffer) {
    Vector<BufferInfo> *buffers = &mPortBuffers[kPortIndexInput];
    for (size_t i = 0; i < buffers->size(); ++i) {
        if ((*buffers)[i].mBuffer == buffer) {
            return drainInputBuffer(&buffers->editItemAt(i));
        }
    }

    CHECK(!"should not be here.");

    return false;
}

void OMXCodec::fillOutputBuffer(IOMX::buffer_id buffer) {
    Vector<BufferInfo> *buffers = &mPortBuffers[kPortIndexOutput];
    for (size_t i = 0; i < buffers->size(); ++i) {
        if ((*buffers)[i].mBuffer == buffer) {
            fillOutputBuffer(&buffers->editItemAt(i));
            return;
        }
    }

    CHECK(!"should not be here.");
}

void OMXCodec::setState(State newState) {
    mState = newState;
    mAsyncCompletion.signal();

    // This may cause some spurious wakeups but is necessary to
    // unblock the reader if we enter ERROR state.
    mBufferFilled.signal();
}

status_t OMXCodec::waitForBufferFilled_l() {

    if (mIsEncoder) {
        // For timelapse video recording, the timelapse video recording may
        // not send an input frame for a _long_ time. Do not use timeout
        // for video encoding.
        return mBufferFilled.wait(mLock);
    }
    status_t err = mBufferFilled.waitRelative(mLock, kBufferFilledEventTimeOutNs);
    if (err != OK) {
        CODEC_LOGE("Timed out waiting for output buffers: %d/%d",
            countBuffersWeOwn(mPortBuffers[kPortIndexInput]),
            countBuffersWeOwn(mPortBuffers[kPortIndexOutput]));
    }
    return err;
}

void OMXCodec::setRawAudioFormat(
        OMX_U32 portIndex, int32_t sampleRate, int32_t numChannels) {

    // port definition
    OMX_PARAM_PORTDEFINITIONTYPE def;
    InitOMXParams(&def);
    def.nPortIndex = portIndex;
    status_t err = mOMX->getParameter(
            mNode, OMX_IndexParamPortDefinition, &def, sizeof(def));
    CHECK_EQ(err, (status_t)OK);
    def.format.audio.eEncoding = OMX_AUDIO_CodingPCM;
    CHECK_EQ(mOMX->setParameter(mNode, OMX_IndexParamPortDefinition,
            &def, sizeof(def)), (status_t)OK);

    // pcm param
    OMX_AUDIO_PARAM_PCMMODETYPE pcmParams;
    InitOMXParams(&pcmParams);
    pcmParams.nPortIndex = portIndex;

    err = mOMX->getParameter(
            mNode, OMX_IndexParamAudioPcm, &pcmParams, sizeof(pcmParams));

    CHECK_EQ(err, (status_t)OK);

    pcmParams.nChannels = numChannels;
    pcmParams.eNumData = OMX_NumericalDataSigned;
    pcmParams.bInterleaved = OMX_TRUE;
    pcmParams.nBitPerSample = 16;
    pcmParams.nSamplingRate = sampleRate;
    pcmParams.ePCMMode = OMX_AUDIO_PCMModeLinear;

    CHECK_EQ(getOMXChannelMapping(
                numChannels, pcmParams.eChannelMapping), (status_t)OK);

    err = mOMX->setParameter(
            mNode, OMX_IndexParamAudioPcm, &pcmParams, sizeof(pcmParams));

    CHECK_EQ(err, (status_t)OK);
}

static OMX_AUDIO_AMRBANDMODETYPE pickModeFromBitRate(bool isAMRWB, int32_t bps) {
    if (isAMRWB) {
        if (bps <= 6600) {
            return OMX_AUDIO_AMRBandModeWB0;
        } else if (bps <= 8850) {
            return OMX_AUDIO_AMRBandModeWB1;
        } else if (bps <= 12650) {
            return OMX_AUDIO_AMRBandModeWB2;
        } else if (bps <= 14250) {
            return OMX_AUDIO_AMRBandModeWB3;
        } else if (bps <= 15850) {
            return OMX_AUDIO_AMRBandModeWB4;
        } else if (bps <= 18250) {
            return OMX_AUDIO_AMRBandModeWB5;
        } else if (bps <= 19850) {
            return OMX_AUDIO_AMRBandModeWB6;
        } else if (bps <= 23050) {
            return OMX_AUDIO_AMRBandModeWB7;
        }

        // 23850 bps
        return OMX_AUDIO_AMRBandModeWB8;
    } else {  // AMRNB
        if (bps <= 4750) {
            return OMX_AUDIO_AMRBandModeNB0;
        } else if (bps <= 5150) {
            return OMX_AUDIO_AMRBandModeNB1;
        } else if (bps <= 5900) {
            return OMX_AUDIO_AMRBandModeNB2;
        } else if (bps <= 6700) {
            return OMX_AUDIO_AMRBandModeNB3;
        } else if (bps <= 7400) {
            return OMX_AUDIO_AMRBandModeNB4;
        } else if (bps <= 7950) {
            return OMX_AUDIO_AMRBandModeNB5;
        } else if (bps <= 10200) {
            return OMX_AUDIO_AMRBandModeNB6;
        }

        // 12200 bps
        return OMX_AUDIO_AMRBandModeNB7;
    }
}

void OMXCodec::setAMRFormat(bool isWAMR, int32_t bitRate) {
    OMX_U32 portIndex = mIsEncoder ? kPortIndexOutput : kPortIndexInput;

    OMX_AUDIO_PARAM_AMRTYPE def;
    InitOMXParams(&def);
    def.nPortIndex = portIndex;

    status_t err =
        mOMX->getParameter(mNode, OMX_IndexParamAudioAmr, &def, sizeof(def));

    CHECK_EQ(err, (status_t)OK);

    def.eAMRFrameFormat = OMX_AUDIO_AMRFrameFormatFSF;

    def.eAMRBandMode = pickModeFromBitRate(isWAMR, bitRate);
    err = mOMX->setParameter(mNode, OMX_IndexParamAudioAmr, &def, sizeof(def));
    CHECK_EQ(err, (status_t)OK);

    ////////////////////////

    if (mIsEncoder) {
        sp<MetaData> format = mSource->getFormat();
        int32_t sampleRate;
        int32_t numChannels;
        CHECK(format->findInt32(kKeySampleRate, &sampleRate));
        CHECK(format->findInt32(kKeyChannelCount, &numChannels));

        setRawAudioFormat(kPortIndexInput, sampleRate, numChannels);
    }
}

status_t OMXCodec::setAACFormat(
        int32_t numChannels, int32_t sampleRate, int32_t bitRate, int32_t aacProfile, bool isADTS) {
    if (numChannels > 2) {
        ALOGW("Number of channels: (%d) \n", numChannels);
    }

    if (mIsEncoder) {
        if (isADTS) {
            return -EINVAL;
        }

        //////////////// input port ////////////////////
        setRawAudioFormat(kPortIndexInput, sampleRate, numChannels);

        //////////////// output port ////////////////////
        // format
        OMX_AUDIO_PARAM_PORTFORMATTYPE format;
        InitOMXParams(&format);
        format.nPortIndex = kPortIndexOutput;
        format.nIndex = 0;
        status_t err = OMX_ErrorNone;
        while (OMX_ErrorNone == err) {
            CHECK_EQ(mOMX->getParameter(mNode, OMX_IndexParamAudioPortFormat,
                    &format, sizeof(format)), (status_t)OK);
            if (format.eEncoding == OMX_AUDIO_CodingAAC) {
                break;
            }
            format.nIndex++;
        }
        CHECK_EQ((status_t)OK, err);
        CHECK_EQ(mOMX->setParameter(mNode, OMX_IndexParamAudioPortFormat,
                &format, sizeof(format)), (status_t)OK);

        // port definition
        OMX_PARAM_PORTDEFINITIONTYPE def;
        InitOMXParams(&def);
        def.nPortIndex = kPortIndexOutput;
        CHECK_EQ(mOMX->getParameter(mNode, OMX_IndexParamPortDefinition,
                &def, sizeof(def)), (status_t)OK);
        def.format.audio.bFlagErrorConcealment = OMX_TRUE;
        def.format.audio.eEncoding = OMX_AUDIO_CodingAAC;
        CHECK_EQ(mOMX->setParameter(mNode, OMX_IndexParamPortDefinition,
                &def, sizeof(def)), (status_t)OK);

        // profile
        OMX_AUDIO_PARAM_AACPROFILETYPE profile;
        InitOMXParams(&profile);
        profile.nPortIndex = kPortIndexOutput;
        CHECK_EQ(mOMX->getParameter(mNode, OMX_IndexParamAudioAac,
                &profile, sizeof(profile)), (status_t)OK);
        profile.nChannels = numChannels;
        profile.eChannelMode = (numChannels == 1?
                OMX_AUDIO_ChannelModeMono: OMX_AUDIO_ChannelModeStereo);
        profile.nSampleRate = sampleRate;
        profile.nBitRate = bitRate;
        profile.nAudioBandWidth = 0;
        profile.nFrameLength = 0;
        profile.nAACtools = OMX_AUDIO_AACToolAll;
        profile.nAACERtools = OMX_AUDIO_AACERNone;
        profile.eAACProfile = (OMX_AUDIO_AACPROFILETYPE) aacProfile;
        profile.eAACStreamFormat = OMX_AUDIO_AACStreamFormatMP4FF;
        err = mOMX->setParameter(mNode, OMX_IndexParamAudioAac,
                &profile, sizeof(profile));

        if (err != OK) {
            CODEC_LOGE("setParameter('OMX_IndexParamAudioAac') failed "
                       "(err = %d)",
                       err);
            return err;
        }
    } else {
        OMX_AUDIO_PARAM_AACPROFILETYPE profile;
        InitOMXParams(&profile);
        profile.nPortIndex = kPortIndexInput;

        status_t err = mOMX->getParameter(
                mNode, OMX_IndexParamAudioAac, &profile, sizeof(profile));
        CHECK_EQ(err, (status_t)OK);

        profile.nChannels = numChannels;
        profile.nSampleRate = sampleRate;

        profile.eAACStreamFormat =
            isADTS
                ? OMX_AUDIO_AACStreamFormatMP4ADTS
                : OMX_AUDIO_AACStreamFormatMP4FF;

        err = mOMX->setParameter(
                mNode, OMX_IndexParamAudioAac, &profile, sizeof(profile));

        if (err != OK) {
            CODEC_LOGE("setParameter('OMX_IndexParamAudioAac') failed "
                       "(err = %d)",
                       err);
            return err;
        }
    }

    return OK;
}

void OMXCodec::setG711Format(int32_t numChannels) {
    CHECK(!mIsEncoder);
    setRawAudioFormat(kPortIndexInput, 8000, numChannels);
}

void OMXCodec::setImageOutputFormat(
        OMX_COLOR_FORMATTYPE format, OMX_U32 width, OMX_U32 height) {
    CODEC_LOGV("setImageOutputFormat(%ld, %ld)", width, height);

#if 0
    OMX_INDEXTYPE index;
    status_t err = mOMX->get_extension_index(
            mNode, "OMX.TI.JPEG.decode.Config.OutputColorFormat", &index);
    CHECK_EQ(err, (status_t)OK);

    err = mOMX->set_config(mNode, index, &format, sizeof(format));
    CHECK_EQ(err, (status_t)OK);
#endif

    OMX_PARAM_PORTDEFINITIONTYPE def;
    InitOMXParams(&def);
    def.nPortIndex = kPortIndexOutput;

    status_t err = mOMX->getParameter(
            mNode, OMX_IndexParamPortDefinition, &def, sizeof(def));
    CHECK_EQ(err, (status_t)OK);

    CHECK_EQ((int)def.eDomain, (int)OMX_PortDomainImage);

    OMX_IMAGE_PORTDEFINITIONTYPE *imageDef = &def.format.image;

    CHECK_EQ((int)imageDef->eCompressionFormat, (int)OMX_IMAGE_CodingUnused);
    imageDef->eColorFormat = format;
    imageDef->nFrameWidth = width;
    imageDef->nFrameHeight = height;

    switch (format) {
        case OMX_COLOR_FormatYUV420PackedPlanar:
        case OMX_COLOR_FormatYUV411Planar:
        {
            def.nBufferSize = (width * height * 3) / 2;
            break;
        }

        case OMX_COLOR_FormatCbYCrY:
        {
            def.nBufferSize = width * height * 2;
            break;
        }

        case OMX_COLOR_Format32bitARGB8888:
        {
            def.nBufferSize = width * height * 4;
            break;
        }

        case OMX_COLOR_Format16bitARGB4444:
        case OMX_COLOR_Format16bitARGB1555:
        case OMX_COLOR_Format16bitRGB565:
        case OMX_COLOR_Format16bitBGR565:
        {
            def.nBufferSize = width * height * 2;
            break;
        }

        default:
            CHECK(!"Should not be here. Unknown color format.");
            break;
    }

    def.nBufferCountActual = def.nBufferCountMin;

    err = mOMX->setParameter(
            mNode, OMX_IndexParamPortDefinition, &def, sizeof(def));
    CHECK_EQ(err, (status_t)OK);
}

void OMXCodec::setJPEGInputFormat(
        OMX_U32 width, OMX_U32 height, OMX_U32 compressedSize) {
    OMX_PARAM_PORTDEFINITIONTYPE def;
    InitOMXParams(&def);
    def.nPortIndex = kPortIndexInput;

    status_t err = mOMX->getParameter(
            mNode, OMX_IndexParamPortDefinition, &def, sizeof(def));
    CHECK_EQ(err, (status_t)OK);

    CHECK_EQ((int)def.eDomain, (int)OMX_PortDomainImage);
    OMX_IMAGE_PORTDEFINITIONTYPE *imageDef = &def.format.image;

    CHECK_EQ((int)imageDef->eCompressionFormat, (int)OMX_IMAGE_CodingJPEG);
    imageDef->nFrameWidth = width;
    imageDef->nFrameHeight = height;

    def.nBufferSize = compressedSize;
    def.nBufferCountActual = def.nBufferCountMin;

    err = mOMX->setParameter(
            mNode, OMX_IndexParamPortDefinition, &def, sizeof(def));
    CHECK_EQ(err, (status_t)OK);
}

void OMXCodec::addCodecSpecificData(const void *data, size_t size) {
    CodecSpecificData *specific =
        (CodecSpecificData *)malloc(sizeof(CodecSpecificData) + size - 1);

    specific->mSize = size;
    memcpy(specific->mData, data, size);

    mCodecSpecificData.push(specific);
}

void OMXCodec::clearCodecSpecificData() {
    for (size_t i = 0; i < mCodecSpecificData.size(); ++i) {
        free(mCodecSpecificData.editItemAt(i));
    }
    mCodecSpecificData.clear();
    mCodecSpecificDataIndex = 0;
}

status_t OMXCodec::start(MetaData *meta) {
    Mutex::Autolock autoLock(mLock);

    if (mState != LOADED) {
        CODEC_LOGE("called start in the unexpected state: %d", mState);
        return UNKNOWN_ERROR;
    }

    sp<MetaData> params = new MetaData;
    if (mQuirks & kWantsNALFragments) {
        params->setInt32(kKeyWantsNALFragments, true);
    }
    if (meta) {
        int64_t startTimeUs = 0;
        int64_t timeUs;
        if (meta->findInt64(kKeyTime, &timeUs)) {
            startTimeUs = timeUs;
        }
        params->setInt64(kKeyTime, startTimeUs);
    }

    mCodecSpecificDataIndex = 0;
    mInitialBufferSubmit = true;
    mSignalledEOS = false;
    mNoMoreOutputData = false;
    mOutputPortSettingsHaveChanged = false;
    mSeekTimeUs = -1;
    mSeekMode = ReadOptions::SEEK_CLOSEST_SYNC;
    mTargetTimeUs = -1;
    mFilledBuffers.clear();
    mPaused = false;

    status_t err;
    if (mIsEncoder) {
        // Calling init() before starting its source so that we can configure,
        // if supported, the source to use exactly the same number of input
        // buffers as requested by the encoder.
        if ((err = init()) != OK) {
            CODEC_LOGE("init failed: %d", err);
            return err;
        }

        params->setInt32(kKeyNumBuffers, mPortBuffers[kPortIndexInput].size());
        err = mSource->start(params.get());
        if (err != OK) {
            CODEC_LOGE("source failed to start: %d", err);
            stopOmxComponent_l();
        }
        return err;
    }

    // Decoder case
    if ((err = mSource->start(params.get())) != OK) {
        CODEC_LOGE("source failed to start: %d", err);
        return err;
    }
    return init();
}

status_t OMXCodec::stop() {
    CODEC_LOGV("stop mState=%d", mState);
    Mutex::Autolock autoLock(mLock);
    status_t err = stopOmxComponent_l();
    mSource->stop();

    CODEC_LOGV("stopped in state %d", mState);
    return err;
}

status_t OMXCodec::stopOmxComponent_l() {
    CODEC_LOGV("stopOmxComponent_l mState=%d", mState);

    while (isIntermediateState(mState)) {
        mAsyncCompletion.wait(mLock);
    }

    bool isError = false;
    switch (mState) {
        case LOADED:
            break;

        case ERROR:
        {
            if (mPortStatus[kPortIndexOutput] == ENABLING) {
                // Codec is in a wedged state (technical term)
                // We've seen an output port settings change from the codec,
                // We've disabled the output port, then freed the output
                // buffers, initiated re-enabling the output port but
                // failed to reallocate the output buffers.
                // There doesn't seem to be a way to orderly transition
                // from executing->idle and idle->loaded now that the
                // output port hasn't been reenabled yet...
                // Simply free as many resources as we can and pretend
                // that we're in LOADED state so that the destructor
                // will free the component instance without asserting.
                freeBuffersOnPort(kPortIndexInput, true /* onlyThoseWeOwn */);
                freeBuffersOnPort(kPortIndexOutput, true /* onlyThoseWeOwn */);
                setState(LOADED);
                break;
            } else {
                OMX_STATETYPE state = OMX_StateInvalid;
                status_t err = mOMX->getState(mNode, &state);
                CHECK_EQ(err, (status_t)OK);

                if (state != OMX_StateExecuting) {
                    break;
                }
                // else fall through to the idling code
            }

            isError = true;
        }

        case EXECUTING:
        {
            setState(EXECUTING_TO_IDLE);

            if (mQuirks & kRequiresFlushBeforeShutdown) {
                CODEC_LOGV("This component requires a flush before transitioning "
                     "from EXECUTING to IDLE...");

                bool emulateInputFlushCompletion =
                    !flushPortAsync(kPortIndexInput);

                bool emulateOutputFlushCompletion =
                    !flushPortAsync(kPortIndexOutput);

                if (emulateInputFlushCompletion) {
                    onCmdComplete(OMX_CommandFlush, kPortIndexInput);
                }

                if (emulateOutputFlushCompletion) {
                    onCmdComplete(OMX_CommandFlush, kPortIndexOutput);
                }
            } else {
                mPortStatus[kPortIndexInput] = SHUTTING_DOWN;
                mPortStatus[kPortIndexOutput] = SHUTTING_DOWN;

                status_t err =
                    mOMX->sendCommand(mNode, OMX_CommandStateSet, OMX_StateIdle);
                CHECK_EQ(err, (status_t)OK);
            }

            while (mState != LOADED && mState != ERROR) {
                mAsyncCompletion.wait(mLock);
            }

            if (isError) {
                // We were in the ERROR state coming in, so restore that now
                // that we've idled the OMX component.
                setState(ERROR);
            }

            break;
        }

        default:
        {
            CHECK(!"should not be here.");
            break;
        }
    }

    if (mLeftOverBuffer) {
        mLeftOverBuffer->release();
        mLeftOverBuffer = NULL;
    }

    return OK;
}

sp<MetaData> OMXCodec::getFormat() {
    Mutex::Autolock autoLock(mLock);

    return mOutputFormat;
}

status_t OMXCodec::read(
        MediaBuffer **buffer, const ReadOptions *options) {
    status_t err = OK;
    *buffer = NULL;

    Mutex::Autolock autoLock(mLock);

    if (mState != EXECUTING && mState != RECONFIGURING) {
        return UNKNOWN_ERROR;
    }

    bool seeking = false;
    int64_t seekTimeUs;
    ReadOptions::SeekMode seekMode;
    if (options && options->getSeekTo(&seekTimeUs, &seekMode)) {
        seeking = true;
    }

    if (mInitialBufferSubmit) {
        mInitialBufferSubmit = false;

        if (seeking) {
            CHECK(seekTimeUs >= 0);
            mSeekTimeUs = seekTimeUs;
            mSeekMode = seekMode;

            // There's no reason to trigger the code below, there's
            // nothing to flush yet.
            seeking = false;
            mPaused = false;
        }

        drainInputBuffers();

        if (mState == EXECUTING) {
            // Otherwise mState == RECONFIGURING and this code will trigger
            // after the output port is reenabled.
            fillOutputBuffers();
        }
    }

    if (seeking) {
        while (mState == RECONFIGURING) {
            if ((err = waitForBufferFilled_l()) != OK) {
                return err;
            }
        }

        if (mState != EXECUTING) {
            return UNKNOWN_ERROR;
        }

        CODEC_LOGV("seeking to %lld us (%.2f secs)", seekTimeUs, seekTimeUs / 1E6);

        mSignalledEOS = false;

        CHECK(seekTimeUs >= 0);
        mSeekTimeUs = seekTimeUs;
        mSeekMode = seekMode;

        mFilledBuffers.clear();

        CHECK_EQ((int)mState, (int)EXECUTING);

        bool emulateInputFlushCompletion = !flushPortAsync(kPortIndexInput);
        bool emulateOutputFlushCompletion = !flushPortAsync(kPortIndexOutput);

        if (emulateInputFlushCompletion) {
            onCmdComplete(OMX_CommandFlush, kPortIndexInput);
        }

        if (emulateOutputFlushCompletion) {
            onCmdComplete(OMX_CommandFlush, kPortIndexOutput);
        }

        while (mSeekTimeUs >= 0) {
            if ((err = waitForBufferFilled_l()) != OK) {
                return err;
            }
        }
    }

    while (mState != ERROR && !mNoMoreOutputData && mFilledBuffers.empty()) {
        if ((err = waitForBufferFilled_l()) != OK) {
            return err;
        }
    }

    if (mState == ERROR) {
        return UNKNOWN_ERROR;
    }

    if (mFilledBuffers.empty()) {
        return mSignalledEOS ? mFinalStatus : ERROR_END_OF_STREAM;
    }

    if (mOutputPortSettingsHaveChanged) {
        mOutputPortSettingsHaveChanged = false;

        return INFO_FORMAT_CHANGED;
    }

    size_t index = *mFilledBuffers.begin();
    mFilledBuffers.erase(mFilledBuffers.begin());

    BufferInfo *info = &mPortBuffers[kPortIndexOutput].editItemAt(index);
    CHECK_EQ((int)info->mStatus, (int)OWNED_BY_US);
    info->mStatus = OWNED_BY_CLIENT;

    info->mMediaBuffer->add_ref();
    if (mSkipCutBuffer != NULL) {
        mSkipCutBuffer->submit(info->mMediaBuffer);
    }
    *buffer = info->mMediaBuffer;

    return OK;
}

void OMXCodec::signalBufferReturned(MediaBuffer *buffer) {
    Mutex::Autolock autoLock(mLock);

    Vector<BufferInfo> *buffers = &mPortBuffers[kPortIndexOutput];
    for (size_t i = 0; i < buffers->size(); ++i) {
        BufferInfo *info = &buffers->editItemAt(i);

        if (info->mMediaBuffer == buffer) {
            CHECK_EQ((int)mPortStatus[kPortIndexOutput], (int)ENABLED);
            CHECK_EQ((int)info->mStatus, (int)OWNED_BY_CLIENT);

            info->mStatus = OWNED_BY_US;

            if (buffer->graphicBuffer() == 0) {
                fillOutputBuffer(info);
            } else {
                sp<MetaData> metaData = info->mMediaBuffer->meta_data();
                int32_t rendered = 0;
                if (!metaData->findInt32(kKeyRendered, &rendered)) {
                    rendered = 0;
                }
                if (!rendered) {
                    status_t err = cancelBufferToNativeWindow(info);
                    if (err < 0) {
                        return;
                    }
                }

                info->mStatus = OWNED_BY_NATIVE_WINDOW;

                // Dequeue the next buffer from the native window.
                BufferInfo *nextBufInfo = dequeueBufferFromNativeWindow();
                if (nextBufInfo == 0) {
                    return;
                }

                // Give the buffer to the OMX node to fill.
                fillOutputBuffer(nextBufInfo);
            }
            return;
        }
    }

    CHECK(!"should not be here.");
}

static const char *imageCompressionFormatString(OMX_IMAGE_CODINGTYPE type) {
    static const char *kNames[] = {
        "OMX_IMAGE_CodingUnused",
        "OMX_IMAGE_CodingAutoDetect",
        "OMX_IMAGE_CodingJPEG",
        "OMX_IMAGE_CodingJPEG2K",
        "OMX_IMAGE_CodingEXIF",
        "OMX_IMAGE_CodingTIFF",
        "OMX_IMAGE_CodingGIF",
        "OMX_IMAGE_CodingPNG",
        "OMX_IMAGE_CodingLZW",
        "OMX_IMAGE_CodingBMP",
    };

    size_t numNames = sizeof(kNames) / sizeof(kNames[0]);

    if (type < 0 || (size_t)type >= numNames) {
        return "UNKNOWN";
    } else {
        return kNames[type];
    }
}

static const char *colorFormatString(OMX_COLOR_FORMATTYPE type) {
    static const char *kNames[] = {
        "OMX_COLOR_FormatUnused",
        "OMX_COLOR_FormatMonochrome",
        "OMX_COLOR_Format8bitRGB332",
        "OMX_COLOR_Format12bitRGB444",
        "OMX_COLOR_Format16bitARGB4444",
        "OMX_COLOR_Format16bitARGB1555",
        "OMX_COLOR_Format16bitRGB565",
        "OMX_COLOR_Format16bitBGR565",
        "OMX_COLOR_Format18bitRGB666",
        "OMX_COLOR_Format18bitARGB1665",
        "OMX_COLOR_Format19bitARGB1666",
        "OMX_COLOR_Format24bitRGB888",
        "OMX_COLOR_Format24bitBGR888",
        "OMX_COLOR_Format24bitARGB1887",
        "OMX_COLOR_Format25bitARGB1888",
        "OMX_COLOR_Format32bitBGRA8888",
        "OMX_COLOR_Format32bitARGB8888",
        "OMX_COLOR_FormatYUV411Planar",
        "OMX_COLOR_FormatYUV411PackedPlanar",
        "OMX_COLOR_FormatYUV420Planar",
        "OMX_COLOR_FormatYUV420PackedPlanar",
        "OMX_COLOR_FormatYUV420SemiPlanar",
        "OMX_COLOR_FormatYUV422Planar",
        "OMX_COLOR_FormatYUV422PackedPlanar",
        "OMX_COLOR_FormatYUV422SemiPlanar",
        "OMX_COLOR_FormatYCbYCr",
        "OMX_COLOR_FormatYCrYCb",
        "OMX_COLOR_FormatCbYCrY",
        "OMX_COLOR_FormatCrYCbY",
        "OMX_COLOR_FormatYUV444Interleaved",
        "OMX_COLOR_FormatRawBayer8bit",
        "OMX_COLOR_FormatRawBayer10bit",
        "OMX_COLOR_FormatRawBayer8bitcompressed",
        "OMX_COLOR_FormatL2",
        "OMX_COLOR_FormatL4",
        "OMX_COLOR_FormatL8",
        "OMX_COLOR_FormatL16",
        "OMX_COLOR_FormatL24",
        "OMX_COLOR_FormatL32",
        "OMX_COLOR_FormatYUV420PackedSemiPlanar",
        "OMX_COLOR_FormatYUV422PackedSemiPlanar",
        "OMX_COLOR_Format18BitBGR666",
        "OMX_COLOR_Format24BitARGB6666",
        "OMX_COLOR_Format24BitABGR6666",
    };

    size_t numNames = sizeof(kNames) / sizeof(kNames[0]);

    if (type == OMX_TI_COLOR_FormatYUV420PackedSemiPlanar) {
        return "OMX_TI_COLOR_FormatYUV420PackedSemiPlanar";
    } else if (type == OMX_QCOM_COLOR_FormatYVU420SemiPlanar) {
        return "OMX_QCOM_COLOR_FormatYVU420SemiPlanar";
    } else if (type < 0 || (size_t)type >= numNames) {
        return "UNKNOWN";
    } else {
        return kNames[type];
    }
}

static const char *videoCompressionFormatString(OMX_VIDEO_CODINGTYPE type) {
    static const char *kNames[] = {
        "OMX_VIDEO_CodingUnused",
        "OMX_VIDEO_CodingAutoDetect",
        "OMX_VIDEO_CodingMPEG2",
        "OMX_VIDEO_CodingH263",
        "OMX_VIDEO_CodingMPEG4",
        "OMX_VIDEO_CodingWMV",
        "OMX_VIDEO_CodingRV",
        "OMX_VIDEO_CodingAVC",
        "OMX_VIDEO_CodingMJPEG",
    };

    size_t numNames = sizeof(kNames) / sizeof(kNames[0]);

    if (type < 0 || (size_t)type >= numNames) {
        return "UNKNOWN";
    } else {
        return kNames[type];
    }
}

static const char *audioCodingTypeString(OMX_AUDIO_CODINGTYPE type) {
    static const char *kNames[] = {
        "OMX_AUDIO_CodingUnused",
        "OMX_AUDIO_CodingAutoDetect",
        "OMX_AUDIO_CodingPCM",
        "OMX_AUDIO_CodingADPCM",
        "OMX_AUDIO_CodingAMR",
        "OMX_AUDIO_CodingGSMFR",
        "OMX_AUDIO_CodingGSMEFR",
        "OMX_AUDIO_CodingGSMHR",
        "OMX_AUDIO_CodingPDCFR",
        "OMX_AUDIO_CodingPDCEFR",
        "OMX_AUDIO_CodingPDCHR",
        "OMX_AUDIO_CodingTDMAFR",
        "OMX_AUDIO_CodingTDMAEFR",
        "OMX_AUDIO_CodingQCELP8",
        "OMX_AUDIO_CodingQCELP13",
        "OMX_AUDIO_CodingEVRC",
        "OMX_AUDIO_CodingSMV",
        "OMX_AUDIO_CodingG711",
        "OMX_AUDIO_CodingG723",
        "OMX_AUDIO_CodingG726",
        "OMX_AUDIO_CodingG729",
        "OMX_AUDIO_CodingAAC",
        "OMX_AUDIO_CodingMP3",
        "OMX_AUDIO_CodingSBC",
        "OMX_AUDIO_CodingVORBIS",
        "OMX_AUDIO_CodingWMA",
        "OMX_AUDIO_CodingRA",
        "OMX_AUDIO_CodingMIDI",
    };

    size_t numNames = sizeof(kNames) / sizeof(kNames[0]);

    if (type < 0 || (size_t)type >= numNames) {
        return "UNKNOWN";
    } else {
        return kNames[type];
    }
}

static const char *audioPCMModeString(OMX_AUDIO_PCMMODETYPE type) {
    static const char *kNames[] = {
        "OMX_AUDIO_PCMModeLinear",
        "OMX_AUDIO_PCMModeALaw",
        "OMX_AUDIO_PCMModeMULaw",
    };

    size_t numNames = sizeof(kNames) / sizeof(kNames[0]);

    if (type < 0 || (size_t)type >= numNames) {
        return "UNKNOWN";
    } else {
        return kNames[type];
    }
}

static const char *amrBandModeString(OMX_AUDIO_AMRBANDMODETYPE type) {
    static const char *kNames[] = {
        "OMX_AUDIO_AMRBandModeUnused",
        "OMX_AUDIO_AMRBandModeNB0",
        "OMX_AUDIO_AMRBandModeNB1",
        "OMX_AUDIO_AMRBandModeNB2",
        "OMX_AUDIO_AMRBandModeNB3",
        "OMX_AUDIO_AMRBandModeNB4",
        "OMX_AUDIO_AMRBandModeNB5",
        "OMX_AUDIO_AMRBandModeNB6",
        "OMX_AUDIO_AMRBandModeNB7",
        "OMX_AUDIO_AMRBandModeWB0",
        "OMX_AUDIO_AMRBandModeWB1",
        "OMX_AUDIO_AMRBandModeWB2",
        "OMX_AUDIO_AMRBandModeWB3",
        "OMX_AUDIO_AMRBandModeWB4",
        "OMX_AUDIO_AMRBandModeWB5",
        "OMX_AUDIO_AMRBandModeWB6",
        "OMX_AUDIO_AMRBandModeWB7",
        "OMX_AUDIO_AMRBandModeWB8",
    };

    size_t numNames = sizeof(kNames) / sizeof(kNames[0]);

    if (type < 0 || (size_t)type >= numNames) {
        return "UNKNOWN";
    } else {
        return kNames[type];
    }
}

static const char *amrFrameFormatString(OMX_AUDIO_AMRFRAMEFORMATTYPE type) {
    static const char *kNames[] = {
        "OMX_AUDIO_AMRFrameFormatConformance",
        "OMX_AUDIO_AMRFrameFormatIF1",
        "OMX_AUDIO_AMRFrameFormatIF2",
        "OMX_AUDIO_AMRFrameFormatFSF",
        "OMX_AUDIO_AMRFrameFormatRTPPayload",
        "OMX_AUDIO_AMRFrameFormatITU",
    };

    size_t numNames = sizeof(kNames) / sizeof(kNames[0]);

    if (type < 0 || (size_t)type >= numNames) {
        return "UNKNOWN";
    } else {
        return kNames[type];
    }
}

void OMXCodec::dumpPortStatus(OMX_U32 portIndex) {
    OMX_PARAM_PORTDEFINITIONTYPE def;
    InitOMXParams(&def);
    def.nPortIndex = portIndex;

    status_t err = mOMX->getParameter(
            mNode, OMX_IndexParamPortDefinition, &def, sizeof(def));
    CHECK_EQ(err, (status_t)OK);

    printf("%s Port = {\n", portIndex == kPortIndexInput ? "Input" : "Output");

    CHECK((portIndex == kPortIndexInput && def.eDir == OMX_DirInput)
          || (portIndex == kPortIndexOutput && def.eDir == OMX_DirOutput));

    printf("  nBufferCountActual = %ld\n", def.nBufferCountActual);
    printf("  nBufferCountMin = %ld\n", def.nBufferCountMin);
    printf("  nBufferSize = %ld\n", def.nBufferSize);

    switch (def.eDomain) {
        case OMX_PortDomainImage:
        {
            const OMX_IMAGE_PORTDEFINITIONTYPE *imageDef = &def.format.image;

            printf("\n");
            printf("  // Image\n");
            printf("  nFrameWidth = %ld\n", imageDef->nFrameWidth);
            printf("  nFrameHeight = %ld\n", imageDef->nFrameHeight);
            printf("  nStride = %ld\n", imageDef->nStride);

            printf("  eCompressionFormat = %s\n",
                   imageCompressionFormatString(imageDef->eCompressionFormat));

            printf("  eColorFormat = %s\n",
                   colorFormatString(imageDef->eColorFormat));

            break;
        }

        case OMX_PortDomainVideo:
        {
            OMX_VIDEO_PORTDEFINITIONTYPE *videoDef = &def.format.video;

            printf("\n");
            printf("  // Video\n");
            printf("  nFrameWidth = %ld\n", videoDef->nFrameWidth);
            printf("  nFrameHeight = %ld\n", videoDef->nFrameHeight);
            printf("  nStride = %ld\n", videoDef->nStride);

            printf("  eCompressionFormat = %s\n",
                   videoCompressionFormatString(videoDef->eCompressionFormat));

            printf("  eColorFormat = %s\n",
                   colorFormatString(videoDef->eColorFormat));

            break;
        }

        case OMX_PortDomainAudio:
        {
            OMX_AUDIO_PORTDEFINITIONTYPE *audioDef = &def.format.audio;

            printf("\n");
            printf("  // Audio\n");
            printf("  eEncoding = %s\n",
                   audioCodingTypeString(audioDef->eEncoding));

            if (audioDef->eEncoding == OMX_AUDIO_CodingPCM) {
                OMX_AUDIO_PARAM_PCMMODETYPE params;
                InitOMXParams(&params);
                params.nPortIndex = portIndex;

                err = mOMX->getParameter(
                        mNode, OMX_IndexParamAudioPcm, &params, sizeof(params));
                CHECK_EQ(err, (status_t)OK);

                printf("  nSamplingRate = %ld\n", params.nSamplingRate);
                printf("  nChannels = %ld\n", params.nChannels);
                printf("  bInterleaved = %d\n", params.bInterleaved);
                printf("  nBitPerSample = %ld\n", params.nBitPerSample);

                printf("  eNumData = %s\n",
                       params.eNumData == OMX_NumericalDataSigned
                        ? "signed" : "unsigned");

                printf("  ePCMMode = %s\n", audioPCMModeString(params.ePCMMode));
            } else if (audioDef->eEncoding == OMX_AUDIO_CodingAMR) {
                OMX_AUDIO_PARAM_AMRTYPE amr;
                InitOMXParams(&amr);
                amr.nPortIndex = portIndex;

                err = mOMX->getParameter(
                        mNode, OMX_IndexParamAudioAmr, &amr, sizeof(amr));
                CHECK_EQ(err, (status_t)OK);

                printf("  nChannels = %ld\n", amr.nChannels);
                printf("  eAMRBandMode = %s\n",
                        amrBandModeString(amr.eAMRBandMode));
                printf("  eAMRFrameFormat = %s\n",
                        amrFrameFormatString(amr.eAMRFrameFormat));
            }

            break;
        }

        default:
        {
            printf("  // Unknown\n");
            break;
        }
    }

    printf("}\n");
}

status_t OMXCodec::initNativeWindow() {
    // Enable use of a GraphicBuffer as the output for this node.  This must
    // happen before getting the IndexParamPortDefinition parameter because it
    // will affect the pixel format that the node reports.
    status_t err = mOMX->enableGraphicBuffers(mNode, kPortIndexOutput, OMX_TRUE);
    if (err != 0) {
        return err;
    }

    return OK;
}

void OMXCodec::initNativeWindowCrop() {
    int32_t left, top, right, bottom;

    CHECK(mOutputFormat->findRect(
                        kKeyCropRect,
                        &left, &top, &right, &bottom));

    android_native_rect_t crop;
    crop.left = left;
    crop.top = top;
    crop.right = right + 1;
    crop.bottom = bottom + 1;

    // We'll ignore any errors here, if the surface is
    // already invalid, we'll know soon enough.
    native_window_set_crop(mNativeWindow.get(), &crop);
}

void OMXCodec::initOutputFormat(const sp<MetaData> &inputFormat) {
    mOutputFormat = new MetaData;
    mOutputFormat->setCString(kKeyDecoderComponent, mComponentName);
    if (mIsEncoder) {
        int32_t timeScale;
        if (inputFormat->findInt32(kKeyTimeScale, &timeScale)) {
            mOutputFormat->setInt32(kKeyTimeScale, timeScale);
        }
    }

    OMX_PARAM_PORTDEFINITIONTYPE def;
    InitOMXParams(&def);
    def.nPortIndex = kPortIndexOutput;

    status_t err = mOMX->getParameter(
            mNode, OMX_IndexParamPortDefinition, &def, sizeof(def));
    CHECK_EQ(err, (status_t)OK);

    switch (def.eDomain) {
        case OMX_PortDomainImage:
        {
            OMX_IMAGE_PORTDEFINITIONTYPE *imageDef = &def.format.image;
            CHECK_EQ((int)imageDef->eCompressionFormat,
                     (int)OMX_IMAGE_CodingUnused);

            mOutputFormat->setCString(kKeyMIMEType, MEDIA_MIMETYPE_VIDEO_RAW);
            mOutputFormat->setInt32(kKeyColorFormat, imageDef->eColorFormat);
            mOutputFormat->setInt32(kKeyWidth, imageDef->nFrameWidth);
            mOutputFormat->setInt32(kKeyHeight, imageDef->nFrameHeight);
            break;
        }

        case OMX_PortDomainAudio:
        {
            OMX_AUDIO_PORTDEFINITIONTYPE *audio_def = &def.format.audio;

            if (audio_def->eEncoding == OMX_AUDIO_CodingPCM) {
                OMX_AUDIO_PARAM_PCMMODETYPE params;
                InitOMXParams(&params);
                params.nPortIndex = kPortIndexOutput;

                err = mOMX->getParameter(
                        mNode, OMX_IndexParamAudioPcm, &params, sizeof(params));
                CHECK_EQ(err, (status_t)OK);

                CHECK_EQ((int)params.eNumData, (int)OMX_NumericalDataSigned);
                CHECK_EQ(params.nBitPerSample, 16u);
                CHECK_EQ((int)params.ePCMMode, (int)OMX_AUDIO_PCMModeLinear);

                int32_t numChannels, sampleRate;
                inputFormat->findInt32(kKeyChannelCount, &numChannels);
                inputFormat->findInt32(kKeySampleRate, &sampleRate);

                if ((OMX_U32)numChannels != params.nChannels) {
                    ALOGV("Codec outputs a different number of channels than "
                         "the input stream contains (contains %d channels, "
                         "codec outputs %ld channels).",
                         numChannels, params.nChannels);
                }

                if (sampleRate != (int32_t)params.nSamplingRate) {
                    ALOGV("Codec outputs at different sampling rate than "
                         "what the input stream contains (contains data at "
                         "%d Hz, codec outputs %lu Hz)",
                         sampleRate, params.nSamplingRate);
                }

                mOutputFormat->setCString(
                        kKeyMIMEType, MEDIA_MIMETYPE_AUDIO_RAW);

                // Use the codec-advertised number of channels, as some
                // codecs appear to output stereo even if the input data is
                // mono. If we know the codec lies about this information,
                // use the actual number of channels instead.
                mOutputFormat->setInt32(
                        kKeyChannelCount,
                        (mQuirks & kDecoderLiesAboutNumberOfChannels)
                            ? numChannels : params.nChannels);

                mOutputFormat->setInt32(kKeySampleRate, params.nSamplingRate);
            } else if (audio_def->eEncoding == OMX_AUDIO_CodingAMR) {
                OMX_AUDIO_PARAM_AMRTYPE amr;
                InitOMXParams(&amr);
                amr.nPortIndex = kPortIndexOutput;

                err = mOMX->getParameter(
                        mNode, OMX_IndexParamAudioAmr, &amr, sizeof(amr));
                CHECK_EQ(err, (status_t)OK);

                CHECK_EQ(amr.nChannels, 1u);
                mOutputFormat->setInt32(kKeyChannelCount, 1);

                if (amr.eAMRBandMode >= OMX_AUDIO_AMRBandModeNB0
                    && amr.eAMRBandMode <= OMX_AUDIO_AMRBandModeNB7) {
                    mOutputFormat->setCString(
                            kKeyMIMEType, MEDIA_MIMETYPE_AUDIO_AMR_NB);
                    mOutputFormat->setInt32(kKeySampleRate, 8000);
                } else if (amr.eAMRBandMode >= OMX_AUDIO_AMRBandModeWB0
                            && amr.eAMRBandMode <= OMX_AUDIO_AMRBandModeWB8) {
                    mOutputFormat->setCString(
                            kKeyMIMEType, MEDIA_MIMETYPE_AUDIO_AMR_WB);
                    mOutputFormat->setInt32(kKeySampleRate, 16000);
                } else {
                    CHECK(!"Unknown AMR band mode.");
                }
            } else if (audio_def->eEncoding == OMX_AUDIO_CodingAAC) {
                mOutputFormat->setCString(
                        kKeyMIMEType, MEDIA_MIMETYPE_AUDIO_AAC);
                int32_t numChannels, sampleRate, bitRate;
                inputFormat->findInt32(kKeyChannelCount, &numChannels);
                inputFormat->findInt32(kKeySampleRate, &sampleRate);
                inputFormat->findInt32(kKeyBitRate, &bitRate);
                mOutputFormat->setInt32(kKeyChannelCount, numChannels);
                mOutputFormat->setInt32(kKeySampleRate, sampleRate);
                mOutputFormat->setInt32(kKeyBitRate, bitRate);
            } else {
                CHECK(!"Should not be here. Unknown audio encoding.");
            }
            break;
        }

        case OMX_PortDomainVideo:
        {
            OMX_VIDEO_PORTDEFINITIONTYPE *video_def = &def.format.video;

            if (video_def->eCompressionFormat == OMX_VIDEO_CodingUnused) {
                mOutputFormat->setCString(
                        kKeyMIMEType, MEDIA_MIMETYPE_VIDEO_RAW);
            } else if (video_def->eCompressionFormat == OMX_VIDEO_CodingMPEG4) {
                mOutputFormat->setCString(
                        kKeyMIMEType, MEDIA_MIMETYPE_VIDEO_MPEG4);
            } else if (video_def->eCompressionFormat == OMX_VIDEO_CodingH263) {
                mOutputFormat->setCString(
                        kKeyMIMEType, MEDIA_MIMETYPE_VIDEO_H263);
            } else if (video_def->eCompressionFormat == OMX_VIDEO_CodingAVC) {
                mOutputFormat->setCString(
                        kKeyMIMEType, MEDIA_MIMETYPE_VIDEO_AVC);
            } else {
                CHECK(!"Unknown compression format.");
            }

            mOutputFormat->setInt32(kKeyWidth, video_def->nFrameWidth);
            mOutputFormat->setInt32(kKeyHeight, video_def->nFrameHeight);
            mOutputFormat->setInt32(kKeyColorFormat, video_def->eColorFormat);

            if (!mIsEncoder) {
                OMX_CONFIG_RECTTYPE rect;
                InitOMXParams(&rect);
                rect.nPortIndex = kPortIndexOutput;
                status_t err =
                        mOMX->getConfig(
                            mNode, OMX_IndexConfigCommonOutputCrop,
                            &rect, sizeof(rect));

                CODEC_LOGI(
                        "video dimensions are %ld x %ld",
                        video_def->nFrameWidth, video_def->nFrameHeight);

                if (err == OK) {
                    CHECK_GE(rect.nLeft, 0);
                    CHECK_GE(rect.nTop, 0);
                    CHECK_GE(rect.nWidth, 0u);
                    CHECK_GE(rect.nHeight, 0u);
                    CHECK_LE(rect.nLeft + rect.nWidth - 1, video_def->nFrameWidth);
                    CHECK_LE(rect.nTop + rect.nHeight - 1, video_def->nFrameHeight);

                    mOutputFormat->setRect(
                            kKeyCropRect,
                            rect.nLeft,
                            rect.nTop,
                            rect.nLeft + rect.nWidth - 1,
                            rect.nTop + rect.nHeight - 1);

                    CODEC_LOGI(
                            "Crop rect is %ld x %ld @ (%ld, %ld)",
                            rect.nWidth, rect.nHeight, rect.nLeft, rect.nTop);
                } else {
                    mOutputFormat->setRect(
                            kKeyCropRect,
                            0, 0,
                            video_def->nFrameWidth - 1,
                            video_def->nFrameHeight - 1);
                }

                if (mNativeWindow != NULL) {
                     initNativeWindowCrop();
                }
            }
            break;
        }

        default:
        {
            CHECK(!"should not be here, neither audio nor video.");
            break;
        }
    }

    // If the input format contains rotation information, flag the output
    // format accordingly.

    int32_t rotationDegrees;
    if (mSource->getFormat()->findInt32(kKeyRotation, &rotationDegrees)) {
        mOutputFormat->setInt32(kKeyRotation, rotationDegrees);
    }
}

status_t OMXCodec::pause() {
    Mutex::Autolock autoLock(mLock);

    mPaused = true;

    return OK;
}

////////////////////////////////////////////////////////////////////////////////

status_t QueryCodecs(
        const sp<IOMX> &omx,
        const char *mime, bool queryDecoders, bool hwCodecOnly,
        Vector<CodecCapabilities> *results) {
    Vector<OMXCodec::CodecNameAndQuirks> matchingCodecs;
    results->clear();

    OMXCodec::findMatchingCodecs(mime,
            !queryDecoders /*createEncoder*/,
            NULL /*matchComponentName*/,
            hwCodecOnly ? OMXCodec::kHardwareCodecsOnly : 0 /*flags*/,
            &matchingCodecs);

    for (size_t c = 0; c < matchingCodecs.size(); c++) {
        const char *componentName = matchingCodecs.itemAt(c).mName.string();

        results->push();
        CodecCapabilities *caps = &results->editItemAt(results->size() - 1);

        status_t err =
            QueryCodec(omx, componentName, mime, !queryDecoders, caps);

        if (err != OK) {
            results->removeAt(results->size() - 1);
        }
    }

    return OK;
}

status_t QueryCodec(
        const sp<IOMX> &omx,
        const char *componentName, const char *mime,
        bool isEncoder,
        CodecCapabilities *caps) {
    if (strncmp(componentName, "OMX.", 4)) {
        // Not an OpenMax component but a software codec.

        caps->mComponentName = componentName;
        return OK;
    }

    sp<OMXCodecObserver> observer = new OMXCodecObserver;
    IOMX::node_id node;
    status_t err = omx->allocateNode(componentName, observer, &node);

    if (err != OK) {
        return err;
    }

    OMXCodec::setComponentRole(omx, node, isEncoder, mime);

    caps->mComponentName = componentName;

    OMX_VIDEO_PARAM_PROFILELEVELTYPE param;
    InitOMXParams(&param);

    param.nPortIndex = !isEncoder ? 0 : 1;

    for (param.nProfileIndex = 0;; ++param.nProfileIndex) {
        err = omx->getParameter(
                node, OMX_IndexParamVideoProfileLevelQuerySupported,
                &param, sizeof(param));

        if (err != OK) {
            break;
        }

        CodecProfileLevel profileLevel;
        profileLevel.mProfile = param.eProfile;
        profileLevel.mLevel = param.eLevel;

        caps->mProfileLevels.push(profileLevel);
    }

    // Color format query
    OMX_VIDEO_PARAM_PORTFORMATTYPE portFormat;
    InitOMXParams(&portFormat);
    portFormat.nPortIndex = !isEncoder ? 1 : 0;
    for (portFormat.nIndex = 0;; ++portFormat.nIndex)  {
        err = omx->getParameter(
                node, OMX_IndexParamVideoPortFormat,
                &portFormat, sizeof(portFormat));
        if (err != OK) {
            break;
        }
        caps->mColorFormats.push(portFormat.eColorFormat);
    }

    CHECK_EQ(omx->freeNode(node), (status_t)OK);

    return OK;
}

status_t QueryCodecs(
        const sp<IOMX> &omx,
        const char *mimeType, bool queryDecoders,
        Vector<CodecCapabilities> *results) {
    return QueryCodecs(omx, mimeType, queryDecoders, false /*hwCodecOnly*/, results);
}

// These are supposed be equivalent to the logic in
// "audio_channel_out_mask_from_count".
status_t getOMXChannelMapping(size_t numChannels, OMX_AUDIO_CHANNELTYPE map[]) {
    switch (numChannels) {
        case 1:
            map[0] = OMX_AUDIO_ChannelCF;
            break;
        case 2:
            map[0] = OMX_AUDIO_ChannelLF;
            map[1] = OMX_AUDIO_ChannelRF;
            break;
        case 3:
            map[0] = OMX_AUDIO_ChannelLF;
            map[1] = OMX_AUDIO_ChannelRF;
            map[2] = OMX_AUDIO_ChannelCF;
            break;
        case 4:
            map[0] = OMX_AUDIO_ChannelLF;
            map[1] = OMX_AUDIO_ChannelRF;
            map[2] = OMX_AUDIO_ChannelLR;
            map[3] = OMX_AUDIO_ChannelRR;
            break;
        case 5:
            map[0] = OMX_AUDIO_ChannelLF;
            map[1] = OMX_AUDIO_ChannelRF;
            map[2] = OMX_AUDIO_ChannelCF;
            map[3] = OMX_AUDIO_ChannelLR;
            map[4] = OMX_AUDIO_ChannelRR;
            break;
        case 6:
            map[0] = OMX_AUDIO_ChannelLF;
            map[1] = OMX_AUDIO_ChannelRF;
            map[2] = OMX_AUDIO_ChannelCF;
            map[3] = OMX_AUDIO_ChannelLFE;
            map[4] = OMX_AUDIO_ChannelLR;
            map[5] = OMX_AUDIO_ChannelRR;
            break;
        case 7:
            map[0] = OMX_AUDIO_ChannelLF;
            map[1] = OMX_AUDIO_ChannelRF;
            map[2] = OMX_AUDIO_ChannelCF;
            map[3] = OMX_AUDIO_ChannelLFE;
            map[4] = OMX_AUDIO_ChannelLR;
            map[5] = OMX_AUDIO_ChannelRR;
            map[6] = OMX_AUDIO_ChannelCS;
            break;
        case 8:
            map[0] = OMX_AUDIO_ChannelLF;
            map[1] = OMX_AUDIO_ChannelRF;
            map[2] = OMX_AUDIO_ChannelCF;
            map[3] = OMX_AUDIO_ChannelLFE;
            map[4] = OMX_AUDIO_ChannelLR;
            map[5] = OMX_AUDIO_ChannelRR;
            map[6] = OMX_AUDIO_ChannelLS;
            map[7] = OMX_AUDIO_ChannelRS;
            break;
        default:
            return -EINVAL;
    }

    return OK;
}

}  // namespace android<|MERGE_RESOLUTION|>--- conflicted
+++ resolved
@@ -1213,17 +1213,6 @@
         CHECK_EQ(err, (status_t)OK);
         CHECK_EQ((int)format.eCompressionFormat, (int)OMX_VIDEO_CodingUnused);
 
-<<<<<<< HEAD
-        CHECK(format.eColorFormat == OMX_COLOR_FormatYUV420Planar
-               || format.eColorFormat == OMX_COLOR_FormatYUV420SemiPlanar
-               || format.eColorFormat == OMX_COLOR_FormatCbYCrY
-               || format.eColorFormat == OMX_TI_COLOR_FormatYUV420PackedSemiPlanar
-               || format.eColorFormat == OMX_QCOM_COLOR_FormatYVU420SemiPlanar
-               || format.eColorFormat == OMX_QCOM_COLOR_FormatYUV420PackedSemiPlanar64x32Tile2m8ka
-               || format.eColorFormat == OMX_QCOM_COLOR_FormatYUV420PackedSemiPlanar32m);
-
-=======
->>>>>>> 1e04c248
         int32_t colorFormat;
         if (meta->findInt32(kKeyColorFormat, &colorFormat)
                 && colorFormat != OMX_COLOR_FormatUnused
