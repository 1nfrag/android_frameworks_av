/*
 * Copyright (C) 2013 The Android Open Source Project
 *
 * Licensed under the Apache License, Version 2.0 (the "License");
 * you may not use this file except in compliance with the License.
 * You may obtain a copy of the License at
 *
 *      http://www.apache.org/licenses/LICENSE-2.0
 *
 * Unless required by applicable law or agreed to in writing, software
 * distributed under the License is distributed on an "AS IS" BASIS,
 * WITHOUT WARRANTIES OR CONDITIONS OF ANY KIND, either express or implied.
 * See the License for the specific language governing permissions and
 * limitations under the License.
 */

#include <inttypes.h>

#define LOG_TAG "GraphicBufferSource"
//#define LOG_NDEBUG 0
#include <utils/Log.h>

#define STRINGIFY_ENUMS // for asString in HardwareAPI.h/VideoAPI.h

#include "GraphicBufferSource.h"
#include "OMXUtils.h"

#include <OMX_Core.h>
#include <OMX_IndexExt.h>
#include <media/stagefright/foundation/ADebug.h>
#include <media/stagefright/foundation/AMessage.h>
#include <media/stagefright/foundation/ColorUtils.h>

#include <media/hardware/MetadataBufferType.h>
#include <ui/GraphicBuffer.h>
#include <gui/BufferItem.h>
#include <HardwareAPI.h>

#include <inttypes.h>
#include "FrameDropper.h"

namespace android {

static const bool EXTRA_CHECK = true;

static const OMX_U32 kPortIndexInput = 0;

GraphicBufferSource::PersistentProxyListener::PersistentProxyListener(
        const wp<IGraphicBufferConsumer> &consumer,
        const wp<ConsumerListener>& consumerListener) :
    mConsumerListener(consumerListener),
    mConsumer(consumer) {}

GraphicBufferSource::PersistentProxyListener::~PersistentProxyListener() {}

void GraphicBufferSource::PersistentProxyListener::onFrameAvailable(
        const BufferItem& item) {
    sp<ConsumerListener> listener(mConsumerListener.promote());
    if (listener != NULL) {
        listener->onFrameAvailable(item);
    } else {
        sp<IGraphicBufferConsumer> consumer(mConsumer.promote());
        if (consumer == NULL) {
            return;
        }
        BufferItem bi;
        status_t err = consumer->acquireBuffer(&bi, 0);
        if (err != OK) {
            ALOGE("PersistentProxyListener: acquireBuffer failed (%d)", err);
            return;
        }

        err = consumer->detachBuffer(bi.mSlot);
        if (err != OK) {
            ALOGE("PersistentProxyListener: detachBuffer failed (%d)", err);
            return;
        }

        err = consumer->attachBuffer(&bi.mSlot, bi.mGraphicBuffer);
        if (err != OK) {
            ALOGE("PersistentProxyListener: attachBuffer failed (%d)", err);
            return;
        }

        err = consumer->releaseBuffer(bi.mSlot, 0,
                EGL_NO_DISPLAY, EGL_NO_SYNC_KHR, bi.mFence);
        if (err != OK) {
            ALOGE("PersistentProxyListener: releaseBuffer failed (%d)", err);
        }
    }
}

void GraphicBufferSource::PersistentProxyListener::onFrameReplaced(
        const BufferItem& item) {
    sp<ConsumerListener> listener(mConsumerListener.promote());
    if (listener != NULL) {
        listener->onFrameReplaced(item);
    }
}

void GraphicBufferSource::PersistentProxyListener::onBuffersReleased() {
    sp<ConsumerListener> listener(mConsumerListener.promote());
    if (listener != NULL) {
        listener->onBuffersReleased();
    }
}

void GraphicBufferSource::PersistentProxyListener::onSidebandStreamChanged() {
    sp<ConsumerListener> listener(mConsumerListener.promote());
    if (listener != NULL) {
        listener->onSidebandStreamChanged();
    }
}

GraphicBufferSource::GraphicBufferSource(
        OMXNodeInstance* nodeInstance,
        uint32_t bufferWidth,
        uint32_t bufferHeight,
        uint32_t bufferCount,
        uint32_t consumerUsage,
        const sp<IGraphicBufferConsumer> &consumer) :
    mInitCheck(UNKNOWN_ERROR),
    mNodeInstance(nodeInstance),
    mExecuting(false),
    mSuspended(false),
    mLastDataSpace(HAL_DATASPACE_UNKNOWN),
    mIsPersistent(false),
    mConsumer(consumer),
    mNumFramesAvailable(0),
    mNumBufferAcquired(0),
    mEndOfStream(false),
    mEndOfStreamSent(false),
    mMaxTimestampGapUs(-1ll),
    mPrevOriginalTimeUs(-1ll),
    mPrevModifiedTimeUs(-1ll),
    mSkipFramesBeforeNs(-1ll),
    mRepeatAfterUs(-1ll),
    mRepeatLastFrameGeneration(0),
    mRepeatLastFrameTimestamp(-1ll),
    mLatestBufferId(-1),
    mLatestBufferFrameNum(0),
    mLatestBufferFence(Fence::NO_FENCE),
    mRepeatBufferDeferred(false),
    mTimePerCaptureUs(-1ll),
    mTimePerFrameUs(-1ll),
    mPrevCaptureUs(-1ll),
    mPrevFrameUs(-1ll),
    mInputBufferTimeOffsetUs(0ll) {

    ALOGV("GraphicBufferSource w=%u h=%u c=%u",
            bufferWidth, bufferHeight, bufferCount);

    if (bufferWidth == 0 || bufferHeight == 0) {
        ALOGE("Invalid dimensions %ux%u", bufferWidth, bufferHeight);
        mInitCheck = BAD_VALUE;
        return;
    }

    if (mConsumer == NULL) {
        String8 name("GraphicBufferSource");

        BufferQueue::createBufferQueue(&mProducer, &mConsumer);
        mConsumer->setConsumerName(name);

        // use consumer usage bits queried from encoder, but always add HW_VIDEO_ENCODER
        // for backward compatibility.
        consumerUsage |= GRALLOC_USAGE_HW_VIDEO_ENCODER;
        mConsumer->setConsumerUsageBits(consumerUsage);

        mInitCheck = mConsumer->setMaxAcquiredBufferCount(bufferCount);
        if (mInitCheck != NO_ERROR) {
            ALOGE("Unable to set BQ max acquired buffer count to %u: %d",
                    bufferCount, mInitCheck);
            return;
        }
    } else {
        mIsPersistent = true;
    }
    mConsumer->setDefaultBufferSize(bufferWidth, bufferHeight);
    // Note that we can't create an sp<...>(this) in a ctor that will not keep a
    // reference once the ctor ends, as that would cause the refcount of 'this'
    // dropping to 0 at the end of the ctor.  Since all we need is a wp<...>
    // that's what we create.
    wp<BufferQueue::ConsumerListener> listener = static_cast<BufferQueue::ConsumerListener*>(this);
    sp<IConsumerListener> proxy;
    if (!mIsPersistent) {
        proxy = new BufferQueue::ProxyConsumerListener(listener);
    } else {
        proxy = new PersistentProxyListener(mConsumer, listener);
    }

    mInitCheck = mConsumer->consumerConnect(proxy, false);
    if (mInitCheck != NO_ERROR) {
        ALOGE("Error connecting to BufferQueue: %s (%d)",
                strerror(-mInitCheck), mInitCheck);
        return;
    }

    memset(&mColorAspects, 0, sizeof(mColorAspects));

    CHECK(mInitCheck == NO_ERROR);
}

GraphicBufferSource::~GraphicBufferSource() {
    if (mLatestBufferId >= 0) {
        releaseBuffer(
                mLatestBufferId, mLatestBufferFrameNum,
                mBufferSlot[mLatestBufferId], mLatestBufferFence);
    }
    if (mNumBufferAcquired != 0) {
        ALOGW("potential buffer leak (acquired %d)", mNumBufferAcquired);
    }
    if (mConsumer != NULL && !mIsPersistent) {
        status_t err = mConsumer->consumerDisconnect();
        if (err != NO_ERROR) {
            ALOGW("consumerDisconnect failed: %d", err);
        }
    }
}

void GraphicBufferSource::omxExecuting() {
    Mutex::Autolock autoLock(mMutex);
    ALOGV("--> executing; avail=%zu, codec vec size=%zd",
            mNumFramesAvailable, mCodecBuffers.size());
    CHECK(!mExecuting);
    mExecuting = true;
    mLastDataSpace = HAL_DATASPACE_UNKNOWN;
    ALOGV("clearing last dataSpace");

    // Start by loading up as many buffers as possible.  We want to do this,
    // rather than just submit the first buffer, to avoid a degenerate case:
    // if all BQ buffers arrive before we start executing, and we only submit
    // one here, the other BQ buffers will just sit until we get notified
    // that the codec buffer has been released.  We'd then acquire and
    // submit a single additional buffer, repeatedly, never using more than
    // one codec buffer simultaneously.  (We could instead try to submit
    // all BQ buffers whenever any codec buffer is freed, but if we get the
    // initial conditions right that will never be useful.)
    while (mNumFramesAvailable) {
        if (!fillCodecBuffer_l()) {
            ALOGV("stop load with frames available (codecAvail=%d)",
                    isCodecBufferAvailable_l());
            break;
        }
    }

    ALOGV("done loading initial frames, avail=%zu", mNumFramesAvailable);

    // If EOS has already been signaled, and there are no more frames to
    // submit, try to send EOS now as well.
    if (mEndOfStream && mNumFramesAvailable == 0) {
        submitEndOfInputStream_l();
    }

    if (mRepeatAfterUs > 0ll && mLooper == NULL) {
        mReflector = new AHandlerReflector<GraphicBufferSource>(this);

        mLooper = new ALooper;
        mLooper->registerHandler(mReflector);
        mLooper->start();

        if (mLatestBufferId >= 0) {
            sp<AMessage> msg =
                new AMessage(kWhatRepeatLastFrame, mReflector);

            msg->setInt32("generation", ++mRepeatLastFrameGeneration);
            msg->post(mRepeatAfterUs);
        }
    }
}

void GraphicBufferSource::omxIdle() {
    ALOGV("omxIdle");

    Mutex::Autolock autoLock(mMutex);

    if (mExecuting) {
        // We are only interested in the transition from executing->idle,
        // not loaded->idle.
        mExecuting = false;
    }
}

void GraphicBufferSource::omxLoaded(){
    Mutex::Autolock autoLock(mMutex);
    if (!mExecuting) {
        // This can happen if something failed very early.
        ALOGW("Dropped back down to Loaded without Executing");
    }

    if (mLooper != NULL) {
        mLooper->unregisterHandler(mReflector->id());
        mReflector.clear();

        mLooper->stop();
        mLooper.clear();
    }

    ALOGV("--> loaded; avail=%zu eos=%d eosSent=%d",
            mNumFramesAvailable, mEndOfStream, mEndOfStreamSent);

    // Codec is no longer executing.  Discard all codec-related state.
    mCodecBuffers.clear();
    // TODO: scan mCodecBuffers to verify that all mGraphicBuffer entries
    //       are null; complain if not

    mExecuting = false;
}

void GraphicBufferSource::addCodecBuffer(OMX_BUFFERHEADERTYPE* header) {
    Mutex::Autolock autoLock(mMutex);

    if (mExecuting) {
        // This should never happen -- buffers can only be allocated when
        // transitioning from "loaded" to "idle".
        ALOGE("addCodecBuffer: buffer added while executing");
        return;
    }

    ALOGV("addCodecBuffer h=%p size=%" PRIu32 " p=%p",
            header, header->nAllocLen, header->pBuffer);
    CodecBuffer codecBuffer;
    codecBuffer.mHeader = header;
    mCodecBuffers.add(codecBuffer);
}

void GraphicBufferSource::codecBufferEmptied(OMX_BUFFERHEADERTYPE* header, int fenceFd) {
    Mutex::Autolock autoLock(mMutex);
    if (!mExecuting) {
        return;
    }

    int cbi = findMatchingCodecBuffer_l(header);
    if (cbi < 0) {
        // This should never happen.
        ALOGE("codecBufferEmptied: buffer not recognized (h=%p)", header);
        if (fenceFd >= 0) {
            ::close(fenceFd);
        }
        return;
    }

    ALOGV("codecBufferEmptied h=%p size=%" PRIu32 " filled=%" PRIu32 " p=%p",
            header, header->nAllocLen, header->nFilledLen,
            header->pBuffer);
    CodecBuffer& codecBuffer(mCodecBuffers.editItemAt(cbi));

    // header->nFilledLen may not be the original value, so we can't compare
    // that to zero to see of this was the EOS buffer.  Instead we just
    // see if the GraphicBuffer reference was null, which should only ever
    // happen for EOS.
    if (codecBuffer.mGraphicBuffer == NULL) {
        if (!(mEndOfStream && mEndOfStreamSent)) {
            // This can happen when broken code sends us the same buffer
            // twice in a row.
            ALOGE("ERROR: codecBufferEmptied on non-EOS null buffer "
                    "(buffer emptied twice?)");
        }
        // No GraphicBuffer to deal with, no additional input or output is
        // expected, so just return.
        if (fenceFd >= 0) {
            ::close(fenceFd);
        }
        return;
    }

    if (EXTRA_CHECK && header->nAllocLen >= sizeof(MetadataBufferType)) {
        // Pull the graphic buffer handle back out of the buffer, and confirm
        // that it matches expectations.
        OMX_U8* data = header->pBuffer;
        MetadataBufferType type = *(MetadataBufferType *)data;
        if (type == kMetadataBufferTypeGrallocSource
                && header->nAllocLen >= sizeof(VideoGrallocMetadata)) {
            VideoGrallocMetadata &grallocMeta = *(VideoGrallocMetadata *)data;
            if (grallocMeta.pHandle != codecBuffer.mGraphicBuffer->handle) {
                // should never happen
                ALOGE("codecBufferEmptied: buffer's handle is %p, expected %p",
                        grallocMeta.pHandle, codecBuffer.mGraphicBuffer->handle);
                CHECK(!"codecBufferEmptied: mismatched buffer");
            }
        } else if (type == kMetadataBufferTypeANWBuffer
                && header->nAllocLen >= sizeof(VideoNativeMetadata)) {
            VideoNativeMetadata &nativeMeta = *(VideoNativeMetadata *)data;
            if (nativeMeta.pBuffer != codecBuffer.mGraphicBuffer->getNativeBuffer()) {
                // should never happen
                ALOGE("codecBufferEmptied: buffer is %p, expected %p",
                        nativeMeta.pBuffer, codecBuffer.mGraphicBuffer->getNativeBuffer());
                CHECK(!"codecBufferEmptied: mismatched buffer");
            }
        }
    }

    // Find matching entry in our cached copy of the BufferQueue slots.
    // If we find a match, release that slot.  If we don't, the BufferQueue
    // has dropped that GraphicBuffer, and there's nothing for us to release.
    int id = codecBuffer.mSlot;
    sp<Fence> fence = new Fence(fenceFd);
    if (mBufferSlot[id] != NULL &&
        mBufferSlot[id]->handle == codecBuffer.mGraphicBuffer->handle) {
        mBufferUseCount[id]--;

        ALOGV("codecBufferEmptied: slot=%d, cbi=%d, useCount=%d, handle=%p",
                id, cbi, mBufferUseCount[id], mBufferSlot[id]->handle);

        if (mBufferUseCount[id] < 0) {
            ALOGW("mBufferUseCount for bq slot %d < 0 (=%d)", id, mBufferUseCount[id]);
            mBufferUseCount[id] = 0;
        }
        if (id != mLatestBufferId && mBufferUseCount[id] == 0) {
            releaseBuffer(id, codecBuffer.mFrameNumber, mBufferSlot[id], fence);
        }
    } else {
        ALOGV("codecBufferEmptied: no match for emptied buffer in cbi %d",
                cbi);
        // we will not reuse codec buffer, so there is no need to wait for fence
    }

    // Mark the codec buffer as available by clearing the GraphicBuffer ref.
    codecBuffer.mGraphicBuffer = NULL;

    if (mNumFramesAvailable) {
        // Fill this codec buffer.
        CHECK(!mEndOfStreamSent);
        ALOGV("buffer freed, %zu frames avail (eos=%d)",
                mNumFramesAvailable, mEndOfStream);
        fillCodecBuffer_l();
    } else if (mEndOfStream) {
        // No frames available, but EOS is pending, so use this buffer to
        // send that.
        ALOGV("buffer freed, EOS pending");
        submitEndOfInputStream_l();
    } else if (mRepeatBufferDeferred) {
        bool success = repeatLatestBuffer_l();
        if (success) {
            ALOGV("deferred repeatLatestBuffer_l SUCCESS");
        } else {
            ALOGV("deferred repeatLatestBuffer_l FAILURE");
        }
        mRepeatBufferDeferred = false;
    }

    return;
}

void GraphicBufferSource::codecBufferFilled(OMX_BUFFERHEADERTYPE* header) {
    Mutex::Autolock autoLock(mMutex);

    if (mMaxTimestampGapUs > 0ll
            && !(header->nFlags & OMX_BUFFERFLAG_CODECCONFIG)) {
        ssize_t index = mOriginalTimeUs.indexOfKey(header->nTimeStamp);
        if (index >= 0) {
            ALOGV("OUT timestamp: %lld -> %lld",
                    static_cast<long long>(header->nTimeStamp),
                    static_cast<long long>(mOriginalTimeUs[index]));
            header->nTimeStamp = mOriginalTimeUs[index];
            mOriginalTimeUs.removeItemsAt(index);
        } else {
            // giving up the effort as encoder doesn't appear to preserve pts
            ALOGW("giving up limiting timestamp gap (pts = %lld)",
                    header->nTimeStamp);
            mMaxTimestampGapUs = -1ll;
        }
        if (mOriginalTimeUs.size() > BufferQueue::NUM_BUFFER_SLOTS) {
            // something terribly wrong must have happened, giving up...
            ALOGE("mOriginalTimeUs has too many entries (%zu)",
                    mOriginalTimeUs.size());
            mMaxTimestampGapUs = -1ll;
        }
    }
}

void GraphicBufferSource::suspend(bool suspend) {
    Mutex::Autolock autoLock(mMutex);

    if (suspend) {
        mSuspended = true;

        while (mNumFramesAvailable > 0) {
            BufferItem item;
            status_t err = mConsumer->acquireBuffer(&item, 0);

            if (err == BufferQueue::NO_BUFFER_AVAILABLE) {
                // shouldn't happen.
                ALOGW("suspend: frame was not available");
                break;
            } else if (err != OK) {
                ALOGW("suspend: acquireBuffer returned err=%d", err);
                break;
            }

            ++mNumBufferAcquired;
            --mNumFramesAvailable;

            releaseBuffer(item.mSlot, item.mFrameNumber,
                    item.mGraphicBuffer, item.mFence);
        }
        return;
    }

    mSuspended = false;

    if (mExecuting && mNumFramesAvailable == 0 && mRepeatBufferDeferred) {
        if (repeatLatestBuffer_l()) {
            ALOGV("suspend/deferred repeatLatestBuffer_l SUCCESS");

            mRepeatBufferDeferred = false;
        } else {
            ALOGV("suspend/deferred repeatLatestBuffer_l FAILURE");
        }
    }
}

void GraphicBufferSource::onDataSpaceChanged_l(
        android_dataspace dataSpace, android_pixel_format pixelFormat) {
    ALOGD("got buffer with new dataSpace #%x", dataSpace);
    mLastDataSpace = dataSpace;

    if (ColorUtils::convertDataSpaceToV0(dataSpace)) {
        ColorAspects aspects = mColorAspects; // initially requested aspects

        // request color aspects to encode
        OMX_INDEXTYPE index;
        status_t err = mNodeInstance->getExtensionIndex(
                "OMX.google.android.index.describeColorAspects", &index);
        if (err == OK) {
            // V0 dataspace
            DescribeColorAspectsParams params;
            InitOMXParams(&params);
            params.nPortIndex = kPortIndexInput;
            params.nDataSpace = mLastDataSpace;
            params.nPixelFormat = pixelFormat;
            params.bDataSpaceChanged = OMX_TRUE;
            params.sAspects = mColorAspects;

            err = mNodeInstance->getConfig(index, &params, sizeof(params));
            if (err == OK) {
                aspects = params.sAspects;
                ALOGD("Codec resolved it to (R:%d(%s), P:%d(%s), M:%d(%s), T:%d(%s)) err=%d(%s)",
                        params.sAspects.mRange, asString(params.sAspects.mRange),
                        params.sAspects.mPrimaries, asString(params.sAspects.mPrimaries),
                        params.sAspects.mMatrixCoeffs, asString(params.sAspects.mMatrixCoeffs),
                        params.sAspects.mTransfer, asString(params.sAspects.mTransfer),
                        err, asString(err));
            } else {
                params.sAspects = aspects;
                err = OK;
            }
            params.bDataSpaceChanged = OMX_FALSE;
            for (int triesLeft = 2; --triesLeft >= 0; ) {
                status_t err = mNodeInstance->setConfig(index, &params, sizeof(params));
                if (err == OK) {
                    err = mNodeInstance->getConfig(index, &params, sizeof(params));
                }
                if (err != OK || !ColorUtils::checkIfAspectsChangedAndUnspecifyThem(
                        params.sAspects, aspects)) {
                    // if we can't set or get color aspects, still communicate dataspace to client
                    break;
                }

                ALOGW_IF(triesLeft == 0, "Codec repeatedly changed requested ColorAspects.");
            }
        }

        ALOGV("Set color aspects to (R:%d(%s), P:%d(%s), M:%d(%s), T:%d(%s)) err=%d(%s)",
                aspects.mRange, asString(aspects.mRange),
                aspects.mPrimaries, asString(aspects.mPrimaries),
                aspects.mMatrixCoeffs, asString(aspects.mMatrixCoeffs),
                aspects.mTransfer, asString(aspects.mTransfer),
                err, asString(err));

#ifndef QCOM_BSP_LEGACY
        // signal client that the dataspace has changed; this will update the output format
        // TODO: we should tie this to an output buffer somehow, and signal the change
        // just before the output buffer is returned to the client, but there are many
        // ways this could fail (e.g. flushing), and we are not yet supporting this scenario.

        mNodeInstance->signalEvent(
                OMX_EventDataSpaceChanged, dataSpace,
                (aspects.mRange << 24) | (aspects.mPrimaries << 16)
                        | (aspects.mMatrixCoeffs << 8) | aspects.mTransfer);
#endif
    }
}

bool GraphicBufferSource::fillCodecBuffer_l() {
    CHECK(mExecuting && mNumFramesAvailable > 0);

    if (mSuspended) {
        return false;
    }

    int cbi = findAvailableCodecBuffer_l();
    if (cbi < 0) {
        // No buffers available, bail.
        ALOGV("fillCodecBuffer_l: no codec buffers, avail now %zu",
                mNumFramesAvailable);
        return false;
    }

    ALOGV("fillCodecBuffer_l: acquiring buffer, avail=%zu",
            mNumFramesAvailable);
    BufferItem item;
    status_t err = mConsumer->acquireBuffer(&item, 0);
    if (err == BufferQueue::NO_BUFFER_AVAILABLE) {
        // shouldn't happen
        ALOGW("fillCodecBuffer_l: frame was not available");
        return false;
    } else if (err != OK) {
        // now what? fake end-of-stream?
        ALOGW("fillCodecBuffer_l: acquireBuffer returned err=%d", err);
        return false;
    }

    mNumBufferAcquired++;
    mNumFramesAvailable--;

    // If this is the first time we're seeing this buffer, add it to our
    // slot table.
    if (item.mGraphicBuffer != NULL) {
        ALOGV("fillCodecBuffer_l: setting mBufferSlot %d", item.mSlot);
        mBufferSlot[item.mSlot] = item.mGraphicBuffer;
        mBufferUseCount[item.mSlot] = 0;
    }

    if (item.mDataSpace != mLastDataSpace) {
        onDataSpaceChanged_l(
                item.mDataSpace, (android_pixel_format)mBufferSlot[item.mSlot]->getPixelFormat());
    }


    err = UNKNOWN_ERROR;

    // only submit sample if start time is unspecified, or sample
    // is queued after the specified start time
    bool dropped = false;
    if (mSkipFramesBeforeNs < 0ll || item.mTimestamp >= mSkipFramesBeforeNs) {
        // if start time is set, offset time stamp by start time
        if (mSkipFramesBeforeNs > 0) {
            item.mTimestamp -= mSkipFramesBeforeNs;
        }

        int64_t timeUs = item.mTimestamp / 1000;
        if (mFrameDropper != NULL && mFrameDropper->shouldDrop(timeUs)) {
            ALOGV("skipping frame (%lld) to meet max framerate", static_cast<long long>(timeUs));
            // set err to OK so that the skipped frame can still be saved as the lastest frame
            err = OK;
            dropped = true;
        } else {
            err = submitBuffer_l(item, cbi);
        }
    }

    if (err != OK) {
        ALOGV("submitBuffer_l failed, releasing bq slot %d", item.mSlot);
        releaseBuffer(item.mSlot, item.mFrameNumber, item.mGraphicBuffer, item.mFence);
    } else {
        ALOGV("buffer submitted (bq %d, cbi %d)", item.mSlot, cbi);
        setLatestBuffer_l(item, dropped);
    }

    return true;
}

bool GraphicBufferSource::repeatLatestBuffer_l() {
    CHECK(mExecuting && mNumFramesAvailable == 0);

    if (mLatestBufferId < 0 || mSuspended) {
        return false;
    }
    if (mBufferSlot[mLatestBufferId] == NULL) {
        // This can happen if the remote side disconnects, causing
        // onBuffersReleased() to NULL out our copy of the slots.  The
        // buffer is gone, so we have nothing to show.
        //
        // To be on the safe side we try to release the buffer.
        ALOGD("repeatLatestBuffer_l: slot was NULL");
        mConsumer->releaseBuffer(
                mLatestBufferId,
                mLatestBufferFrameNum,
                EGL_NO_DISPLAY,
                EGL_NO_SYNC_KHR,
                mLatestBufferFence);
        mLatestBufferId = -1;
        mLatestBufferFrameNum = 0;
        mLatestBufferFence = Fence::NO_FENCE;
        return false;
    }

    int cbi = findAvailableCodecBuffer_l();
    if (cbi < 0) {
        // No buffers available, bail.
        ALOGV("repeatLatestBuffer_l: no codec buffers.");
        return false;
    }

    BufferItem item;
    item.mSlot = mLatestBufferId;
    item.mFrameNumber = mLatestBufferFrameNum;
    item.mTimestamp = mRepeatLastFrameTimestamp;
    item.mFence = mLatestBufferFence;

    status_t err = submitBuffer_l(item, cbi);

    if (err != OK) {
        return false;
    }

    ++mBufferUseCount[item.mSlot];

    /* repeat last frame up to kRepeatLastFrameCount times.
     * in case of static scene, a single repeat might not get rid of encoder
     * ghosting completely, refresh a couple more times to get better quality
     */
    if (--mRepeatLastFrameCount > 0) {
        mRepeatLastFrameTimestamp = item.mTimestamp + mRepeatAfterUs * 1000;

        if (mReflector != NULL) {
            sp<AMessage> msg = new AMessage(kWhatRepeatLastFrame, mReflector);
            msg->setInt32("generation", ++mRepeatLastFrameGeneration);
            msg->post(mRepeatAfterUs);
        }
    }

    return true;
}

void GraphicBufferSource::setLatestBuffer_l(
        const BufferItem &item, bool dropped) {
    if (mLatestBufferId >= 0) {
        if (mBufferUseCount[mLatestBufferId] == 0) {
            releaseBuffer(mLatestBufferId, mLatestBufferFrameNum,
                    mBufferSlot[mLatestBufferId], mLatestBufferFence);
            // mLatestBufferFence will be set to new fence just below
        }
    }

    mLatestBufferId = item.mSlot;
    mLatestBufferFrameNum = item.mFrameNumber;
    mRepeatLastFrameTimestamp = item.mTimestamp + mRepeatAfterUs * 1000;

    if (!dropped) {
        ++mBufferUseCount[item.mSlot];
    }

    ALOGV("setLatestBuffer_l: slot=%d, useCount=%d",
            item.mSlot, mBufferUseCount[item.mSlot]);

    mRepeatBufferDeferred = false;
    mRepeatLastFrameCount = kRepeatLastFrameCount;
    mLatestBufferFence = item.mFence;

    if (mReflector != NULL) {
        sp<AMessage> msg = new AMessage(kWhatRepeatLastFrame, mReflector);
        msg->setInt32("generation", ++mRepeatLastFrameGeneration);
        msg->post(mRepeatAfterUs);
    }
}

status_t GraphicBufferSource::signalEndOfInputStream() {
    Mutex::Autolock autoLock(mMutex);
    ALOGV("signalEndOfInputStream: exec=%d avail=%zu eos=%d",
            mExecuting, mNumFramesAvailable, mEndOfStream);

    if (mEndOfStream) {
        ALOGE("EOS was already signaled");
        return INVALID_OPERATION;
    }

    // Set the end-of-stream flag.  If no frames are pending from the
    // BufferQueue, and a codec buffer is available, and we're executing,
    // we initiate the EOS from here.  Otherwise, we'll let
    // codecBufferEmptied() (or omxExecuting) do it.
    //
    // Note: if there are no pending frames and all codec buffers are
    // available, we *must* submit the EOS from here or we'll just
    // stall since no future events are expected.
    mEndOfStream = true;

    if (mExecuting && mNumFramesAvailable == 0) {
        submitEndOfInputStream_l();
    }

    return OK;
}

int64_t GraphicBufferSource::getTimestamp(const BufferItem &item) {
    int64_t timeUs = item.mTimestamp / 1000;
    timeUs += mInputBufferTimeOffsetUs;

    if (mTimePerCaptureUs > 0ll
            && (mTimePerCaptureUs > 2 * mTimePerFrameUs
            || mTimePerFrameUs > 2 * mTimePerCaptureUs)) {
        // Time lapse or slow motion mode
        if (mPrevCaptureUs < 0ll) {
            // first capture
            mPrevCaptureUs = timeUs;
            mPrevFrameUs = timeUs;
        } else {
            // snap to nearest capture point
            int64_t nFrames = (timeUs + mTimePerCaptureUs / 2 - mPrevCaptureUs)
                    / mTimePerCaptureUs;
            if (nFrames <= 0) {
                // skip this frame as it's too close to previous capture
                ALOGV("skipping frame, timeUs %lld", static_cast<long long>(timeUs));
                return -1;
            }
            mPrevCaptureUs = mPrevCaptureUs + nFrames * mTimePerCaptureUs;
            mPrevFrameUs += mTimePerFrameUs * nFrames;
        }

        ALOGV("timeUs %lld, captureUs %lld, frameUs %lld",
                static_cast<long long>(timeUs),
                static_cast<long long>(mPrevCaptureUs),
                static_cast<long long>(mPrevFrameUs));

        return mPrevFrameUs;
    } else {
        int64_t originalTimeUs = timeUs;
        if (originalTimeUs <= mPrevOriginalTimeUs) {
                // Drop the frame if it's going backward in time. Bad timestamp
                // could disrupt encoder's rate control completely.
            ALOGW("Dropping frame that's going backward in time");
            return -1;
        }

        if (mMaxTimestampGapUs > 0ll) {
            //TODO: Fix the case when mMaxTimestampGapUs and mTimePerCaptureUs are both set.

            /* Cap timestamp gap between adjacent frames to specified max
             *
             * In the scenario of cast mirroring, encoding could be suspended for
             * prolonged periods. Limiting the pts gap to workaround the problem
             * where encoder's rate control logic produces huge frames after a
             * long period of suspension.
             */
            if (mPrevOriginalTimeUs >= 0ll) {
                int64_t timestampGapUs = originalTimeUs - mPrevOriginalTimeUs;
                timeUs = (timestampGapUs < mMaxTimestampGapUs ?
                    timestampGapUs : mMaxTimestampGapUs) + mPrevModifiedTimeUs;
<<<<<<< HEAD
                mOriginalTimeUs.add(timeUs, originalTimeUs);
                ALOGV("IN  timestamp: %lld -> %lld",
                    static_cast<long long>(originalTimeUs),
                    static_cast<long long>(timeUs));
            }
=======
            }
            mOriginalTimeUs.add(timeUs, originalTimeUs);
            ALOGV("IN  timestamp: %lld -> %lld",
                static_cast<long long>(originalTimeUs),
                static_cast<long long>(timeUs));
>>>>>>> 56bc26ea
        }

        mPrevOriginalTimeUs = originalTimeUs;
        mPrevModifiedTimeUs = timeUs;
    }

    return timeUs;
}

status_t GraphicBufferSource::submitBuffer_l(const BufferItem &item, int cbi) {
    ALOGV("submitBuffer_l: slot=%d, cbi=%d", item.mSlot, cbi);

    int64_t timeUs = getTimestamp(item);
    if (timeUs < 0ll) {
        return UNKNOWN_ERROR;
    }

    CodecBuffer& codecBuffer(mCodecBuffers.editItemAt(cbi));
    codecBuffer.mGraphicBuffer = mBufferSlot[item.mSlot];
    codecBuffer.mSlot = item.mSlot;
    codecBuffer.mFrameNumber = item.mFrameNumber;

    OMX_BUFFERHEADERTYPE* header = codecBuffer.mHeader;
    sp<GraphicBuffer> buffer = codecBuffer.mGraphicBuffer;
    status_t err = mNodeInstance->emptyGraphicBuffer(
            header, buffer, OMX_BUFFERFLAG_ENDOFFRAME, timeUs,
            item.mFence->isValid() ? item.mFence->dup() : -1);
    if (err != OK) {
        ALOGW("WARNING: emptyNativeWindowBuffer failed: 0x%x", err);
        codecBuffer.mGraphicBuffer = NULL;
        return err;
    }

    ALOGV("emptyNativeWindowBuffer succeeded, h=%p p=%p buf=%p bufhandle=%p",
            header, header->pBuffer, buffer->getNativeBuffer(), buffer->handle);
    return OK;
}

void GraphicBufferSource::submitEndOfInputStream_l() {
    CHECK(mEndOfStream);
    if (mEndOfStreamSent) {
        ALOGV("EOS already sent");
        return;
    }

    int cbi = findAvailableCodecBuffer_l();
    if (cbi < 0) {
        ALOGV("submitEndOfInputStream_l: no codec buffers available");
        return;
    }

    // We reject any additional incoming graphic buffers, so there's no need
    // to stick a placeholder into codecBuffer.mGraphicBuffer to mark it as
    // in-use.
    CodecBuffer& codecBuffer(mCodecBuffers.editItemAt(cbi));

    OMX_BUFFERHEADERTYPE* header = codecBuffer.mHeader;
    status_t err = mNodeInstance->emptyGraphicBuffer(
            header, NULL /* buffer */, OMX_BUFFERFLAG_ENDOFFRAME | OMX_BUFFERFLAG_EOS,
            0 /* timestamp */, -1 /* fenceFd */);
    if (err != OK) {
        ALOGW("emptyDirectBuffer EOS failed: 0x%x", err);
    } else {
        ALOGV("submitEndOfInputStream_l: buffer submitted, header=%p cbi=%d",
                header, cbi);
        mEndOfStreamSent = true;
    }
}

int GraphicBufferSource::findAvailableCodecBuffer_l() {
    CHECK(mCodecBuffers.size() > 0);

    for (int i = (int)mCodecBuffers.size() - 1; i>= 0; --i) {
        if (mCodecBuffers[i].mGraphicBuffer == NULL) {
            return i;
        }
    }
    return -1;
}

int GraphicBufferSource::findMatchingCodecBuffer_l(
        const OMX_BUFFERHEADERTYPE* header) {
    for (int i = (int)mCodecBuffers.size() - 1; i>= 0; --i) {
        if (mCodecBuffers[i].mHeader == header) {
            return i;
        }
    }
    return -1;
}

/*
 * Releases an acquired buffer back to the consumer for either persistent
 * or non-persistent surfaces.
 *
 * id: buffer slot to release (in persistent case the id might be changed)
 * frameNum: frame number of the frame being released
 * buffer: GraphicBuffer pointer to release (note this must not be & as we
 *         will clear the original mBufferSlot in persistent case)
 *         Use NOLINT to supress warning on the copy of 'buffer'.
 * fence: fence of the frame being released
 */
void GraphicBufferSource::releaseBuffer(
        int &id, uint64_t frameNum,
        const sp<GraphicBuffer> buffer, const sp<Fence> &fence) {
    ALOGV("releaseBuffer: slot=%d", id);
    if (mIsPersistent) {
        mConsumer->detachBuffer(id);
        mBufferSlot[id] = NULL;

        if (mConsumer->attachBuffer(&id, buffer) == OK) {
            mConsumer->releaseBuffer(
                    id, 0, EGL_NO_DISPLAY, EGL_NO_SYNC_KHR, fence);
        }
    } else {
        mConsumer->releaseBuffer(
                id, frameNum, EGL_NO_DISPLAY, EGL_NO_SYNC_KHR, fence);
    }
    id = -1; // invalidate id
    mNumBufferAcquired--;
}

// BufferQueue::ConsumerListener callback
void GraphicBufferSource::onFrameAvailable(const BufferItem& /*item*/) {
    Mutex::Autolock autoLock(mMutex);

    ALOGV("onFrameAvailable exec=%d avail=%zu",
            mExecuting, mNumFramesAvailable);

    if (mEndOfStream || mSuspended) {
        if (mEndOfStream) {
            // This should only be possible if a new buffer was queued after
            // EOS was signaled, i.e. the app is misbehaving.

            ALOGW("onFrameAvailable: EOS is set, ignoring frame");
        } else {
            ALOGV("onFrameAvailable: suspended, ignoring frame");
        }

        BufferItem item;
        status_t err = mConsumer->acquireBuffer(&item, 0);
        if (err == OK) {
            mNumBufferAcquired++;

            // If this is the first time we're seeing this buffer, add it to our
            // slot table.
            if (item.mGraphicBuffer != NULL) {
                ALOGV("onFrameAvailable: setting mBufferSlot %d", item.mSlot);
                mBufferSlot[item.mSlot] = item.mGraphicBuffer;
                mBufferUseCount[item.mSlot] = 0;
            }

            releaseBuffer(item.mSlot, item.mFrameNumber,
                    item.mGraphicBuffer, item.mFence);
        }
        return;
    }

    mNumFramesAvailable++;

    mRepeatBufferDeferred = false;
    ++mRepeatLastFrameGeneration;

    if (mExecuting) {
        fillCodecBuffer_l();
    }
}

// BufferQueue::ConsumerListener callback
void GraphicBufferSource::onBuffersReleased() {
    Mutex::Autolock lock(mMutex);

    uint64_t slotMask;
    if (mConsumer->getReleasedBuffers(&slotMask) != NO_ERROR) {
        ALOGW("onBuffersReleased: unable to get released buffer set");
        slotMask = 0xffffffffffffffffULL;
    }

    ALOGV("onBuffersReleased: 0x%016" PRIx64, slotMask);

    for (int i = 0; i < BufferQueue::NUM_BUFFER_SLOTS; i++) {
        if ((slotMask & 0x01) != 0) {
            mBufferSlot[i] = NULL;
            mBufferUseCount[i] = 0;
        }
        slotMask >>= 1;
    }
}

// BufferQueue::ConsumerListener callback
void GraphicBufferSource::onSidebandStreamChanged() {
    ALOG_ASSERT(false, "GraphicBufferSource can't consume sideband streams");
}

void GraphicBufferSource::setDefaultDataSpace(android_dataspace dataSpace) {
    // no need for mutex as we are not yet running
    ALOGD("setting dataspace: %#x", dataSpace);
    mConsumer->setDefaultBufferDataSpace(dataSpace);
    mLastDataSpace = dataSpace;
}

status_t GraphicBufferSource::setRepeatPreviousFrameDelayUs(
        int64_t repeatAfterUs) {
    Mutex::Autolock autoLock(mMutex);

    if (mExecuting || repeatAfterUs <= 0ll) {
        return INVALID_OPERATION;
    }

    mRepeatAfterUs = repeatAfterUs;

    return OK;
}

status_t GraphicBufferSource::setMaxTimestampGapUs(int64_t maxGapUs) {
    Mutex::Autolock autoLock(mMutex);

    if (mExecuting || maxGapUs <= 0ll) {
        return INVALID_OPERATION;
    }

    mMaxTimestampGapUs = maxGapUs;

    return OK;
}

status_t GraphicBufferSource::setInputBufferTimeOffset(int64_t timeOffsetUs) {
    Mutex::Autolock autoLock(mMutex);

    // timeOffsetUs must be negative for adjustment.
    if (timeOffsetUs >= 0ll) {
        return INVALID_OPERATION;
    }

    mInputBufferTimeOffsetUs = timeOffsetUs;
    return OK;
}

status_t GraphicBufferSource::setMaxFps(float maxFps) {
    Mutex::Autolock autoLock(mMutex);

    if (mExecuting) {
        return INVALID_OPERATION;
    }

    mFrameDropper = new FrameDropper();
    status_t err = mFrameDropper->setMaxFrameRate(maxFps);
    if (err != OK) {
        mFrameDropper.clear();
        return err;
    }

    return OK;
}

void GraphicBufferSource::setSkipFramesBeforeUs(int64_t skipFramesBeforeUs) {
    Mutex::Autolock autoLock(mMutex);

    mSkipFramesBeforeNs =
            (skipFramesBeforeUs > 0) ? (skipFramesBeforeUs * 1000) : -1ll;
}

status_t GraphicBufferSource::setTimeLapseConfig(const TimeLapseConfig &config) {
    Mutex::Autolock autoLock(mMutex);

    if (mExecuting || config.mTimePerFrameUs <= 0ll || config.mTimePerCaptureUs <= 0ll) {
        return INVALID_OPERATION;
    }

    mTimePerFrameUs = config.mTimePerFrameUs;
    mTimePerCaptureUs = config.mTimePerCaptureUs;

    return OK;
}

void GraphicBufferSource::setColorAspects(const ColorAspects &aspects) {
    Mutex::Autolock autoLock(mMutex);
    mColorAspects = aspects;
    ALOGD("requesting color aspects (R:%d(%s), P:%d(%s), M:%d(%s), T:%d(%s))",
            aspects.mRange, asString(aspects.mRange),
            aspects.mPrimaries, asString(aspects.mPrimaries),
            aspects.mMatrixCoeffs, asString(aspects.mMatrixCoeffs),
            aspects.mTransfer, asString(aspects.mTransfer));
}

void GraphicBufferSource::onMessageReceived(const sp<AMessage> &msg) {
    switch (msg->what()) {
        case kWhatRepeatLastFrame:
        {
            Mutex::Autolock autoLock(mMutex);

            int32_t generation;
            CHECK(msg->findInt32("generation", &generation));

            if (generation != mRepeatLastFrameGeneration) {
                // stale
                break;
            }

            if (!mExecuting || mNumFramesAvailable > 0) {
                break;
            }

            bool success = repeatLatestBuffer_l();

            if (success) {
                ALOGV("repeatLatestBuffer_l SUCCESS");
            } else {
                ALOGV("repeatLatestBuffer_l FAILURE");
                mRepeatBufferDeferred = true;
            }
            break;
        }

        default:
            TRESPASS();
    }
}

}  // namespace android<|MERGE_RESOLUTION|>--- conflicted
+++ resolved
@@ -837,19 +837,11 @@
                 int64_t timestampGapUs = originalTimeUs - mPrevOriginalTimeUs;
                 timeUs = (timestampGapUs < mMaxTimestampGapUs ?
                     timestampGapUs : mMaxTimestampGapUs) + mPrevModifiedTimeUs;
-<<<<<<< HEAD
-                mOriginalTimeUs.add(timeUs, originalTimeUs);
-                ALOGV("IN  timestamp: %lld -> %lld",
-                    static_cast<long long>(originalTimeUs),
-                    static_cast<long long>(timeUs));
-            }
-=======
             }
             mOriginalTimeUs.add(timeUs, originalTimeUs);
             ALOGV("IN  timestamp: %lld -> %lld",
                 static_cast<long long>(originalTimeUs),
                 static_cast<long long>(timeUs));
->>>>>>> 56bc26ea
         }
 
         mPrevOriginalTimeUs = originalTimeUs;
