/*
 * Copyright (C) 2009 The Android Open Source Project
 *
 * Licensed under the Apache License, Version 2.0 (the "License");
 * you may not use this file except in compliance with the License.
 * You may obtain a copy of the License at
 *
 *      http://www.apache.org/licenses/LICENSE-2.0
 *
 * Unless required by applicable law or agreed to in writing, software
 * distributed under the License is distributed on an "AS IS" BASIS,
 * WITHOUT WARRANTIES OR CONDITIONS OF ANY KIND, either express or implied.
 * See the License for the specific language governing permissions and
 * limitations under the License.
 */

//#define LOG_NDEBUG 0
#define LOG_TAG "OMXNodeInstance"
#include <utils/Log.h>

#include <inttypes.h>

#include "../include/OMXNodeInstance.h"
#include "OMXMaster.h"
#include "OMXUtils.h"
#include "GraphicBufferSource.h"

#include <OMX_Component.h>
#include <OMX_IndexExt.h>
#include <OMX_AsString.h>

#include <binder/IMemory.h>
#include <cutils/properties.h>
#include <gui/BufferQueue.h>
#include <HardwareAPI.h>
#include <media/stagefright/foundation/ADebug.h>
#include <media/stagefright/foundation/ABuffer.h>
#include <media/stagefright/MediaErrors.h>
#include <utils/misc.h>
#include <utils/NativeHandle.h>

static const OMX_U32 kPortIndexInput = 0;
static const OMX_U32 kPortIndexOutput = 1;

#define CLOGW(fmt, ...) ALOGW("[%x:%s] " fmt, mNodeID, mName, ##__VA_ARGS__)

#define CLOG_ERROR_IF(cond, fn, err, fmt, ...) \
    ALOGE_IF(cond, #fn "(%x:%s, " fmt ") ERROR: %s(%#x)", \
    mNodeID, mName, ##__VA_ARGS__, asString(err), err)
#define CLOG_ERROR(fn, err, fmt, ...) CLOG_ERROR_IF(true, fn, err, fmt, ##__VA_ARGS__)
#define CLOG_IF_ERROR(fn, err, fmt, ...) \
    CLOG_ERROR_IF((err) != OMX_ErrorNone, fn, err, fmt, ##__VA_ARGS__)

#define CLOGI_(level, fn, fmt, ...) \
    ALOGI_IF(DEBUG >= (level), #fn "(%x:%s, " fmt ")", mNodeID, mName, ##__VA_ARGS__)
#define CLOGD_(level, fn, fmt, ...) \
    ALOGD_IF(DEBUG >= (level), #fn "(%x:%s, " fmt ")", mNodeID, mName, ##__VA_ARGS__)

#define CLOG_LIFE(fn, fmt, ...)     CLOGI_(ADebug::kDebugLifeCycle,     fn, fmt, ##__VA_ARGS__)
#define CLOG_STATE(fn, fmt, ...)    CLOGI_(ADebug::kDebugState,         fn, fmt, ##__VA_ARGS__)
#define CLOG_CONFIG(fn, fmt, ...)   CLOGI_(ADebug::kDebugConfig,        fn, fmt, ##__VA_ARGS__)
#define CLOG_INTERNAL(fn, fmt, ...) CLOGD_(ADebug::kDebugInternalState, fn, fmt, ##__VA_ARGS__)

#define CLOG_DEBUG_IF(cond, fn, fmt, ...) \
    ALOGD_IF(cond, #fn "(%x, " fmt ")", mNodeID, ##__VA_ARGS__)

#define CLOG_BUFFER(fn, fmt, ...) \
    CLOG_DEBUG_IF(DEBUG >= ADebug::kDebugAll, fn, fmt, ##__VA_ARGS__)
#define CLOG_BUMPED_BUFFER(fn, fmt, ...) \
    CLOG_DEBUG_IF(DEBUG_BUMP >= ADebug::kDebugAll, fn, fmt, ##__VA_ARGS__)

/* buffer formatting */
#define BUFFER_FMT(port, fmt, ...) "%s:%u " fmt, portString(port), (port), ##__VA_ARGS__
#define NEW_BUFFER_FMT(buffer_id, port, fmt, ...) \
    BUFFER_FMT(port, fmt ") (#%zu => %#x", ##__VA_ARGS__, mActiveBuffers.size(), (buffer_id))

#define SIMPLE_BUFFER(port, size, data) BUFFER_FMT(port, "%zu@%p", (size), (data))
#define SIMPLE_NEW_BUFFER(buffer_id, port, size, data) \
    NEW_BUFFER_FMT(buffer_id, port, "%zu@%p", (size), (data))

#define EMPTY_BUFFER(addr, header, fenceFd) "%#x [%u@%p fc=%d]", \
    (addr), (header)->nAllocLen, (header)->pBuffer, (fenceFd)
#define FULL_BUFFER(addr, header, fenceFd) "%#" PRIxPTR " [%u@%p (%u..+%u) f=%x ts=%lld fc=%d]", \
    (intptr_t)(addr), (header)->nAllocLen, (header)->pBuffer, \
    (header)->nOffset, (header)->nFilledLen, (header)->nFlags, (header)->nTimeStamp, (fenceFd)

#define WITH_STATS_WRAPPER(fmt, ...) fmt " { IN=%zu/%zu OUT=%zu/%zu }", ##__VA_ARGS__, \
    mInputBuffersWithCodec.size(), mNumPortBuffers[kPortIndexInput], \
    mOutputBuffersWithCodec.size(), mNumPortBuffers[kPortIndexOutput]
// TRICKY: this is needed so formatting macros expand before substitution
#define WITH_STATS(fmt, ...) WITH_STATS_WRAPPER(fmt, ##__VA_ARGS__)

namespace android {

struct BufferMeta {
    BufferMeta(
            const sp<IMemory> &mem, OMX_U32 portIndex, bool copyToOmx,
            bool copyFromOmx, OMX_U8 *backup)
        : mMem(mem),
          mCopyFromOmx(copyFromOmx),
          mCopyToOmx(copyToOmx),
          mPortIndex(portIndex),
          mBackup(backup) {
    }

    BufferMeta(size_t size, OMX_U32 portIndex)
        : mSize(size),
          mCopyFromOmx(false),
          mCopyToOmx(false),
          mPortIndex(portIndex),
          mBackup(NULL) {
    }

    BufferMeta(const sp<GraphicBuffer> &graphicBuffer, OMX_U32 portIndex)
        : mGraphicBuffer(graphicBuffer),
          mCopyFromOmx(false),
          mCopyToOmx(false),
          mPortIndex(portIndex),
          mBackup(NULL) {
    }

    void CopyFromOMX(const OMX_BUFFERHEADERTYPE *header) {
        if (!mCopyFromOmx) {
            return;
        }

        // check component returns proper range
        sp<ABuffer> codec = getBuffer(header, false /* backup */,
                !(header->nFlags & OMX_BUFFERFLAG_EXTRADATA));

        memcpy((OMX_U8 *)mMem->pointer() + header->nOffset, codec->data(), codec->size());
    }

    void CopyToOMX(const OMX_BUFFERHEADERTYPE *header) {
        if (!mCopyToOmx) {
            return;
        }

        size_t bytesToCopy = header->nFlags & OMX_BUFFERFLAG_EXTRADATA ?
            header->nAllocLen - header->nOffset : header->nFilledLen;
        memcpy(header->pBuffer + header->nOffset,
                (const OMX_U8 *)mMem->pointer() + header->nOffset,
                bytesToCopy);
    }

    // return either the codec or the backup buffer
    sp<ABuffer> getBuffer(const OMX_BUFFERHEADERTYPE *header, bool backup, bool limit) {
        sp<ABuffer> buf;
        if (backup && mMem != NULL) {
            buf = new ABuffer(mMem->pointer(), mMem->size());
        } else {
            buf = new ABuffer(header->pBuffer, header->nAllocLen);
        }
        if (limit) {
            if (header->nOffset + header->nFilledLen > header->nOffset
                    && header->nOffset + header->nFilledLen <= header->nAllocLen) {
                buf->setRange(header->nOffset, header->nFilledLen);
            } else {
                buf->setRange(0, 0);
            }
        }
        return buf;
    }

    void setGraphicBuffer(const sp<GraphicBuffer> &graphicBuffer) {
        mGraphicBuffer = graphicBuffer;
    }

    void setNativeHandle(const sp<NativeHandle> &nativeHandle) {
        mNativeHandle = nativeHandle;
    }

    OMX_U32 getPortIndex() {
        return mPortIndex;
    }

    ~BufferMeta() {
        delete[] mBackup;
    }

private:
    sp<GraphicBuffer> mGraphicBuffer;
    sp<NativeHandle> mNativeHandle;
    sp<IMemory> mMem;
    size_t mSize;
    bool mCopyFromOmx;
    bool mCopyToOmx;
    OMX_U32 mPortIndex;
    OMX_U8 *mBackup;

    BufferMeta(const BufferMeta &);
    BufferMeta &operator=(const BufferMeta &);
};

// static
OMX_CALLBACKTYPE OMXNodeInstance::kCallbacks = {
    &OnEvent, &OnEmptyBufferDone, &OnFillBufferDone
};

static inline const char *portString(OMX_U32 portIndex) {
    switch (portIndex) {
        case kPortIndexInput:  return "Input";
        case kPortIndexOutput: return "Output";
        case ~0U:              return "All";
        default:               return "port";
    }
}

OMXNodeInstance::OMXNodeInstance(
        OMX *owner, const sp<IOMXObserver> &observer, const char *name)
    : mOwner(owner),
      mNodeID(0),
      mHandle(NULL),
      mObserver(observer),
<<<<<<< HEAD
=======
      mDying(false),
      mSailed(false),
      mQueriedProhibitedExtensions(false),
>>>>>>> a088de65
      mBufferIDCount(0)
{
    mName = ADebug::GetDebugName(name);
    DEBUG = ADebug::GetDebugLevelFromProperty(name, "debug.stagefright.omx-debug");
    ALOGV("debug level for %s is %d", name, DEBUG);
    DEBUG_BUMP = DEBUG;
    mNumPortBuffers[0] = 0;
    mNumPortBuffers[1] = 0;
    mDebugLevelBumpPendingBuffers[0] = 0;
    mDebugLevelBumpPendingBuffers[1] = 0;
    mMetadataType[0] = kMetadataBufferTypeInvalid;
    mMetadataType[1] = kMetadataBufferTypeInvalid;
    mSecureBufferType[0] = kSecureBufferTypeUnknown;
    mSecureBufferType[1] = kSecureBufferTypeUnknown;
    mIsSecure = AString(name).endsWith(".secure");
    atomic_store(&mDying, false);
}

OMXNodeInstance::~OMXNodeInstance() {
    free(mName);
    CHECK(mHandle == NULL);
}

void OMXNodeInstance::setHandle(OMX::node_id node_id, OMX_HANDLETYPE handle) {
    mNodeID = node_id;
    CLOG_LIFE(allocateNode, "handle=%p", handle);
    CHECK(mHandle == NULL);
    mHandle = handle;
}

sp<GraphicBufferSource> OMXNodeInstance::getGraphicBufferSource() {
    Mutex::Autolock autoLock(mGraphicBufferSourceLock);
    return mGraphicBufferSource;
}

void OMXNodeInstance::setGraphicBufferSource(
        const sp<GraphicBufferSource>& bufferSource) {
    Mutex::Autolock autoLock(mGraphicBufferSourceLock);
    CLOG_INTERNAL(setGraphicBufferSource, "%p", bufferSource.get());
    mGraphicBufferSource = bufferSource;
}

OMX *OMXNodeInstance::owner() {
    return mOwner;
}

sp<IOMXObserver> OMXNodeInstance::observer() {
    return mObserver;
}

OMX::node_id OMXNodeInstance::nodeID() {
    return mNodeID;
}

status_t OMXNodeInstance::freeNode(OMXMaster *master) {
    CLOG_LIFE(freeNode, "handle=%p", mHandle);
    static int32_t kMaxNumIterations = 10;

    // exit if we have already freed the node
    if (mHandle == NULL) {
        return OK;
    }

    // Transition the node from its current state all the way down
    // to "Loaded".
    // This ensures that all active buffers are properly freed even
    // for components that don't do this themselves on a call to
    // "FreeHandle".

    // The code below may trigger some more events to be dispatched
    // by the OMX component - we want to ignore them as our client
    // does not expect them.
    atomic_store(&mDying, true);

    OMX_STATETYPE state;
    CHECK_EQ(OMX_GetState(mHandle, &state), OMX_ErrorNone);
    switch (state) {
        case OMX_StatePause:
        case OMX_StateExecuting:
        {
            ALOGV("forcing Executing->Idle");
            sendCommand(OMX_CommandStateSet, OMX_StateIdle);
            OMX_ERRORTYPE err;
            int32_t iteration = 0;
            while ((err = OMX_GetState(mHandle, &state)) == OMX_ErrorNone
                    && state != OMX_StateIdle
                    && state != OMX_StateInvalid) {
                if (++iteration > kMaxNumIterations) {
                    CLOGW("failed to enter Idle state (now %s(%d), aborting.",
                            asString(state), state);
                    state = OMX_StateInvalid;
                    break;
                }

                usleep(100000);
            }
            CHECK_EQ(err, OMX_ErrorNone);

            if (state == OMX_StateInvalid) {
                break;
            }

            // fall through
        }

        case OMX_StateIdle:
        {
            ALOGV("forcing Idle->Loaded");
            sendCommand(OMX_CommandStateSet, OMX_StateLoaded);

            freeActiveBuffers();

            OMX_ERRORTYPE err;
            int32_t iteration = 0;
            while ((err = OMX_GetState(mHandle, &state)) == OMX_ErrorNone
                    && state != OMX_StateLoaded
                    && state != OMX_StateInvalid) {
                if (++iteration > kMaxNumIterations) {
                    CLOGW("failed to enter Loaded state (now %s(%d), aborting.",
                            asString(state), state);
                    state = OMX_StateInvalid;
                    break;
                }

                ALOGV("waiting for Loaded state...");
                usleep(100000);
            }
            CHECK_EQ(err, OMX_ErrorNone);

            // fall through
        }

        case OMX_StateLoaded:
        case OMX_StateInvalid:
            break;

        default:
            LOG_ALWAYS_FATAL("unknown state %s(%#x).", asString(state), state);
            break;
    }

    ALOGV("[%x:%s] calling destroyComponentInstance", mNodeID, mName);
    OMX_ERRORTYPE err = master->destroyComponentInstance(
            static_cast<OMX_COMPONENTTYPE *>(mHandle));

    mHandle = NULL;
    CLOG_IF_ERROR(freeNode, err, "");
    free(mName);
    mName = NULL;

    mOwner->invalidateNodeID(mNodeID);
    mNodeID = 0;

    ALOGV("OMXNodeInstance going away.");
    delete this;

    return StatusFromOMXError(err);
}

status_t OMXNodeInstance::sendCommand(
        OMX_COMMANDTYPE cmd, OMX_S32 param) {
    if (cmd == OMX_CommandStateSet) {
        // There are no configurations past first StateSet command.
        mSailed = true;
    }
    const sp<GraphicBufferSource> bufferSource(getGraphicBufferSource());
    if (bufferSource != NULL && cmd == OMX_CommandStateSet) {
        if (param == OMX_StateIdle) {
            // Initiating transition from Executing -> Idle
            // ACodec is waiting for all buffers to be returned, do NOT
            // submit any more buffers to the codec.
            bufferSource->omxIdle();
        } else if (param == OMX_StateLoaded) {
            // Initiating transition from Idle/Executing -> Loaded
            // Buffers are about to be freed.
            bufferSource->omxLoaded();
            setGraphicBufferSource(NULL);
        }

        // fall through
    }

    Mutex::Autolock autoLock(mLock);

    // bump internal-state debug level for 2 input and output frames past a command
    {
        Mutex::Autolock _l(mDebugLock);
        bumpDebugLevel_l(2 /* numInputBuffers */, 2 /* numOutputBuffers */);
    }

    const char *paramString =
        cmd == OMX_CommandStateSet ? asString((OMX_STATETYPE)param) : portString(param);
    CLOG_STATE(sendCommand, "%s(%d), %s(%d)", asString(cmd), cmd, paramString, param);
    OMX_ERRORTYPE err = OMX_SendCommand(mHandle, cmd, param, NULL);
    CLOG_IF_ERROR(sendCommand, err, "%s(%d), %s(%d)", asString(cmd), cmd, paramString, param);
    return StatusFromOMXError(err);
}

bool OMXNodeInstance::isProhibitedIndex_l(OMX_INDEXTYPE index) {
    // these extensions can only be used from OMXNodeInstance, not by clients directly.
    static const char *restricted_extensions[] = {
        "OMX.google.android.index.storeMetaDataInBuffers",
        "OMX.google.android.index.storeANWBufferInMetadata",
        "OMX.google.android.index.prepareForAdaptivePlayback",
        "OMX.google.android.index.configureVideoTunnelMode",
        "OMX.google.android.index.useAndroidNativeBuffer2",
        "OMX.google.android.index.useAndroidNativeBuffer",
        "OMX.google.android.index.enableAndroidNativeBuffers",
        "OMX.google.android.index.allocateNativeHandle",
        "OMX.google.android.index.getAndroidNativeBufferUsage",
    };

    if ((index > OMX_IndexComponentStartUnused && index <= OMX_IndexParamStandardComponentRole)
            || (index > OMX_IndexPortStartUnused && index <= OMX_IndexParamCompBufferSupplier)
            || (index > OMX_IndexAudioStartUnused && index <= OMX_IndexConfigAudioChannelVolume)
            || (index > OMX_IndexVideoStartUnused && index <= OMX_IndexConfigVideoNalSize)
            || (index > OMX_IndexCommonStartUnused
                    && index <= OMX_IndexConfigCommonTransitionEffect)
            || (index > (OMX_INDEXTYPE)OMX_IndexExtAudioStartUnused
                    && index <= (OMX_INDEXTYPE)OMX_IndexParamAudioProfileQuerySupported)
            || (index > (OMX_INDEXTYPE)OMX_IndexExtVideoStartUnused
                    && index <= (OMX_INDEXTYPE)OMX_IndexConfigAndroidIntraRefresh)
            || (index > (OMX_INDEXTYPE)OMX_IndexExtOtherStartUnused
                    && index <= (OMX_INDEXTYPE)OMX_IndexParamConsumerUsageBits)) {
        return false;
    }

    if (!mQueriedProhibitedExtensions) {
        for (size_t i = 0; i < NELEM(restricted_extensions); ++i) {
            OMX_INDEXTYPE ext;
            if (OMX_GetExtensionIndex(mHandle, (OMX_STRING)restricted_extensions[i], &ext) == OMX_ErrorNone) {
                mProhibitedExtensions.add(ext);
            }
        }
        mQueriedProhibitedExtensions = true;
    }

    return mProhibitedExtensions.indexOf(index) >= 0;
}

status_t OMXNodeInstance::getParameter(
        OMX_INDEXTYPE index, void *params, size_t /* size */) {
    Mutex::Autolock autoLock(mLock);

    if (isProhibitedIndex_l(index)) {
        android_errorWriteLog(0x534e4554, "29422020");
        return BAD_INDEX;
    }

    OMX_ERRORTYPE err = OMX_GetParameter(mHandle, index, params);
    OMX_INDEXEXTTYPE extIndex = (OMX_INDEXEXTTYPE)index;
    // some errors are expected for getParameter
    if (err != OMX_ErrorNoMore) {
        CLOG_IF_ERROR(getParameter, err, "%s(%#x)", asString(extIndex), index);
    }
    return StatusFromOMXError(err);
}

status_t OMXNodeInstance::setParameter(
        OMX_INDEXTYPE index, const void *params, size_t size) {
    Mutex::Autolock autoLock(mLock);
    OMX_INDEXEXTTYPE extIndex = (OMX_INDEXEXTTYPE)index;
    CLOG_CONFIG(setParameter, "%s(%#x), %zu@%p)", asString(extIndex), index, size, params);

    if (isProhibitedIndex_l(index)) {
        android_errorWriteLog(0x534e4554, "29422020");
        return BAD_INDEX;
    }

    OMX_ERRORTYPE err = OMX_SetParameter(
            mHandle, index, const_cast<void *>(params));
    CLOG_IF_ERROR(setParameter, err, "%s(%#x)", asString(extIndex), index);
    return StatusFromOMXError(err);
}

status_t OMXNodeInstance::getConfig(
        OMX_INDEXTYPE index, void *params, size_t /* size */) {
    Mutex::Autolock autoLock(mLock);

    if (isProhibitedIndex_l(index)) {
        android_errorWriteLog(0x534e4554, "29422020");
        return BAD_INDEX;
    }

    OMX_ERRORTYPE err = OMX_GetConfig(mHandle, index, params);
    OMX_INDEXEXTTYPE extIndex = (OMX_INDEXEXTTYPE)index;
    // some errors are expected for getConfig
    if (err != OMX_ErrorNoMore) {
        CLOG_IF_ERROR(getConfig, err, "%s(%#x)", asString(extIndex), index);
    }
    return StatusFromOMXError(err);
}

status_t OMXNodeInstance::setConfig(
        OMX_INDEXTYPE index, const void *params, size_t size) {
    Mutex::Autolock autoLock(mLock);
    OMX_INDEXEXTTYPE extIndex = (OMX_INDEXEXTTYPE)index;
    CLOG_CONFIG(setConfig, "%s(%#x), %zu@%p)", asString(extIndex), index, size, params);

    if (isProhibitedIndex_l(index)) {
        android_errorWriteLog(0x534e4554, "29422020");
        return BAD_INDEX;
    }

    OMX_ERRORTYPE err = OMX_SetConfig(
            mHandle, index, const_cast<void *>(params));
    CLOG_IF_ERROR(setConfig, err, "%s(%#x)", asString(extIndex), index);
    return StatusFromOMXError(err);
}

status_t OMXNodeInstance::getState(OMX_STATETYPE* state) {
    Mutex::Autolock autoLock(mLock);

    OMX_ERRORTYPE err = OMX_GetState(mHandle, state);
    CLOG_IF_ERROR(getState, err, "");
    return StatusFromOMXError(err);
}

status_t OMXNodeInstance::enableNativeBuffers(
        OMX_U32 portIndex, OMX_BOOL graphic, OMX_BOOL enable) {
    if (portIndex >= NELEM(mSecureBufferType)) {
        ALOGE("b/31385713, portIndex(%u)", portIndex);
        android_errorWriteLog(0x534e4554, "31385713");
        return BAD_VALUE;
    }

    Mutex::Autolock autoLock(mLock);
    CLOG_CONFIG(enableNativeBuffers, "%s:%u%s, %d", portString(portIndex), portIndex,
                graphic ? ", graphic" : "", enable);
    OMX_STRING name = const_cast<OMX_STRING>(
            graphic ? "OMX.google.android.index.enableAndroidNativeBuffers"
                    : "OMX.google.android.index.allocateNativeHandle");

    OMX_INDEXTYPE index;
    OMX_ERRORTYPE err = OMX_GetExtensionIndex(mHandle, name, &index);

    if (err == OMX_ErrorNone) {
        EnableAndroidNativeBuffersParams params;
        InitOMXParams(&params);
        params.nPortIndex = portIndex;
        params.enable = enable;

        err = OMX_SetParameter(mHandle, index, &params);
        CLOG_IF_ERROR(setParameter, err, "%s(%#x): %s:%u en=%d", name, index,
                      portString(portIndex), portIndex, enable);
        if (!graphic) {
            if (err == OMX_ErrorNone) {
                mSecureBufferType[portIndex] =
                    enable ? kSecureBufferTypeNativeHandle : kSecureBufferTypeOpaque;
            } else if (mSecureBufferType[portIndex] == kSecureBufferTypeUnknown) {
                mSecureBufferType[portIndex] = kSecureBufferTypeOpaque;
            }
        }
    } else {
        CLOG_ERROR_IF(enable, getExtensionIndex, err, "%s", name);
        if (!graphic) {
            // Extension not supported, check for manual override with system property
            // This is a temporary workaround until partners support the OMX extension
            char value[PROPERTY_VALUE_MAX];
            if (property_get("media.mediadrmservice.enable", value, NULL)
                && (!strcmp("1", value) || !strcasecmp("true", value))) {
                CLOG_CONFIG(enableNativeBuffers, "system property override: using native-handles");
                mSecureBufferType[portIndex] = kSecureBufferTypeNativeHandle;
            } else if (mSecureBufferType[portIndex] == kSecureBufferTypeUnknown) {
                mSecureBufferType[portIndex] = kSecureBufferTypeOpaque;
            }
            err = OMX_ErrorNone;
        }
    }

    return StatusFromOMXError(err);
}

status_t OMXNodeInstance::getGraphicBufferUsage(
        OMX_U32 portIndex, OMX_U32* usage) {
    Mutex::Autolock autoLock(mLock);

    OMX_INDEXTYPE index;
    OMX_STRING name = const_cast<OMX_STRING>(
            "OMX.google.android.index.getAndroidNativeBufferUsage");
    OMX_ERRORTYPE err = OMX_GetExtensionIndex(mHandle, name, &index);

    if (err != OMX_ErrorNone) {
        CLOG_ERROR(getExtensionIndex, err, "%s", name);
        return StatusFromOMXError(err);
    }

    GetAndroidNativeBufferUsageParams params;
    InitOMXParams(&params);
    params.nPortIndex = portIndex;

    err = OMX_GetParameter(mHandle, index, &params);
    if (err != OMX_ErrorNone) {
        CLOG_ERROR(getParameter, err, "%s(%#x): %s:%u", name, index,
                portString(portIndex), portIndex);
        return StatusFromOMXError(err);
    }

    *usage = params.nUsage;

    return OK;
}

status_t OMXNodeInstance::storeMetaDataInBuffers(
        OMX_U32 portIndex, OMX_BOOL enable, MetadataBufferType *type) {
    Mutex::Autolock autolock(mLock);
    CLOG_CONFIG(storeMetaDataInBuffers, "%s:%u en:%d", portString(portIndex), portIndex, enable);
    return storeMetaDataInBuffers_l(portIndex, enable, type);
}

status_t OMXNodeInstance::storeMetaDataInBuffers_l(
        OMX_U32 portIndex, OMX_BOOL enable, MetadataBufferType *type) {
    if (mSailed) {
        android_errorWriteLog(0x534e4554, "29422020");
        return INVALID_OPERATION;
    }
    if (portIndex != kPortIndexInput && portIndex != kPortIndexOutput) {
        android_errorWriteLog(0x534e4554, "26324358");
        if (type != NULL) {
            *type = kMetadataBufferTypeInvalid;
        }
        return BAD_VALUE;
    }

    OMX_INDEXTYPE index;
    OMX_STRING name = const_cast<OMX_STRING>(
            "OMX.google.android.index.storeMetaDataInBuffers");

    OMX_STRING nativeBufferName = const_cast<OMX_STRING>(
            "OMX.google.android.index.storeANWBufferInMetadata");
    MetadataBufferType negotiatedType;
    MetadataBufferType requestedType = type != NULL ? *type : kMetadataBufferTypeANWBuffer;

    StoreMetaDataInBuffersParams params;
    InitOMXParams(&params);
    params.nPortIndex = portIndex;
    params.bStoreMetaData = enable;

    OMX_ERRORTYPE err =
        requestedType == kMetadataBufferTypeANWBuffer
                ? OMX_GetExtensionIndex(mHandle, nativeBufferName, &index)
                : OMX_ErrorUnsupportedIndex;
    OMX_ERRORTYPE xerr = err;
    if (err == OMX_ErrorNone) {
        err = OMX_SetParameter(mHandle, index, &params);
        if (err == OMX_ErrorNone) {
            name = nativeBufferName; // set name for debugging
            negotiatedType = requestedType;
        }
    }
    if (err != OMX_ErrorNone) {
        err = OMX_GetExtensionIndex(mHandle, name, &index);
        xerr = err;
        if (err == OMX_ErrorNone) {
            negotiatedType =
                requestedType == kMetadataBufferTypeANWBuffer
                        ? kMetadataBufferTypeGrallocSource : requestedType;
            err = OMX_SetParameter(mHandle, index, &params);
        }
    }

    // don't log loud error if component does not support metadata mode on the output
    if (err != OMX_ErrorNone) {
        if (err == OMX_ErrorUnsupportedIndex && portIndex == kPortIndexOutput) {
            CLOGW("component does not support metadata mode; using fallback");
        } else if (xerr != OMX_ErrorNone) {
            CLOG_ERROR(getExtensionIndex, xerr, "%s", name);
        } else {
            CLOG_ERROR(setParameter, err, "%s(%#x): %s:%u en=%d type=%d", name, index,
                    portString(portIndex), portIndex, enable, negotiatedType);
        }
        negotiatedType = mMetadataType[portIndex];
    } else {
        if (!enable) {
            negotiatedType = kMetadataBufferTypeInvalid;
        }
        mMetadataType[portIndex] = negotiatedType;
    }
    CLOG_CONFIG(storeMetaDataInBuffers, "%s:%u %srequested %s:%d negotiated %s:%d",
            portString(portIndex), portIndex, enable ? "" : "UN",
            asString(requestedType), requestedType, asString(negotiatedType), negotiatedType);

    if (type != NULL) {
        *type = negotiatedType;
    }

    return StatusFromOMXError(err);
}

status_t OMXNodeInstance::prepareForAdaptivePlayback(
        OMX_U32 portIndex, OMX_BOOL enable, OMX_U32 maxFrameWidth,
        OMX_U32 maxFrameHeight) {
    Mutex::Autolock autolock(mLock);
    if (mSailed) {
        android_errorWriteLog(0x534e4554, "29422020");
        return INVALID_OPERATION;
    }
    CLOG_CONFIG(prepareForAdaptivePlayback, "%s:%u en=%d max=%ux%u",
            portString(portIndex), portIndex, enable, maxFrameWidth, maxFrameHeight);

    OMX_INDEXTYPE index;
    OMX_STRING name = const_cast<OMX_STRING>(
            "OMX.google.android.index.prepareForAdaptivePlayback");

    OMX_ERRORTYPE err = OMX_GetExtensionIndex(mHandle, name, &index);
    if (err != OMX_ErrorNone) {
        CLOG_ERROR_IF(enable, getExtensionIndex, err, "%s", name);
        return StatusFromOMXError(err);
    }

    PrepareForAdaptivePlaybackParams params;
    InitOMXParams(&params);
    params.nPortIndex = portIndex;
    params.bEnable = enable;
    params.nMaxFrameWidth = maxFrameWidth;
    params.nMaxFrameHeight = maxFrameHeight;

    err = OMX_SetParameter(mHandle, index, &params);
    CLOG_IF_ERROR(setParameter, err, "%s(%#x): %s:%u en=%d max=%ux%u", name, index,
            portString(portIndex), portIndex, enable, maxFrameWidth, maxFrameHeight);
    return StatusFromOMXError(err);
}

status_t OMXNodeInstance::configureVideoTunnelMode(
        OMX_U32 portIndex, OMX_BOOL tunneled, OMX_U32 audioHwSync,
        native_handle_t **sidebandHandle) {
    Mutex::Autolock autolock(mLock);
    if (mSailed) {
        android_errorWriteLog(0x534e4554, "29422020");
        return INVALID_OPERATION;
    }
    CLOG_CONFIG(configureVideoTunnelMode, "%s:%u tun=%d sync=%u",
            portString(portIndex), portIndex, tunneled, audioHwSync);

    OMX_INDEXTYPE index;
    OMX_STRING name = const_cast<OMX_STRING>(
            "OMX.google.android.index.configureVideoTunnelMode");

    OMX_ERRORTYPE err = OMX_GetExtensionIndex(mHandle, name, &index);
    if (err != OMX_ErrorNone) {
        CLOG_ERROR_IF(tunneled, getExtensionIndex, err, "%s", name);
        return StatusFromOMXError(err);
    }

    ConfigureVideoTunnelModeParams tunnelParams;
    InitOMXParams(&tunnelParams);
    tunnelParams.nPortIndex = portIndex;
    tunnelParams.bTunneled = tunneled;
    tunnelParams.nAudioHwSync = audioHwSync;
    err = OMX_SetParameter(mHandle, index, &tunnelParams);
    if (err != OMX_ErrorNone) {
        CLOG_ERROR(setParameter, err, "%s(%#x): %s:%u tun=%d sync=%u", name, index,
                portString(portIndex), portIndex, tunneled, audioHwSync);
        return StatusFromOMXError(err);
    }

    err = OMX_GetParameter(mHandle, index, &tunnelParams);
    if (err != OMX_ErrorNone) {
        CLOG_ERROR(getParameter, err, "%s(%#x): %s:%u tun=%d sync=%u", name, index,
                portString(portIndex), portIndex, tunneled, audioHwSync);
        return StatusFromOMXError(err);
    }
    if (sidebandHandle) {
        *sidebandHandle = (native_handle_t*)tunnelParams.pSidebandWindow;
    }

    return OK;
}

status_t OMXNodeInstance::useBuffer(
        OMX_U32 portIndex, const sp<IMemory> &params,
        OMX::buffer_id *buffer, OMX_U32 allottedSize) {
    if (params == NULL || buffer == NULL) {
        ALOGE("b/25884056 %d", __LINE__);
        return BAD_VALUE;
    }

    Mutex::Autolock autoLock(mLock);
    if (allottedSize > params->size() || portIndex >= NELEM(mNumPortBuffers)) {
        return BAD_VALUE;
    }

    // metadata buffers are not connected cross process
    // use a backup buffer instead of the actual buffer
    BufferMeta *buffer_meta;
    bool useBackup = mMetadataType[portIndex] != kMetadataBufferTypeInvalid;
    OMX_U8 *data = static_cast<OMX_U8 *>(params->pointer());
    // allocate backup buffer
    if (useBackup) {
        data = new (std::nothrow) OMX_U8[allottedSize];
        if (data == NULL) {
            return NO_MEMORY;
        }
        memset(data, 0, allottedSize);

        // if we are not connecting the buffers, the sizes must match
        if (allottedSize != params->size()) {
            CLOG_ERROR(useBuffer, BAD_VALUE, SIMPLE_BUFFER(portIndex, (size_t)allottedSize, data));
            delete[] data;
            return BAD_VALUE;
        }

        buffer_meta = new BufferMeta(
                params, portIndex, false /* copyToOmx */, false /* copyFromOmx */, data);
    } else {
        buffer_meta = new BufferMeta(
                params, portIndex, false /* copyToOmx */, false /* copyFromOmx */, NULL);
    }

    OMX_BUFFERHEADERTYPE *header;

    OMX_ERRORTYPE err = OMX_UseBuffer(
            mHandle, &header, portIndex, buffer_meta,
            allottedSize, data);

    if (err != OMX_ErrorNone) {
        CLOG_ERROR(useBuffer, err, SIMPLE_BUFFER(
                portIndex, (size_t)allottedSize, data));

        delete buffer_meta;
        buffer_meta = NULL;

        *buffer = 0;

        return StatusFromOMXError(err);
    }

    CHECK_EQ(header->pAppPrivate, buffer_meta);

    *buffer = makeBufferID(header);

    addActiveBuffer(portIndex, *buffer);

    sp<GraphicBufferSource> bufferSource(getGraphicBufferSource());
    if (bufferSource != NULL && portIndex == kPortIndexInput) {
        bufferSource->addCodecBuffer(header);
    }

    CLOG_BUFFER(useBuffer, NEW_BUFFER_FMT(
            *buffer, portIndex, "%u(%zu)@%p", allottedSize, params->size(), params->pointer()));
    return OK;
}

status_t OMXNodeInstance::useGraphicBuffer2_l(
        OMX_U32 portIndex, const sp<GraphicBuffer>& graphicBuffer,
        OMX::buffer_id *buffer) {
    if (graphicBuffer == NULL || buffer == NULL) {
        ALOGE("b/25884056 %d", __LINE__);
        return BAD_VALUE;
    }

    // port definition
    OMX_PARAM_PORTDEFINITIONTYPE def;
    InitOMXParams(&def);
    def.nPortIndex = portIndex;
    OMX_ERRORTYPE err = OMX_GetParameter(mHandle, OMX_IndexParamPortDefinition, &def);
    if (err != OMX_ErrorNone) {
        OMX_INDEXTYPE index = OMX_IndexParamPortDefinition;
        CLOG_ERROR(getParameter, err, "%s(%#x): %s:%u",
                asString(index), index, portString(portIndex), portIndex);
        return UNKNOWN_ERROR;
    }

    BufferMeta *bufferMeta = new BufferMeta(graphicBuffer, portIndex);

    OMX_BUFFERHEADERTYPE *header = NULL;
    OMX_U8* bufferHandle = const_cast<OMX_U8*>(
            reinterpret_cast<const OMX_U8*>(graphicBuffer->handle));

    err = OMX_UseBuffer(
            mHandle,
            &header,
            portIndex,
            bufferMeta,
            def.nBufferSize,
            bufferHandle);

    if (err != OMX_ErrorNone) {
        CLOG_ERROR(useBuffer, err, BUFFER_FMT(portIndex, "%u@%p", def.nBufferSize, bufferHandle));
        delete bufferMeta;
        bufferMeta = NULL;
        *buffer = 0;
        return StatusFromOMXError(err);
    }

    CHECK_EQ(header->pBuffer, bufferHandle);
    CHECK_EQ(header->pAppPrivate, bufferMeta);

    *buffer = makeBufferID(header);

    addActiveBuffer(portIndex, *buffer);
    CLOG_BUFFER(useGraphicBuffer2, NEW_BUFFER_FMT(
            *buffer, portIndex, "%u@%p", def.nBufferSize, bufferHandle));
    return OK;
}

// XXX: This function is here for backwards compatibility.  Once the OMX
// implementations have been updated this can be removed and useGraphicBuffer2
// can be renamed to useGraphicBuffer.
status_t OMXNodeInstance::useGraphicBuffer(
        OMX_U32 portIndex, const sp<GraphicBuffer>& graphicBuffer,
        OMX::buffer_id *buffer) {
    if (graphicBuffer == NULL || buffer == NULL) {
        ALOGE("b/25884056 %d", __LINE__);
        return BAD_VALUE;
    }
    Mutex::Autolock autoLock(mLock);

    // See if the newer version of the extension is present.
    OMX_INDEXTYPE index;
    if (OMX_GetExtensionIndex(
            mHandle,
            const_cast<OMX_STRING>("OMX.google.android.index.useAndroidNativeBuffer2"),
            &index) == OMX_ErrorNone) {
        return useGraphicBuffer2_l(portIndex, graphicBuffer, buffer);
    }

    OMX_STRING name = const_cast<OMX_STRING>(
        "OMX.google.android.index.useAndroidNativeBuffer");
    OMX_ERRORTYPE err = OMX_GetExtensionIndex(mHandle, name, &index);
    if (err != OMX_ErrorNone) {
        CLOG_ERROR(getExtensionIndex, err, "%s", name);
        return StatusFromOMXError(err);
    }

    BufferMeta *bufferMeta = new BufferMeta(graphicBuffer, portIndex);

    OMX_BUFFERHEADERTYPE *header;

    OMX_VERSIONTYPE ver;
    ver.s.nVersionMajor = 1;
    ver.s.nVersionMinor = 0;
    ver.s.nRevision = 0;
    ver.s.nStep = 0;
    UseAndroidNativeBufferParams params = {
        sizeof(UseAndroidNativeBufferParams), ver, portIndex, bufferMeta,
        &header, graphicBuffer,
    };

    err = OMX_SetParameter(mHandle, index, &params);

    if (err != OMX_ErrorNone) {
        CLOG_ERROR(setParameter, err, "%s(%#x): %s:%u meta=%p GB=%p", name, index,
                portString(portIndex), portIndex, bufferMeta, graphicBuffer->handle);

        delete bufferMeta;
        bufferMeta = NULL;

        *buffer = 0;

        return StatusFromOMXError(err);
    }

    CHECK_EQ(header->pAppPrivate, bufferMeta);

    *buffer = makeBufferID(header);

    addActiveBuffer(portIndex, *buffer);
    CLOG_BUFFER(useGraphicBuffer, NEW_BUFFER_FMT(
            *buffer, portIndex, "GB=%p", graphicBuffer->handle));
    return OK;
}

status_t OMXNodeInstance::updateGraphicBufferInMeta_l(
        OMX_U32 portIndex, const sp<GraphicBuffer>& graphicBuffer,
        OMX::buffer_id buffer, OMX_BUFFERHEADERTYPE *header, bool updateCodecBuffer) {
    // No need to check |graphicBuffer| since NULL is valid for it as below.
    if (header == NULL) {
        ALOGE("b/25884056 %d", __LINE__);
        return BAD_VALUE;
    }

    if (portIndex != kPortIndexInput && portIndex != kPortIndexOutput) {
        return BAD_VALUE;
    }

    BufferMeta *bufferMeta = (BufferMeta *)(header->pAppPrivate);
    sp<ABuffer> data = bufferMeta->getBuffer(
            header, !updateCodecBuffer /* backup */, false /* limit */);
    bufferMeta->setGraphicBuffer(graphicBuffer);
    MetadataBufferType metaType = mMetadataType[portIndex];
    // we use gralloc source only in the codec buffers
    if (metaType == kMetadataBufferTypeGrallocSource && !updateCodecBuffer) {
        metaType = kMetadataBufferTypeANWBuffer;
    }
    if (metaType == kMetadataBufferTypeGrallocSource
            && data->capacity() >= sizeof(VideoGrallocMetadata)) {
        VideoGrallocMetadata &metadata = *(VideoGrallocMetadata *)(data->data());
        metadata.eType = kMetadataBufferTypeGrallocSource;
        metadata.pHandle = graphicBuffer == NULL ? NULL : graphicBuffer->handle;
    } else if (metaType == kMetadataBufferTypeANWBuffer
            && data->capacity() >= sizeof(VideoNativeMetadata)) {
        VideoNativeMetadata &metadata = *(VideoNativeMetadata *)(data->data());
        metadata.eType = kMetadataBufferTypeANWBuffer;
        metadata.pBuffer = graphicBuffer == NULL ? NULL : graphicBuffer->getNativeBuffer();
        metadata.nFenceFd = -1;
    } else {
        CLOG_ERROR(updateGraphicBufferInMeta, BAD_VALUE, "%s:%u, %#x bad type (%d) or size (%u)",
            portString(portIndex), portIndex, buffer, mMetadataType[portIndex], header->nAllocLen);
        return BAD_VALUE;
    }

    CLOG_BUFFER(updateGraphicBufferInMeta, "%s:%u, %#x := %p",
            portString(portIndex), portIndex, buffer,
            graphicBuffer == NULL ? NULL : graphicBuffer->handle);
    return OK;
}

status_t OMXNodeInstance::updateGraphicBufferInMeta(
        OMX_U32 portIndex, const sp<GraphicBuffer>& graphicBuffer,
        OMX::buffer_id buffer) {
    Mutex::Autolock autoLock(mLock);
    OMX_BUFFERHEADERTYPE *header = findBufferHeader(buffer, portIndex);
    // update backup buffer for input, codec buffer for output
    return updateGraphicBufferInMeta_l(
            portIndex, graphicBuffer, buffer, header,
            true /* updateCodecBuffer */);
}

status_t OMXNodeInstance::updateNativeHandleInMeta(
        OMX_U32 portIndex, const sp<NativeHandle>& nativeHandle, OMX::buffer_id buffer) {
    Mutex::Autolock autoLock(mLock);
    OMX_BUFFERHEADERTYPE *header = findBufferHeader(buffer, portIndex);
    // No need to check |nativeHandle| since NULL is valid for it as below.
    if (header == NULL) {
        ALOGE("b/25884056 %d", __LINE__);
        return BAD_VALUE;
    }

    if (portIndex != kPortIndexInput && portIndex != kPortIndexOutput) {
        return BAD_VALUE;
    }

    BufferMeta *bufferMeta = (BufferMeta *)(header->pAppPrivate);
    // update backup buffer
    sp<ABuffer> data = bufferMeta->getBuffer(
            header, false /* backup */, false /* limit */);
    bufferMeta->setNativeHandle(nativeHandle);
    if (mMetadataType[portIndex] == kMetadataBufferTypeNativeHandleSource
            && data->capacity() >= sizeof(VideoNativeHandleMetadata)) {
        VideoNativeHandleMetadata &metadata = *(VideoNativeHandleMetadata *)(data->data());
        metadata.eType = mMetadataType[portIndex];
        metadata.pHandle =
            nativeHandle == NULL ? NULL : const_cast<native_handle*>(nativeHandle->handle());
    } else {
        CLOG_ERROR(updateNativeHandleInMeta, BAD_VALUE, "%s:%u, %#x bad type (%d) or size (%zu)",
            portString(portIndex), portIndex, buffer, mMetadataType[portIndex], data->capacity());
        return BAD_VALUE;
    }

    CLOG_BUFFER(updateNativeHandleInMeta, "%s:%u, %#x := %p",
            portString(portIndex), portIndex, buffer,
            nativeHandle == NULL ? NULL : nativeHandle->handle());
    return OK;
}

status_t OMXNodeInstance::createGraphicBufferSource(
        OMX_U32 portIndex, sp<IGraphicBufferConsumer> bufferConsumer, MetadataBufferType *type) {
    status_t err;

    // only allow graphic source on input port, when there are no allocated buffers yet
    if (portIndex != kPortIndexInput) {
        android_errorWriteLog(0x534e4554, "29422020");
        return BAD_VALUE;
    } else if (mNumPortBuffers[portIndex] > 0) {
        android_errorWriteLog(0x534e4554, "29422020");
        return INVALID_OPERATION;
    }

    const sp<GraphicBufferSource> surfaceCheck = getGraphicBufferSource();
    if (surfaceCheck != NULL) {
        if (portIndex < NELEM(mMetadataType) && type != NULL) {
            *type = mMetadataType[portIndex];
        }
        return ALREADY_EXISTS;
    }

    // Input buffers will hold meta-data (ANativeWindowBuffer references).
    if (type != NULL) {
        *type = kMetadataBufferTypeANWBuffer;
    }
    err = storeMetaDataInBuffers_l(portIndex, OMX_TRUE, type);
    if (err != OK) {
        return err;
    }

    // Retrieve the width and height of the graphic buffer, set when the
    // codec was configured.
    OMX_PARAM_PORTDEFINITIONTYPE def;
    InitOMXParams(&def);
    def.nPortIndex = portIndex;
    OMX_ERRORTYPE oerr = OMX_GetParameter(
            mHandle, OMX_IndexParamPortDefinition, &def);
    if (oerr != OMX_ErrorNone) {
        OMX_INDEXTYPE index = OMX_IndexParamPortDefinition;
        CLOG_ERROR(getParameter, oerr, "%s(%#x): %s:%u",
                asString(index), index, portString(portIndex), portIndex);
        return UNKNOWN_ERROR;
    }

    if (def.format.video.eColorFormat != OMX_COLOR_FormatAndroidOpaque) {
        CLOGW("createInputSurface requires COLOR_FormatSurface "
                "(AndroidOpaque) color format instead of %s(%#x)",
                asString(def.format.video.eColorFormat), def.format.video.eColorFormat);
        return INVALID_OPERATION;
    }

    uint32_t usageBits;
    oerr = OMX_GetParameter(
            mHandle, (OMX_INDEXTYPE)OMX_IndexParamConsumerUsageBits, &usageBits);
    if (oerr != OMX_ErrorNone) {
        usageBits = 0;
    }

    sp<GraphicBufferSource> bufferSource = new GraphicBufferSource(this,
            def.format.video.nFrameWidth,
            def.format.video.nFrameHeight,
            def.nBufferCountActual,
            usageBits,
            bufferConsumer);

    if ((err = bufferSource->initCheck()) != OK) {
        return err;
    }
    setGraphicBufferSource(bufferSource);

    return OK;
}

status_t OMXNodeInstance::createInputSurface(
        OMX_U32 portIndex, android_dataspace dataSpace,
        sp<IGraphicBufferProducer> *bufferProducer, MetadataBufferType *type) {
    if (bufferProducer == NULL) {
        ALOGE("b/25884056 %d", __LINE__);
        return BAD_VALUE;
    }

    Mutex::Autolock autolock(mLock);
    status_t err = createGraphicBufferSource(portIndex, NULL /* bufferConsumer */, type);

    if (err != OK) {
        return err;
    }

    mGraphicBufferSource->setDefaultDataSpace(dataSpace);

    *bufferProducer = mGraphicBufferSource->getIGraphicBufferProducer();
    return OK;
}

//static
status_t OMXNodeInstance::createPersistentInputSurface(
        sp<IGraphicBufferProducer> *bufferProducer,
        sp<IGraphicBufferConsumer> *bufferConsumer) {
    if (bufferProducer == NULL || bufferConsumer == NULL) {
        ALOGE("b/25884056 %d", __LINE__);
        return BAD_VALUE;
    }
    String8 name("GraphicBufferSource");

    sp<IGraphicBufferProducer> producer;
    sp<IGraphicBufferConsumer> consumer;
    BufferQueue::createBufferQueue(&producer, &consumer);
    consumer->setConsumerName(name);
    consumer->setConsumerUsageBits(GRALLOC_USAGE_HW_VIDEO_ENCODER);

    sp<BufferQueue::ProxyConsumerListener> proxy =
        new BufferQueue::ProxyConsumerListener(NULL);
    status_t err = consumer->consumerConnect(proxy, false);
    if (err != NO_ERROR) {
        ALOGE("Error connecting to BufferQueue: %s (%d)",
                strerror(-err), err);
        return err;
    }

    *bufferProducer = producer;
    *bufferConsumer = consumer;

    return OK;
}

status_t OMXNodeInstance::setInputSurface(
        OMX_U32 portIndex, const sp<IGraphicBufferConsumer> &bufferConsumer,
        MetadataBufferType *type) {
    Mutex::Autolock autolock(mLock);
    return createGraphicBufferSource(portIndex, bufferConsumer, type);
}

void OMXNodeInstance::signalEvent(OMX_EVENTTYPE event, OMX_U32 arg1, OMX_U32 arg2) {
    mOwner->OnEvent(mNodeID, event, arg1, arg2, NULL);
}

status_t OMXNodeInstance::signalEndOfInputStream() {
    // For non-Surface input, the MediaCodec should convert the call to a
    // pair of requests (dequeue input buffer, queue input buffer with EOS
    // flag set).  Seems easier than doing the equivalent from here.
    sp<GraphicBufferSource> bufferSource(getGraphicBufferSource());
    if (bufferSource == NULL) {
        CLOGW("signalEndOfInputStream can only be used with Surface input");
        return INVALID_OPERATION;
    }
    return bufferSource->signalEndOfInputStream();
}

status_t OMXNodeInstance::allocateSecureBuffer(
        OMX_U32 portIndex, size_t size, OMX::buffer_id *buffer,
        void **buffer_data, sp<NativeHandle> *native_handle) {
    if (buffer == NULL || buffer_data == NULL || native_handle == NULL) {
        ALOGE("b/25884056 %d", __LINE__);
        return BAD_VALUE;
    }

    if (portIndex >= NELEM(mSecureBufferType)) {
        ALOGE("b/31385713, portIndex(%u)", portIndex);
        android_errorWriteLog(0x534e4554, "31385713");
        return BAD_VALUE;
    }

    Mutex::Autolock autoLock(mLock);

    BufferMeta *buffer_meta = new BufferMeta(size, portIndex);

    OMX_BUFFERHEADERTYPE *header;

    OMX_ERRORTYPE err = OMX_AllocateBuffer(
            mHandle, &header, portIndex, buffer_meta, size);

    if (err != OMX_ErrorNone) {
        CLOG_ERROR(allocateBuffer, err, BUFFER_FMT(portIndex, "%zu@", size));
        delete buffer_meta;
        buffer_meta = NULL;

        *buffer = 0;

        return StatusFromOMXError(err);
    }

    CHECK_EQ(header->pAppPrivate, buffer_meta);

    *buffer = makeBufferID(header);
    if (mSecureBufferType[portIndex] == kSecureBufferTypeNativeHandle) {
        *buffer_data = NULL;
        *native_handle = NativeHandle::create(
                (native_handle_t *)header->pBuffer, false /* ownsHandle */);
    } else {
        *buffer_data = header->pBuffer;
        *native_handle = NULL;
    }

    addActiveBuffer(portIndex, *buffer);

    sp<GraphicBufferSource> bufferSource(getGraphicBufferSource());
    if (bufferSource != NULL && portIndex == kPortIndexInput) {
        bufferSource->addCodecBuffer(header);
    }
    CLOG_BUFFER(allocateSecureBuffer, NEW_BUFFER_FMT(
            *buffer, portIndex, "%zu@%p:%p", size, *buffer_data,
            *native_handle == NULL ? NULL : (*native_handle)->handle()));

    return OK;
}

status_t OMXNodeInstance::allocateBufferWithBackup(
        OMX_U32 portIndex, const sp<IMemory> &params,
        OMX::buffer_id *buffer, OMX_U32 allottedSize) {
    if (params == NULL || buffer == NULL) {
        ALOGE("b/25884056 %d", __LINE__);
        return BAD_VALUE;
    }

    Mutex::Autolock autoLock(mLock);
    if (allottedSize > params->size() || portIndex >= NELEM(mNumPortBuffers)) {
        return BAD_VALUE;
    }

    // metadata buffers are not connected cross process; only copy if not meta
    bool copy = mMetadataType[portIndex] == kMetadataBufferTypeInvalid;

    BufferMeta *buffer_meta = new BufferMeta(
            params, portIndex,
            (portIndex == kPortIndexInput) && copy /* copyToOmx */,
            (portIndex == kPortIndexOutput) && copy /* copyFromOmx */,
            NULL /* data */);

    OMX_BUFFERHEADERTYPE *header;

    OMX_ERRORTYPE err = OMX_AllocateBuffer(
            mHandle, &header, portIndex, buffer_meta, allottedSize);
    if (err != OMX_ErrorNone) {
        CLOG_ERROR(allocateBufferWithBackup, err,
                SIMPLE_BUFFER(portIndex, (size_t)allottedSize, params->pointer()));
        delete buffer_meta;
        buffer_meta = NULL;

        *buffer = 0;

        return StatusFromOMXError(err);
    }

    CHECK_EQ(header->pAppPrivate, buffer_meta);

    *buffer = makeBufferID(header);

    addActiveBuffer(portIndex, *buffer);

    sp<GraphicBufferSource> bufferSource(getGraphicBufferSource());
    if (bufferSource != NULL && portIndex == kPortIndexInput) {
        bufferSource->addCodecBuffer(header);
    }

    CLOG_BUFFER(allocateBufferWithBackup, NEW_BUFFER_FMT(*buffer, portIndex, "%zu@%p :> %u@%p",
            params->size(), params->pointer(), allottedSize, header->pBuffer));

    return OK;
}

status_t OMXNodeInstance::freeBuffer(
        OMX_U32 portIndex, OMX::buffer_id buffer) {
    Mutex::Autolock autoLock(mLock);
    CLOG_BUFFER(freeBuffer, "%s:%u %#x", portString(portIndex), portIndex, buffer);

    removeActiveBuffer(portIndex, buffer);

    OMX_BUFFERHEADERTYPE *header = findBufferHeader(buffer, portIndex);
    if (header == NULL) {
        ALOGE("b/25884056 %d", __LINE__);
        return BAD_VALUE;
    }
    BufferMeta *buffer_meta = static_cast<BufferMeta *>(header->pAppPrivate);

    OMX_ERRORTYPE err = OMX_FreeBuffer(mHandle, portIndex, header);
    CLOG_IF_ERROR(freeBuffer, err, "%s:%u %#x", portString(portIndex), portIndex, buffer);

    delete buffer_meta;
    buffer_meta = NULL;
    invalidateBufferID(buffer);

    return StatusFromOMXError(err);
}

status_t OMXNodeInstance::fillBuffer(OMX::buffer_id buffer, int fenceFd) {
    Mutex::Autolock autoLock(mLock);

    OMX_BUFFERHEADERTYPE *header = findBufferHeader(buffer, kPortIndexOutput);
    if (header == NULL) {
        ALOGE("b/25884056 %d", __LINE__);
        return BAD_VALUE;
    }
    header->nFilledLen = 0;
    header->nOffset = 0;
    header->nFlags = 0;

    // meta now owns fenceFd
    status_t res = storeFenceInMeta_l(header, fenceFd, kPortIndexOutput);
    if (res != OK) {
        CLOG_ERROR(fillBuffer::storeFenceInMeta, res, EMPTY_BUFFER(buffer, header, fenceFd));
        return res;
    }

    {
        Mutex::Autolock _l(mDebugLock);
        mOutputBuffersWithCodec.add(header);
        CLOG_BUMPED_BUFFER(fillBuffer, WITH_STATS(EMPTY_BUFFER(buffer, header, fenceFd)));
    }

    OMX_ERRORTYPE err = OMX_FillThisBuffer(mHandle, header);
    if (err != OMX_ErrorNone) {
        CLOG_ERROR(fillBuffer, err, EMPTY_BUFFER(buffer, header, fenceFd));
        Mutex::Autolock _l(mDebugLock);
        mOutputBuffersWithCodec.remove(header);
    }
    return StatusFromOMXError(err);
}

status_t OMXNodeInstance::emptyBuffer(
        OMX::buffer_id buffer,
        OMX_U32 rangeOffset, OMX_U32 rangeLength,
        OMX_U32 flags, OMX_TICKS timestamp, int fenceFd) {
    Mutex::Autolock autoLock(mLock);

    // no emptybuffer if using input surface
    if (getGraphicBufferSource() != NULL) {
        android_errorWriteLog(0x534e4554, "29422020");
        return INVALID_OPERATION;
    }

    OMX_BUFFERHEADERTYPE *header = findBufferHeader(buffer, kPortIndexInput);
    if (header == NULL) {
        ALOGE("b/25884056 %d", __LINE__);
        return BAD_VALUE;
    }
    BufferMeta *buffer_meta =
        static_cast<BufferMeta *>(header->pAppPrivate);

    // set up proper filled length if component is configured for gralloc metadata mode
    // ignore rangeOffset in this case (as client may be assuming ANW meta buffers).
    if (mMetadataType[kPortIndexInput] == kMetadataBufferTypeGrallocSource) {
        header->nFilledLen = rangeLength ? sizeof(VideoGrallocMetadata) : 0;
        header->nOffset = 0;
    } else {
        // rangeLength and rangeOffset must be a subset of the allocated data in the buffer.
        // corner case: we permit rangeOffset == end-of-buffer with rangeLength == 0.
        if (rangeOffset > header->nAllocLen
                || rangeLength > header->nAllocLen - rangeOffset) {
            CLOG_ERROR(emptyBuffer, OMX_ErrorBadParameter, FULL_BUFFER(NULL, header, fenceFd));
            if (fenceFd >= 0) {
                ::close(fenceFd);
            }
            return BAD_VALUE;
        }
        header->nFilledLen = rangeLength;
        header->nOffset = rangeOffset;

        buffer_meta->CopyToOMX(header);
    }

    return emptyBuffer_l(header, flags, timestamp, (intptr_t)buffer, fenceFd);
}

// log queued buffer activity for the next few input and/or output frames
// if logging at internal state level
void OMXNodeInstance::bumpDebugLevel_l(size_t numInputBuffers, size_t numOutputBuffers) {
    if (DEBUG == ADebug::kDebugInternalState) {
        DEBUG_BUMP = ADebug::kDebugAll;
        if (numInputBuffers > 0) {
            mDebugLevelBumpPendingBuffers[kPortIndexInput] = numInputBuffers;
        }
        if (numOutputBuffers > 0) {
            mDebugLevelBumpPendingBuffers[kPortIndexOutput] = numOutputBuffers;
        }
    }
}

void OMXNodeInstance::unbumpDebugLevel_l(size_t portIndex) {
    if (mDebugLevelBumpPendingBuffers[portIndex]) {
        --mDebugLevelBumpPendingBuffers[portIndex];
    }
    if (!mDebugLevelBumpPendingBuffers[0]
            && !mDebugLevelBumpPendingBuffers[1]) {
        DEBUG_BUMP = DEBUG;
    }
}

status_t OMXNodeInstance::storeFenceInMeta_l(
        OMX_BUFFERHEADERTYPE *header, int fenceFd, OMX_U32 portIndex) {
    // propagate fence if component supports it; wait for it otherwise
    OMX_U32 metaSize = portIndex == kPortIndexInput ? header->nFilledLen : header->nAllocLen;
    if (mMetadataType[portIndex] == kMetadataBufferTypeANWBuffer
            && metaSize >= sizeof(VideoNativeMetadata)) {
        VideoNativeMetadata &nativeMeta = *(VideoNativeMetadata *)(header->pBuffer);
        if (nativeMeta.nFenceFd >= 0) {
            ALOGE("fence (%d) already exists in meta", nativeMeta.nFenceFd);
            if (fenceFd >= 0) {
                ::close(fenceFd);
            }
            return ALREADY_EXISTS;
        }
        nativeMeta.nFenceFd = fenceFd;
    } else if (fenceFd >= 0) {
        CLOG_BUFFER(storeFenceInMeta, "waiting for fence %d", fenceFd);
        sp<Fence> fence = new Fence(fenceFd);
        return fence->wait(IOMX::kFenceTimeoutMs);
    }
    return OK;
}

int OMXNodeInstance::retrieveFenceFromMeta_l(
        OMX_BUFFERHEADERTYPE *header, OMX_U32 portIndex) {
    OMX_U32 metaSize = portIndex == kPortIndexInput ? header->nAllocLen : header->nFilledLen;
    int fenceFd = -1;
    if (mMetadataType[portIndex] == kMetadataBufferTypeANWBuffer
            && header->nAllocLen >= sizeof(VideoNativeMetadata)) {
        VideoNativeMetadata &nativeMeta = *(VideoNativeMetadata *)(header->pBuffer);
        if (nativeMeta.eType == kMetadataBufferTypeANWBuffer) {
            fenceFd = nativeMeta.nFenceFd;
            nativeMeta.nFenceFd = -1;
        }
        if (metaSize < sizeof(nativeMeta) && fenceFd >= 0) {
            CLOG_ERROR(foundFenceInEmptyMeta, BAD_VALUE, FULL_BUFFER(
                    NULL, header, nativeMeta.nFenceFd));
            fenceFd = -1;
        }
    }
    return fenceFd;
}

status_t OMXNodeInstance::emptyBuffer_l(
        OMX_BUFFERHEADERTYPE *header, OMX_U32 flags, OMX_TICKS timestamp,
        intptr_t debugAddr, int fenceFd) {
    header->nFlags = flags;
    header->nTimeStamp = timestamp;

    status_t res = storeFenceInMeta_l(header, fenceFd, kPortIndexInput);
    if (res != OK) {
        CLOG_ERROR(emptyBuffer::storeFenceInMeta, res, WITH_STATS(
                FULL_BUFFER(debugAddr, header, fenceFd)));
        return res;
    }

    {
        Mutex::Autolock _l(mDebugLock);
        mInputBuffersWithCodec.add(header);

        // bump internal-state debug level for 2 input frames past a buffer with CSD
        if ((flags & OMX_BUFFERFLAG_CODECCONFIG) != 0) {
            bumpDebugLevel_l(2 /* numInputBuffers */, 0 /* numOutputBuffers */);
        }

        CLOG_BUMPED_BUFFER(emptyBuffer, WITH_STATS(FULL_BUFFER(debugAddr, header, fenceFd)));
    }

    OMX_ERRORTYPE err = OMX_EmptyThisBuffer(mHandle, header);
    CLOG_IF_ERROR(emptyBuffer, err, FULL_BUFFER(debugAddr, header, fenceFd));

    {
        Mutex::Autolock _l(mDebugLock);
        if (err != OMX_ErrorNone) {
            mInputBuffersWithCodec.remove(header);
        } else if (!(flags & OMX_BUFFERFLAG_CODECCONFIG)) {
            unbumpDebugLevel_l(kPortIndexInput);
        }
    }

    return StatusFromOMXError(err);
}

// like emptyBuffer, but the data is already in header->pBuffer
status_t OMXNodeInstance::emptyGraphicBuffer(
        OMX_BUFFERHEADERTYPE *header, const sp<GraphicBuffer> &graphicBuffer,
        OMX_U32 flags, OMX_TICKS timestamp, int fenceFd) {
    if (header == NULL) {
        ALOGE("b/25884056 %d", __LINE__);
        return BAD_VALUE;
    }

    Mutex::Autolock autoLock(mLock);
    OMX::buffer_id buffer = findBufferID(header);
    status_t err = updateGraphicBufferInMeta_l(
            kPortIndexInput, graphicBuffer, buffer, header,
            true /* updateCodecBuffer */);
    if (err != OK) {
        CLOG_ERROR(emptyGraphicBuffer, err, FULL_BUFFER(
                (intptr_t)header->pBuffer, header, fenceFd));
        return err;
    }

    header->nOffset = 0;
    if (graphicBuffer == NULL) {
        header->nFilledLen = 0;
    } else if (mMetadataType[kPortIndexInput] == kMetadataBufferTypeGrallocSource) {
        header->nFilledLen = sizeof(VideoGrallocMetadata);
    } else {
        header->nFilledLen = sizeof(VideoNativeMetadata);
    }
    return emptyBuffer_l(header, flags, timestamp, (intptr_t)header->pBuffer, fenceFd);
}

status_t OMXNodeInstance::getExtensionIndex(
        const char *parameterName, OMX_INDEXTYPE *index) {
    Mutex::Autolock autoLock(mLock);

    OMX_ERRORTYPE err = OMX_GetExtensionIndex(
            mHandle, const_cast<char *>(parameterName), index);

    return StatusFromOMXError(err);
}

inline static const char *asString(IOMX::InternalOptionType i, const char *def = "??") {
    switch (i) {
        case IOMX::INTERNAL_OPTION_SUSPEND:           return "SUSPEND";
        case IOMX::INTERNAL_OPTION_REPEAT_PREVIOUS_FRAME_DELAY:
            return "REPEAT_PREVIOUS_FRAME_DELAY";
        case IOMX::INTERNAL_OPTION_MAX_TIMESTAMP_GAP: return "MAX_TIMESTAMP_GAP";
        case IOMX::INTERNAL_OPTION_MAX_FPS:           return "MAX_FPS";
        case IOMX::INTERNAL_OPTION_START_TIME:        return "START_TIME";
        case IOMX::INTERNAL_OPTION_TIME_LAPSE:        return "TIME_LAPSE";
        case IOMX::INTERNAL_OPTION_TIME_OFFSET:       return "TIME_OFFSET";
        default:                                      return def;
    }
}

template<typename T>
static bool getInternalOption(
        const void *data, size_t size, T *out) {
    if (size != sizeof(T)) {
        return false;
    }
    *out = *(T*)data;
    return true;
}

status_t OMXNodeInstance::setInternalOption(
        OMX_U32 portIndex,
        IOMX::InternalOptionType type,
        const void *data,
        size_t size) {
    CLOG_CONFIG(setInternalOption, "%s(%d): %s:%u %zu@%p",
            asString(type), type, portString(portIndex), portIndex, size, data);
    switch (type) {
        case IOMX::INTERNAL_OPTION_SUSPEND:
        case IOMX::INTERNAL_OPTION_REPEAT_PREVIOUS_FRAME_DELAY:
        case IOMX::INTERNAL_OPTION_MAX_TIMESTAMP_GAP:
        case IOMX::INTERNAL_OPTION_MAX_FPS:
        case IOMX::INTERNAL_OPTION_START_TIME:
        case IOMX::INTERNAL_OPTION_TIME_LAPSE:
        case IOMX::INTERNAL_OPTION_TIME_OFFSET:
        case IOMX::INTERNAL_OPTION_COLOR_ASPECTS:
        {
            const sp<GraphicBufferSource> &bufferSource =
                getGraphicBufferSource();

            if (bufferSource == NULL || portIndex != kPortIndexInput) {
                CLOGW("setInternalOption is only for Surface input");
                return ERROR_UNSUPPORTED;
            }

            if (type == IOMX::INTERNAL_OPTION_SUSPEND) {
                bool suspend;
                if (!getInternalOption(data, size, &suspend)) {
                    return INVALID_OPERATION;
                }

                CLOG_CONFIG(setInternalOption, "suspend=%d", suspend);
                bufferSource->suspend(suspend);
            } else if (type == IOMX::INTERNAL_OPTION_REPEAT_PREVIOUS_FRAME_DELAY) {
                int64_t delayUs;
                if (!getInternalOption(data, size, &delayUs)) {
                    return INVALID_OPERATION;
                }

                CLOG_CONFIG(setInternalOption, "delayUs=%lld", (long long)delayUs);
                return bufferSource->setRepeatPreviousFrameDelayUs(delayUs);
            } else if (type == IOMX::INTERNAL_OPTION_TIME_OFFSET) {
                int64_t timeOffsetUs;
                if (!getInternalOption(data, size, &timeOffsetUs)) {
                    return INVALID_OPERATION;
                }
                CLOG_CONFIG(setInternalOption, "bufferOffsetUs=%lld", (long long)timeOffsetUs);
                return bufferSource->setInputBufferTimeOffset(timeOffsetUs);
            } else if (type == IOMX::INTERNAL_OPTION_MAX_TIMESTAMP_GAP) {
                int64_t maxGapUs;
                if (!getInternalOption(data, size, &maxGapUs)) {
                    return INVALID_OPERATION;
                }

                CLOG_CONFIG(setInternalOption, "gapUs=%lld", (long long)maxGapUs);
                return bufferSource->setMaxTimestampGapUs(maxGapUs);
            } else if (type == IOMX::INTERNAL_OPTION_MAX_FPS) {
                float maxFps;
                if (!getInternalOption(data, size, &maxFps)) {
                    return INVALID_OPERATION;
                }

                CLOG_CONFIG(setInternalOption, "maxFps=%f", maxFps);
                return bufferSource->setMaxFps(maxFps);
            } else if (type == IOMX::INTERNAL_OPTION_START_TIME) {
                int64_t skipFramesBeforeUs;
                if (!getInternalOption(data, size, &skipFramesBeforeUs)) {
                    return INVALID_OPERATION;
                }

                CLOG_CONFIG(setInternalOption, "beforeUs=%lld", (long long)skipFramesBeforeUs);
                bufferSource->setSkipFramesBeforeUs(skipFramesBeforeUs);
            } else if (type == IOMX::INTERNAL_OPTION_TIME_LAPSE) {
                GraphicBufferSource::TimeLapseConfig config;
                if (!getInternalOption(data, size, &config)) {
                    return INVALID_OPERATION;
                }

                CLOG_CONFIG(setInternalOption, "perFrameUs=%lld perCaptureUs=%lld",
                        (long long)config.mTimePerFrameUs, (long long)config.mTimePerCaptureUs);

                return bufferSource->setTimeLapseConfig(config);
            } else if (type == IOMX::INTERNAL_OPTION_COLOR_ASPECTS) {
                ColorAspects aspects;
                if (!getInternalOption(data, size, &aspects)) {
                    return INVALID_OPERATION;
                }

                CLOG_CONFIG(setInternalOption, "setting color aspects");
                bufferSource->setColorAspects(aspects);
            }

            return OK;
        }

        default:
            return ERROR_UNSUPPORTED;
    }
}

bool OMXNodeInstance::handleMessage(omx_message &msg) {
    const sp<GraphicBufferSource>& bufferSource(getGraphicBufferSource());

    if (msg.type == omx_message::FILL_BUFFER_DONE) {
        OMX_BUFFERHEADERTYPE *buffer =
            findBufferHeader(msg.u.extended_buffer_data.buffer, kPortIndexOutput);
        if (buffer == NULL) {
            ALOGE("b/25884056 %d", __LINE__);
            return false;
        }

        {
            Mutex::Autolock _l(mDebugLock);
            mOutputBuffersWithCodec.remove(buffer);

            CLOG_BUMPED_BUFFER(
                    FBD, WITH_STATS(FULL_BUFFER(
                            msg.u.extended_buffer_data.buffer, buffer, msg.fenceFd)));

            unbumpDebugLevel_l(kPortIndexOutput);
        }

        BufferMeta *buffer_meta =
            static_cast<BufferMeta *>(buffer->pAppPrivate);

        if (buffer->nOffset + buffer->nFilledLen < buffer->nOffset
                || buffer->nOffset + buffer->nFilledLen > buffer->nAllocLen) {
            CLOG_ERROR(onFillBufferDone, OMX_ErrorBadParameter,
                    FULL_BUFFER(NULL, buffer, msg.fenceFd));
        }
        buffer_meta->CopyFromOMX(buffer);

        if (bufferSource != NULL) {
            // fix up the buffer info (especially timestamp) if needed
            bufferSource->codecBufferFilled(buffer);

            msg.u.extended_buffer_data.timestamp = buffer->nTimeStamp;
        }
    } else if (msg.type == omx_message::EMPTY_BUFFER_DONE) {
        OMX_BUFFERHEADERTYPE *buffer =
            findBufferHeader(msg.u.buffer_data.buffer, kPortIndexInput);
        if (buffer == NULL) {
            return false;
        }

        {
            Mutex::Autolock _l(mDebugLock);
            mInputBuffersWithCodec.remove(buffer);

            CLOG_BUMPED_BUFFER(
                    EBD, WITH_STATS(EMPTY_BUFFER(msg.u.buffer_data.buffer, buffer, msg.fenceFd)));
        }

        if (bufferSource != NULL) {
            // This is one of the buffers used exclusively by
            // GraphicBufferSource.
            // Don't dispatch a message back to ACodec, since it doesn't
            // know that anyone asked to have the buffer emptied and will
            // be very confused.
            bufferSource->codecBufferEmptied(buffer, msg.fenceFd);
            return true;
        }
    }

    return false;
}

void OMXNodeInstance::onMessages(std::list<omx_message> &messages) {
    for (std::list<omx_message>::iterator it = messages.begin(); it != messages.end(); ) {
        if (handleMessage(*it)) {
            messages.erase(it++);
        } else {
            ++it;
        }
    }

    if (!messages.empty()) {
        mObserver->onMessages(messages);
    }
}

void OMXNodeInstance::onObserverDied(OMXMaster *master) {
    ALOGE("!!! Observer died. Quickly, do something, ... anything...");

    // Try to force shutdown of the node and hope for the best.
    // But allow the component to observe mDying = true first
    atomic_store(&mDying, true);
    sleep(2);
    freeNode(master);
}

void OMXNodeInstance::onGetHandleFailed() {
    delete this;
}

// OMXNodeInstance::OnEvent calls OMX::OnEvent, which then calls here.
// Don't try to acquire mLock here -- in rare circumstances this will hang.
void OMXNodeInstance::onEvent(
        OMX_EVENTTYPE event, OMX_U32 arg1, OMX_U32 arg2) {
    const char *arg1String = "??";
    const char *arg2String = "??";
    ADebug::Level level = ADebug::kDebugInternalState;

    switch (event) {
        case OMX_EventCmdComplete:
            arg1String = asString((OMX_COMMANDTYPE)arg1);
            switch (arg1) {
                case OMX_CommandStateSet:
                    arg2String = asString((OMX_STATETYPE)arg2);
                    level = ADebug::kDebugState;
                    break;
                case OMX_CommandFlush:
                case OMX_CommandPortEnable:
                {
                    // bump internal-state debug level for 2 input and output frames
                    Mutex::Autolock _l(mDebugLock);
                    bumpDebugLevel_l(2 /* numInputBuffers */, 2 /* numOutputBuffers */);
                }
                // fall through
                default:
                    arg2String = portString(arg2);
            }
            break;
        case OMX_EventError:
            arg1String = asString((OMX_ERRORTYPE)arg1);
            level = ADebug::kDebugLifeCycle;
            break;
        case OMX_EventPortSettingsChanged:
            arg2String = asString((OMX_INDEXEXTTYPE)arg2);
            // fall through
        default:
            arg1String = portString(arg1);
    }

    CLOGI_(level, onEvent, "%s(%x), %s(%x), %s(%x)",
            asString(event), event, arg1String, arg1, arg2String, arg2);
    const sp<GraphicBufferSource>& bufferSource(getGraphicBufferSource());

    if (bufferSource != NULL
            && event == OMX_EventCmdComplete
            && arg1 == OMX_CommandStateSet
            && arg2 == OMX_StateExecuting) {
        bufferSource->omxExecuting();
    }

    // allow configuration if we return to the loaded state
    if (event == OMX_EventCmdComplete
            && arg1 == OMX_CommandStateSet
            && arg2 == OMX_StateLoaded) {
        mSailed = false;
    }
}

// static
OMX_ERRORTYPE OMXNodeInstance::OnEvent(
        OMX_IN OMX_HANDLETYPE /* hComponent */,
        OMX_IN OMX_PTR pAppData,
        OMX_IN OMX_EVENTTYPE eEvent,
        OMX_IN OMX_U32 nData1,
        OMX_IN OMX_U32 nData2,
        OMX_IN OMX_PTR pEventData) {
    if (pAppData == NULL) {
        ALOGE("b/25884056 %d", __LINE__);
        return OMX_ErrorBadParameter;
    }
    OMXNodeInstance *instance = static_cast<OMXNodeInstance *>(pAppData);
    if (atomic_load(&instance->mDying)) {
        return OMX_ErrorNone;
    }
    return instance->owner()->OnEvent(
            instance->nodeID(), eEvent, nData1, nData2, pEventData);
}

// static
OMX_ERRORTYPE OMXNodeInstance::OnEmptyBufferDone(
        OMX_IN OMX_HANDLETYPE /* hComponent */,
        OMX_IN OMX_PTR pAppData,
        OMX_IN OMX_BUFFERHEADERTYPE* pBuffer) {
    if (pAppData == NULL) {
        ALOGE("b/25884056 %d", __LINE__);
        return OMX_ErrorBadParameter;
    }
    OMXNodeInstance *instance = static_cast<OMXNodeInstance *>(pAppData);
    if (atomic_load(&instance->mDying)) {
        return OMX_ErrorNone;
    }
    int fenceFd = instance->retrieveFenceFromMeta_l(pBuffer, kPortIndexOutput);
    return instance->owner()->OnEmptyBufferDone(instance->nodeID(),
            instance->findBufferID(pBuffer), pBuffer, fenceFd);
}

// static
OMX_ERRORTYPE OMXNodeInstance::OnFillBufferDone(
        OMX_IN OMX_HANDLETYPE /* hComponent */,
        OMX_IN OMX_PTR pAppData,
        OMX_IN OMX_BUFFERHEADERTYPE* pBuffer) {
    if (pAppData == NULL) {
        ALOGE("b/25884056 %d", __LINE__);
        return OMX_ErrorBadParameter;
    }
    OMXNodeInstance *instance = static_cast<OMXNodeInstance *>(pAppData);
    if (atomic_load(&instance->mDying)) {
        return OMX_ErrorNone;
    }
    int fenceFd = instance->retrieveFenceFromMeta_l(pBuffer, kPortIndexOutput);
    return instance->owner()->OnFillBufferDone(instance->nodeID(),
            instance->findBufferID(pBuffer), pBuffer, fenceFd);
}

void OMXNodeInstance::addActiveBuffer(OMX_U32 portIndex, OMX::buffer_id id) {
    ActiveBuffer active;
    active.mPortIndex = portIndex;
    active.mID = id;
    mActiveBuffers.push(active);

    if (portIndex < NELEM(mNumPortBuffers)) {
        ++mNumPortBuffers[portIndex];
    }
}

void OMXNodeInstance::removeActiveBuffer(
        OMX_U32 portIndex, OMX::buffer_id id) {
    for (size_t i = 0; i < mActiveBuffers.size(); ++i) {
        if (mActiveBuffers[i].mPortIndex == portIndex
                && mActiveBuffers[i].mID == id) {
            mActiveBuffers.removeItemsAt(i);

            if (portIndex < NELEM(mNumPortBuffers)) {
                --mNumPortBuffers[portIndex];
            }
            return;
        }
    }

     CLOGW("Attempt to remove an active buffer [%#x] we know nothing about...", id);
}

void OMXNodeInstance::freeActiveBuffers() {
    // Make sure to count down here, as freeBuffer will in turn remove
    // the active buffer from the vector...
    for (size_t i = mActiveBuffers.size(); i > 0;) {
        i--;
        freeBuffer(mActiveBuffers[i].mPortIndex, mActiveBuffers[i].mID);
    }
}

OMX::buffer_id OMXNodeInstance::makeBufferID(OMX_BUFFERHEADERTYPE *bufferHeader) {
    if (bufferHeader == NULL) {
        return 0;
    }
    Mutex::Autolock autoLock(mBufferIDLock);
    OMX::buffer_id buffer;
    do { // handle the very unlikely case of ID overflow
        if (++mBufferIDCount == 0) {
            ++mBufferIDCount;
        }
        buffer = (OMX::buffer_id)mBufferIDCount;
    } while (mBufferIDToBufferHeader.indexOfKey(buffer) >= 0);
    mBufferIDToBufferHeader.add(buffer, bufferHeader);
    mBufferHeaderToBufferID.add(bufferHeader, buffer);
    return buffer;
}

OMX_BUFFERHEADERTYPE *OMXNodeInstance::findBufferHeader(
        OMX::buffer_id buffer, OMX_U32 portIndex) {
    if (buffer == 0) {
        return NULL;
    }
    Mutex::Autolock autoLock(mBufferIDLock);
    ssize_t index = mBufferIDToBufferHeader.indexOfKey(buffer);
    if (index < 0) {
        CLOGW("findBufferHeader: buffer %u not found", buffer);
        return NULL;
    }
    OMX_BUFFERHEADERTYPE *header = mBufferIDToBufferHeader.valueAt(index);
    BufferMeta *buffer_meta =
        static_cast<BufferMeta *>(header->pAppPrivate);
    if (buffer_meta->getPortIndex() != portIndex) {
        CLOGW("findBufferHeader: buffer %u found but with incorrect port index.", buffer);
        android_errorWriteLog(0x534e4554, "28816827");
        return NULL;
    }
    return header;
}

OMX::buffer_id OMXNodeInstance::findBufferID(OMX_BUFFERHEADERTYPE *bufferHeader) {
    if (bufferHeader == NULL) {
        return 0;
    }
    Mutex::Autolock autoLock(mBufferIDLock);
    ssize_t index = mBufferHeaderToBufferID.indexOfKey(bufferHeader);
    if (index < 0) {
        CLOGW("findBufferID: bufferHeader %p not found", bufferHeader);
        return 0;
    }
    return mBufferHeaderToBufferID.valueAt(index);
}

void OMXNodeInstance::invalidateBufferID(OMX::buffer_id buffer) {
    if (buffer == 0) {
        return;
    }
    Mutex::Autolock autoLock(mBufferIDLock);
    ssize_t index = mBufferIDToBufferHeader.indexOfKey(buffer);
    if (index < 0) {
        CLOGW("invalidateBufferID: buffer %u not found", buffer);
        return;
    }
    mBufferHeaderToBufferID.removeItem(mBufferIDToBufferHeader.valueAt(index));
    mBufferIDToBufferHeader.removeItemsAt(index);
}

}  // namespace android<|MERGE_RESOLUTION|>--- conflicted
+++ resolved
@@ -212,12 +212,8 @@
       mNodeID(0),
       mHandle(NULL),
       mObserver(observer),
-<<<<<<< HEAD
-=======
-      mDying(false),
       mSailed(false),
       mQueriedProhibitedExtensions(false),
->>>>>>> a088de65
       mBufferIDCount(0)
 {
     mName = ADebug::GetDebugName(name);
