/*
 * Copyright (C) 2009 The Android Open Source Project
 *
 * Licensed under the Apache License, Version 2.0 (the "License");
 * you may not use this file except in compliance with the License.
 * You may obtain a copy of the License at
 *
 *      http://www.apache.org/licenses/LICENSE-2.0
 *
 * Unless required by applicable law or agreed to in writing, software
 * distributed under the License is distributed on an "AS IS" BASIS,
 * WITHOUT WARRANTIES OR CONDITIONS OF ANY KIND, either express or implied.
 * See the License for the specific language governing permissions and
 * limitations under the License.
 */

#define LOG_TAG "SampleTable"
//#define LOG_NDEBUG 0
#include <utils/Log.h>

#include <limits>

#include "include/SampleTable.h"
#include "include/SampleIterator.h"

#include <arpa/inet.h>

#include <media/stagefright/foundation/ADebug.h>
#include <media/stagefright/DataSource.h>
#include <media/stagefright/Utils.h>

namespace android {

// static
const uint32_t SampleTable::kChunkOffsetType32 = FOURCC('s', 't', 'c', 'o');
// static
const uint32_t SampleTable::kChunkOffsetType64 = FOURCC('c', 'o', '6', '4');
// static
const uint32_t SampleTable::kSampleSizeType32 = FOURCC('s', 't', 's', 'z');
// static
const uint32_t SampleTable::kSampleSizeTypeCompact = FOURCC('s', 't', 'z', '2');

////////////////////////////////////////////////////////////////////////////////

const off64_t kMaxOffset = std::numeric_limits<off64_t>::max();

struct SampleTable::CompositionDeltaLookup {
    CompositionDeltaLookup();

    void setEntries(
            const uint32_t *deltaEntries, size_t numDeltaEntries);

    uint32_t getCompositionTimeOffset(uint32_t sampleIndex);

private:
    Mutex mLock;

    const uint32_t *mDeltaEntries;
    size_t mNumDeltaEntries;

    size_t mCurrentDeltaEntry;
    size_t mCurrentEntrySampleIndex;

    DISALLOW_EVIL_CONSTRUCTORS(CompositionDeltaLookup);
};

SampleTable::CompositionDeltaLookup::CompositionDeltaLookup()
    : mDeltaEntries(NULL),
      mNumDeltaEntries(0),
      mCurrentDeltaEntry(0),
      mCurrentEntrySampleIndex(0) {
}

void SampleTable::CompositionDeltaLookup::setEntries(
        const uint32_t *deltaEntries, size_t numDeltaEntries) {
    Mutex::Autolock autolock(mLock);

    mDeltaEntries = deltaEntries;
    mNumDeltaEntries = numDeltaEntries;
    mCurrentDeltaEntry = 0;
    mCurrentEntrySampleIndex = 0;
}

uint32_t SampleTable::CompositionDeltaLookup::getCompositionTimeOffset(
        uint32_t sampleIndex) {
    Mutex::Autolock autolock(mLock);

    if (mDeltaEntries == NULL) {
        return 0;
    }

    if (sampleIndex < mCurrentEntrySampleIndex) {
        mCurrentDeltaEntry = 0;
        mCurrentEntrySampleIndex = 0;
    }

    while (mCurrentDeltaEntry < mNumDeltaEntries) {
        uint32_t sampleCount = mDeltaEntries[2 * mCurrentDeltaEntry];
        if (sampleIndex < mCurrentEntrySampleIndex + sampleCount) {
            return mDeltaEntries[2 * mCurrentDeltaEntry + 1];
        }

        mCurrentEntrySampleIndex += sampleCount;
        ++mCurrentDeltaEntry;
    }

    return 0;
}

////////////////////////////////////////////////////////////////////////////////

SampleTable::SampleTable(const sp<DataSource> &source)
    : mDataSource(source),
      mChunkOffsetOffset(-1),
      mChunkOffsetType(0),
      mNumChunkOffsets(0),
      mSampleToChunkOffset(-1),
      mNumSampleToChunkOffsets(0),
      mSampleSizeOffset(-1),
      mSampleSizeFieldSize(0),
      mDefaultSampleSize(0),
      mNumSampleSizes(0),
      mHasTimeToSample(false),
      mTimeToSampleCount(0),
      mTimeToSample(NULL),
      mSampleTimeEntries(NULL),
      mCompositionTimeDeltaEntries(NULL),
      mNumCompositionTimeDeltaEntries(0),
      mCompositionDeltaLookup(new CompositionDeltaLookup),
      mSyncSampleOffset(-1),
      mNumSyncSamples(0),
      mSyncSamples(NULL),
      mLastSyncSampleIndex(0),
      mSampleToChunkEntries(NULL),
      mTotalSize(0) {
    mSampleIterator = new SampleIterator(this);
}

SampleTable::~SampleTable() {
    delete[] mSampleToChunkEntries;
    mSampleToChunkEntries = NULL;

    delete[] mSyncSamples;
    mSyncSamples = NULL;

    delete[] mTimeToSample;
    mTimeToSample = NULL;

    delete mCompositionDeltaLookup;
    mCompositionDeltaLookup = NULL;

    delete[] mCompositionTimeDeltaEntries;
    mCompositionTimeDeltaEntries = NULL;

    delete[] mSampleTimeEntries;
    mSampleTimeEntries = NULL;

    delete mSampleIterator;
    mSampleIterator = NULL;
}

bool SampleTable::isValid() const {
    return mChunkOffsetOffset >= 0
        && mSampleToChunkOffset >= 0
        && mSampleSizeOffset >= 0
        && mHasTimeToSample;
}

status_t SampleTable::setChunkOffsetParams(
        uint32_t type, off64_t data_offset, size_t data_size) {
    if (mChunkOffsetOffset >= 0) {
        return ERROR_MALFORMED;
    }

    CHECK(type == kChunkOffsetType32 || type == kChunkOffsetType64);

    mChunkOffsetOffset = data_offset;
    mChunkOffsetType = type;

    if (data_size < 8) {
        return ERROR_MALFORMED;
    }

    uint8_t header[8];
    if (mDataSource->readAt(
                data_offset, header, sizeof(header)) < (ssize_t)sizeof(header)) {
        return ERROR_IO;
    }

    if (U32_AT(header) != 0) {
        // Expected version = 0, flags = 0.
        return ERROR_MALFORMED;
    }

    mNumChunkOffsets = U32_AT(&header[4]);

    if (mChunkOffsetType == kChunkOffsetType32) {
      if ((data_size - 8) / 4 < mNumChunkOffsets) {
            return ERROR_MALFORMED;
        }
    } else {
      if ((data_size - 8) / 8 < mNumChunkOffsets) {
            return ERROR_MALFORMED;
        }
    }

    return OK;
}

status_t SampleTable::setSampleToChunkParams(
        off64_t data_offset, size_t data_size) {
    if (mSampleToChunkOffset >= 0) {
        // already set
        return ERROR_MALFORMED;
    }

    if (data_offset < 0) {
        return ERROR_MALFORMED;
    }

    mSampleToChunkOffset = data_offset;

    if (data_size < 8) {
        return ERROR_MALFORMED;
    }

    uint8_t header[8];
    if (mDataSource->readAt(
                data_offset, header, sizeof(header)) < (ssize_t)sizeof(header)) {
        return ERROR_IO;
    }

    if (U32_AT(header) != 0) {
        // Expected version = 0, flags = 0.
        return ERROR_MALFORMED;
    }

    mNumSampleToChunkOffsets = U32_AT(&header[4]);

<<<<<<< HEAD
    if ((data_size - 8) / 12 < mNumSampleToChunkOffsets) {
=======
    if ((data_size - 8) / sizeof(SampleToChunkEntry) < mNumSampleToChunkOffsets) {
>>>>>>> 6679b508
        return ERROR_MALFORMED;
    }

    if ((uint64_t)kMaxTotalSize / sizeof(SampleToChunkEntry) <=
            (uint64_t)mNumSampleToChunkOffsets) {
        ALOGE("Sample-to-chunk table size too large.");
        return ERROR_OUT_OF_RANGE;
    }

    mTotalSize += (uint64_t)mNumSampleToChunkOffsets *
            sizeof(SampleToChunkEntry);
    if (mTotalSize > kMaxTotalSize) {
        ALOGE("Sample-to-chunk table size would make sample table too large.\n"
              "    Requested sample-to-chunk table size = %llu\n"
              "    Eventual sample table size >= %llu\n"
              "    Allowed sample table size = %llu\n",
              (unsigned long long)mNumSampleToChunkOffsets *
                      sizeof(SampleToChunkEntry),
              (unsigned long long)mTotalSize,
              (unsigned long long)kMaxTotalSize);
        return ERROR_OUT_OF_RANGE;
    }

    mSampleToChunkEntries =
        new (std::nothrow) SampleToChunkEntry[mNumSampleToChunkOffsets];
    if (!mSampleToChunkEntries) {
        ALOGE("Cannot allocate sample-to-chunk table with %llu entries.",
                (unsigned long long)mNumSampleToChunkOffsets);
        return ERROR_OUT_OF_RANGE;
    }

    if (mNumSampleToChunkOffsets == 0) {
        return OK;
    }

    if ((off64_t)(kMaxOffset - 8 -
            ((mNumSampleToChunkOffsets - 1) * sizeof(SampleToChunkEntry)))
            < mSampleToChunkOffset) {
        return ERROR_MALFORMED;
    }

    for (uint32_t i = 0; i < mNumSampleToChunkOffsets; ++i) {
<<<<<<< HEAD
        uint8_t buffer[12];

        if ((SIZE_MAX - 8 - (i * 12)) < (size_t)mSampleToChunkOffset) {
            return ERROR_MALFORMED;
        }
=======
        uint8_t buffer[sizeof(SampleToChunkEntry)];
>>>>>>> 6679b508

        if (mDataSource->readAt(
                    mSampleToChunkOffset + 8 + i * sizeof(SampleToChunkEntry),
                    buffer,
                    sizeof(buffer))
                != (ssize_t)sizeof(buffer)) {
            return ERROR_IO;
        }
        // chunk index is 1 based in the spec.
        if (U32_AT(buffer) < 1) {
            ALOGE("b/23534160");
            return ERROR_OUT_OF_RANGE;
        }

        // We want the chunk index to be 0-based.
        mSampleToChunkEntries[i].startChunk = U32_AT(buffer) - 1;
        mSampleToChunkEntries[i].samplesPerChunk = U32_AT(&buffer[4]);
        mSampleToChunkEntries[i].chunkDesc = U32_AT(&buffer[8]);
    }

    return OK;
}

status_t SampleTable::setSampleSizeParams(
        uint32_t type, off64_t data_offset, size_t data_size) {
    if (mSampleSizeOffset >= 0) {
        return ERROR_MALFORMED;
    }

    CHECK(type == kSampleSizeType32 || type == kSampleSizeTypeCompact);

    mSampleSizeOffset = data_offset;

    if (data_size < 12) {
        return ERROR_MALFORMED;
    }

    uint8_t header[12];
    if (mDataSource->readAt(
                data_offset, header, sizeof(header)) < (ssize_t)sizeof(header)) {
        return ERROR_IO;
    }

    if (U32_AT(header) != 0) {
        // Expected version = 0, flags = 0.
        return ERROR_MALFORMED;
    }

    mDefaultSampleSize = U32_AT(&header[4]);
    mNumSampleSizes = U32_AT(&header[8]);
    if (mNumSampleSizes > (UINT32_MAX - 12) / 16) {
        return ERROR_MALFORMED;
    }

    if (type == kSampleSizeType32) {
        mSampleSizeFieldSize = 32;

        if (mDefaultSampleSize != 0) {
            return OK;
        }

        if (data_size < 12 + mNumSampleSizes * 4) {
            return ERROR_MALFORMED;
        }
    } else {
        if ((mDefaultSampleSize & 0xffffff00) != 0) {
            // The high 24 bits are reserved and must be 0.
            return ERROR_MALFORMED;
        }

        mSampleSizeFieldSize = mDefaultSampleSize & 0xff;
        mDefaultSampleSize = 0;

        if (mSampleSizeFieldSize != 4 && mSampleSizeFieldSize != 8
            && mSampleSizeFieldSize != 16) {
            return ERROR_MALFORMED;
        }

        if (data_size < 12 + (mNumSampleSizes * mSampleSizeFieldSize + 4) / 8) {
            return ERROR_MALFORMED;
        }
    }

    return OK;
}

status_t SampleTable::setTimeToSampleParams(
        off64_t data_offset, size_t data_size) {
    if (mHasTimeToSample || data_size < 8) {
        return ERROR_MALFORMED;
    }

    uint8_t header[8];
    if (mDataSource->readAt(
                data_offset, header, sizeof(header)) < (ssize_t)sizeof(header)) {
        return ERROR_IO;
    }

    if (U32_AT(header) != 0) {
        // Expected version = 0, flags = 0.
        return ERROR_MALFORMED;
    }

    mTimeToSampleCount = U32_AT(&header[4]);
    if (mTimeToSampleCount > UINT32_MAX / (2 * sizeof(uint32_t))) {
        // Choose this bound because
        // 1) 2 * sizeof(uint32_t) is the amount of memory needed for one
        //    time-to-sample entry in the time-to-sample table.
        // 2) mTimeToSampleCount is the number of entries of the time-to-sample
        //    table.
        // 3) We hope that the table size does not exceed UINT32_MAX.
        ALOGE("Time-to-sample table size too large.");
        return ERROR_OUT_OF_RANGE;
    }

    // Note: At this point, we know that mTimeToSampleCount * 2 will not
    // overflow because of the above condition.

    uint64_t allocSize = (uint64_t)mTimeToSampleCount * 2 * sizeof(uint32_t);
    mTotalSize += allocSize;
    if (mTotalSize > kMaxTotalSize) {
        ALOGE("Time-to-sample table size would make sample table too large.\n"
              "    Requested time-to-sample table size = %llu\n"
              "    Eventual sample table size >= %llu\n"
              "    Allowed sample table size = %llu\n",
              (unsigned long long)allocSize,
              (unsigned long long)mTotalSize,
              (unsigned long long)kMaxTotalSize);
        return ERROR_OUT_OF_RANGE;
    }

    mTimeToSample = new (std::nothrow) uint32_t[mTimeToSampleCount * 2];
    if (!mTimeToSample) {
        ALOGE("Cannot allocate time-to-sample table with %llu entries.",
                (unsigned long long)mTimeToSampleCount);
        return ERROR_OUT_OF_RANGE;
    }

    if (mDataSource->readAt(data_offset + 8, mTimeToSample,
            (size_t)allocSize) < (ssize_t)allocSize) {
        ALOGE("Incomplete data read for time-to-sample table.");
        return ERROR_IO;
    }

    for (size_t i = 0; i < mTimeToSampleCount * 2; ++i) {
        mTimeToSample[i] = ntohl(mTimeToSample[i]);
    }

    mHasTimeToSample = true;
    return OK;
}

status_t SampleTable::setCompositionTimeToSampleParams(
        off64_t data_offset, size_t data_size) {
    ALOGI("There are reordered frames present.");

    if (mCompositionTimeDeltaEntries != NULL || data_size < 8) {
        return ERROR_MALFORMED;
    }

    uint8_t header[8];
    if (mDataSource->readAt(
                data_offset, header, sizeof(header))
            < (ssize_t)sizeof(header)) {
        return ERROR_IO;
    }

    if (U32_AT(header) != 0) {
        // Expected version = 0, flags = 0.
        return ERROR_MALFORMED;
    }

    size_t numEntries = U32_AT(&header[4]);

    if (((SIZE_MAX / 8) - 1 < numEntries) || (data_size != (numEntries + 1) * 8)) {
        return ERROR_MALFORMED;
    }

    mNumCompositionTimeDeltaEntries = numEntries;
    uint64_t allocSize = (uint64_t)numEntries * 2 * sizeof(uint32_t);
    if (allocSize > kMaxTotalSize) {
        ALOGE("Composition-time-to-sample table size too large.");
        return ERROR_OUT_OF_RANGE;
    }

    mTotalSize += allocSize;
    if (mTotalSize > kMaxTotalSize) {
        ALOGE("Composition-time-to-sample table would make sample table too large.\n"
              "    Requested composition-time-to-sample table size = %llu\n"
              "    Eventual sample table size >= %llu\n"
              "    Allowed sample table size = %llu\n",
              (unsigned long long)allocSize,
              (unsigned long long)mTotalSize,
              (unsigned long long)kMaxTotalSize);
        return ERROR_OUT_OF_RANGE;
    }

    mCompositionTimeDeltaEntries = new (std::nothrow) uint32_t[2 * numEntries];
    if (!mCompositionTimeDeltaEntries) {
        ALOGE("Cannot allocate composition-time-to-sample table with %llu "
                "entries.", (unsigned long long)numEntries);
        return ERROR_OUT_OF_RANGE;
    }

    if (mDataSource->readAt(data_offset + 8, mCompositionTimeDeltaEntries,
            (size_t)allocSize) < (ssize_t)allocSize) {
        delete[] mCompositionTimeDeltaEntries;
        mCompositionTimeDeltaEntries = NULL;

        return ERROR_IO;
    }

    for (size_t i = 0; i < 2 * numEntries; ++i) {
        mCompositionTimeDeltaEntries[i] = ntohl(mCompositionTimeDeltaEntries[i]);
    }

    mCompositionDeltaLookup->setEntries(
            mCompositionTimeDeltaEntries, mNumCompositionTimeDeltaEntries);

    return OK;
}

status_t SampleTable::setSyncSampleParams(off64_t data_offset, size_t data_size) {
    if (mSyncSampleOffset >= 0 || data_size < 8) {
        return ERROR_MALFORMED;
    }

    mSyncSampleOffset = data_offset;

    uint8_t header[8];
    if (mDataSource->readAt(
                data_offset, header, sizeof(header)) < (ssize_t)sizeof(header)) {
        return ERROR_IO;
    }

    if (U32_AT(header) != 0) {
        // Expected version = 0, flags = 0.
        return ERROR_MALFORMED;
    }

    mNumSyncSamples = U32_AT(&header[4]);

    if (mNumSyncSamples < 2) {
        ALOGV("Table of sync samples is empty or has only a single entry!");
    }

    uint64_t allocSize = (uint64_t)mNumSyncSamples * sizeof(uint32_t);
    if (allocSize > kMaxTotalSize) {
        ALOGE("Sync sample table size too large.");
        return ERROR_OUT_OF_RANGE;
    }

    mTotalSize += allocSize;
    if (mTotalSize > kMaxTotalSize) {
        ALOGE("Sync sample table size would make sample table too large.\n"
              "    Requested sync sample table size = %llu\n"
              "    Eventual sample table size >= %llu\n"
              "    Allowed sample table size = %llu\n",
              (unsigned long long)allocSize,
              (unsigned long long)mTotalSize,
              (unsigned long long)kMaxTotalSize);
        return ERROR_OUT_OF_RANGE;
    }

    mSyncSamples = new (std::nothrow) uint32_t[mNumSyncSamples];
    if (!mSyncSamples) {
        ALOGE("Cannot allocate sync sample table with %llu entries.",
                (unsigned long long)mNumSyncSamples);
        return ERROR_OUT_OF_RANGE;
    }

    if (mDataSource->readAt(mSyncSampleOffset + 8, mSyncSamples,
            (size_t)allocSize) != (ssize_t)allocSize) {
        return ERROR_IO;
    }

    for (size_t i = 0; i < mNumSyncSamples; ++i) {
        mSyncSamples[i] = ntohl(mSyncSamples[i]) - 1;
    }

    return OK;
}

uint32_t SampleTable::countChunkOffsets() const {
    return mNumChunkOffsets;
}

uint32_t SampleTable::countSamples() const {
    return mNumSampleSizes;
}

status_t SampleTable::getMaxSampleSize(size_t *max_size) {
    Mutex::Autolock autoLock(mLock);

    *max_size = 0;

    for (uint32_t i = 0; i < mNumSampleSizes; ++i) {
        size_t sample_size;
        status_t err = getSampleSize_l(i, &sample_size);

        if (err != OK) {
            return err;
        }

        if (sample_size > *max_size) {
            *max_size = sample_size;
        }
    }

    return OK;
}

uint32_t abs_difference(uint32_t time1, uint32_t time2) {
    return time1 > time2 ? time1 - time2 : time2 - time1;
}

// static
int SampleTable::CompareIncreasingTime(const void *_a, const void *_b) {
    const SampleTimeEntry *a = (const SampleTimeEntry *)_a;
    const SampleTimeEntry *b = (const SampleTimeEntry *)_b;

    if (a->mCompositionTime < b->mCompositionTime) {
        return -1;
    } else if (a->mCompositionTime > b->mCompositionTime) {
        return 1;
    }

    return 0;
}

void SampleTable::buildSampleEntriesTable() {
    Mutex::Autolock autoLock(mLock);

    if (mSampleTimeEntries != NULL || mNumSampleSizes == 0) {
        return;
    }

    mTotalSize += (uint64_t)mNumSampleSizes * sizeof(SampleTimeEntry);
    if (mTotalSize > kMaxTotalSize) {
        ALOGE("Sample entry table size would make sample table too large.\n"
              "    Requested sample entry table size = %llu\n"
              "    Eventual sample table size >= %llu\n"
              "    Allowed sample table size = %llu\n",
              (unsigned long long)mNumSampleSizes * sizeof(SampleTimeEntry),
              (unsigned long long)mTotalSize,
              (unsigned long long)kMaxTotalSize);
        return;
    }

    mSampleTimeEntries = new (std::nothrow) SampleTimeEntry[mNumSampleSizes];
    if (!mSampleTimeEntries) {
        ALOGE("Cannot allocate sample entry table with %llu entries.",
                (unsigned long long)mNumSampleSizes);
        return;
    }

    uint32_t sampleIndex = 0;
    uint32_t sampleTime = 0;

    for (uint32_t i = 0; i < mTimeToSampleCount; ++i) {
        uint32_t n = mTimeToSample[2 * i];
        uint32_t delta = mTimeToSample[2 * i + 1];

        for (uint32_t j = 0; j < n; ++j) {
            if (sampleIndex < mNumSampleSizes) {
                // Technically this should always be the case if the file
                // is well-formed, but you know... there's (gasp) malformed
                // content out there.

                mSampleTimeEntries[sampleIndex].mSampleIndex = sampleIndex;

                uint32_t compTimeDelta =
                    mCompositionDeltaLookup->getCompositionTimeOffset(
                            sampleIndex);

                mSampleTimeEntries[sampleIndex].mCompositionTime =
                    sampleTime + compTimeDelta;
            }

            ++sampleIndex;
            sampleTime += delta;
        }
    }

    qsort(mSampleTimeEntries, mNumSampleSizes, sizeof(SampleTimeEntry),
          CompareIncreasingTime);
}

status_t SampleTable::findSampleAtTime(
        uint64_t req_time, uint64_t scale_num, uint64_t scale_den,
        uint32_t *sample_index, uint32_t flags) {
    buildSampleEntriesTable();

    if (mSampleTimeEntries == NULL) {
        return ERROR_OUT_OF_RANGE;
    }

    uint32_t left = 0;
    uint32_t right_plus_one = mNumSampleSizes;
    while (left < right_plus_one) {
        uint32_t center = left + (right_plus_one - left) / 2;
        uint64_t centerTime =
            getSampleTime(center, scale_num, scale_den);

        if (req_time < centerTime) {
            right_plus_one = center;
        } else if (req_time > centerTime) {
            left = center + 1;
        } else {
            *sample_index = mSampleTimeEntries[center].mSampleIndex;
            return OK;
        }
    }

    uint32_t closestIndex = left;

    if (closestIndex == mNumSampleSizes) {
        if (flags == kFlagAfter) {
            return ERROR_OUT_OF_RANGE;
        }
        flags = kFlagBefore;
    } else if (closestIndex == 0) {
        if (flags == kFlagBefore) {
            // normally we should return out of range, but that is
            // treated as end-of-stream.  instead return first sample
            //
            // return ERROR_OUT_OF_RANGE;
        }
        flags = kFlagAfter;
    }

    switch (flags) {
        case kFlagBefore:
        {
            --closestIndex;
            break;
        }

        case kFlagAfter:
        {
            // nothing to do
            break;
        }

        default:
        {
            CHECK(flags == kFlagClosest);
            // pick closest based on timestamp. use abs_difference for safety
            if (abs_difference(
                    getSampleTime(closestIndex, scale_num, scale_den), req_time) >
                abs_difference(
                    req_time, getSampleTime(closestIndex - 1, scale_num, scale_den))) {
                --closestIndex;
            }
            break;
        }
    }

    *sample_index = mSampleTimeEntries[closestIndex].mSampleIndex;
    return OK;
}

status_t SampleTable::findSyncSampleNear(
        uint32_t start_sample_index, uint32_t *sample_index, uint32_t flags) {
    Mutex::Autolock autoLock(mLock);

    *sample_index = 0;

    if (mSyncSampleOffset < 0) {
        // All samples are sync-samples.
        *sample_index = start_sample_index;
        return OK;
    }

    if (mNumSyncSamples == 0) {
        *sample_index = 0;
        return OK;
    }

    uint32_t left = 0;
    uint32_t right_plus_one = mNumSyncSamples;
    while (left < right_plus_one) {
        uint32_t center = left + (right_plus_one - left) / 2;
        uint32_t x = mSyncSamples[center];

        if (start_sample_index < x) {
            right_plus_one = center;
        } else if (start_sample_index > x) {
            left = center + 1;
        } else {
            *sample_index = x;
            return OK;
        }
    }

    if (left == mNumSyncSamples) {
        if (flags == kFlagAfter) {
            ALOGE("tried to find a sync frame after the last one: %d", left);
            return ERROR_OUT_OF_RANGE;
        }
        flags = kFlagBefore;
    }
    else if (left == 0) {
        if (flags == kFlagBefore) {
            ALOGE("tried to find a sync frame before the first one: %d", left);

            // normally we should return out of range, but that is
            // treated as end-of-stream.  instead seek to first sync
            //
            // return ERROR_OUT_OF_RANGE;
        }
        flags = kFlagAfter;
    }

    // Now ssi[left - 1] <(=) start_sample_index <= ssi[left]
    switch (flags) {
        case kFlagBefore:
        {
            --left;
            break;
        }
        case kFlagAfter:
        {
            // nothing to do
            break;
        }
        default:
        {
            // this route is not used, but implement it nonetheless
            CHECK(flags == kFlagClosest);

            status_t err = mSampleIterator->seekTo(start_sample_index);
            if (err != OK) {
                return err;
            }
            uint32_t sample_time = mSampleIterator->getSampleTime();

            err = mSampleIterator->seekTo(mSyncSamples[left]);
            if (err != OK) {
                return err;
            }
            uint32_t upper_time = mSampleIterator->getSampleTime();

            err = mSampleIterator->seekTo(mSyncSamples[left - 1]);
            if (err != OK) {
                return err;
            }
            uint32_t lower_time = mSampleIterator->getSampleTime();

            // use abs_difference for safety
            if (abs_difference(upper_time, sample_time) >
                abs_difference(sample_time, lower_time)) {
                --left;
            }
            break;
        }
    }

    *sample_index = mSyncSamples[left];
    return OK;
}

status_t SampleTable::findThumbnailSample(uint32_t *sample_index) {
    Mutex::Autolock autoLock(mLock);

    if (mSyncSampleOffset < 0) {
        // All samples are sync-samples.
        *sample_index = 0;
        return OK;
    }

    uint32_t bestSampleIndex = 0;
    size_t maxSampleSize = 0;

    static const size_t kMaxNumSyncSamplesToScan = 20;

    // Consider the first kMaxNumSyncSamplesToScan sync samples and
    // pick the one with the largest (compressed) size as the thumbnail.

    size_t numSamplesToScan = mNumSyncSamples;
    if (numSamplesToScan > kMaxNumSyncSamplesToScan) {
        numSamplesToScan = kMaxNumSyncSamplesToScan;
    }

    for (size_t i = 0; i < numSamplesToScan; ++i) {
        uint32_t x = mSyncSamples[i];

        // Now x is a sample index.
        size_t sampleSize;
        status_t err = getSampleSize_l(x, &sampleSize);
        if (err != OK) {
            return err;
        }

        if (i == 0 || sampleSize > maxSampleSize) {
            bestSampleIndex = x;
            maxSampleSize = sampleSize;
        }
    }

    *sample_index = bestSampleIndex;

    return OK;
}

status_t SampleTable::getSampleSize_l(
        uint32_t sampleIndex, size_t *sampleSize) {
    return mSampleIterator->getSampleSizeDirect(
            sampleIndex, sampleSize);
}

status_t SampleTable::getMetaDataForSample(
        uint32_t sampleIndex,
        off64_t *offset,
        size_t *size,
        uint32_t *compositionTime,
        bool *isSyncSample,
        uint32_t *sampleDuration) {
    Mutex::Autolock autoLock(mLock);

    status_t err;
    if ((err = mSampleIterator->seekTo(sampleIndex)) != OK) {
        return err;
    }

    if (offset) {
        *offset = mSampleIterator->getSampleOffset();
    }

    if (size) {
        *size = mSampleIterator->getSampleSize();
    }

    if (compositionTime) {
        *compositionTime = mSampleIterator->getSampleTime();
    }

    if (isSyncSample) {
        *isSyncSample = false;
        if (mSyncSampleOffset < 0) {
            // Every sample is a sync sample.
            *isSyncSample = true;
        } else {
            size_t i = (mLastSyncSampleIndex < mNumSyncSamples)
                    && (mSyncSamples[mLastSyncSampleIndex] <= sampleIndex)
                ? mLastSyncSampleIndex : 0;

            while (i < mNumSyncSamples && mSyncSamples[i] < sampleIndex) {
                ++i;
            }

            if (i < mNumSyncSamples && mSyncSamples[i] == sampleIndex) {
                *isSyncSample = true;
            }

            mLastSyncSampleIndex = i;
        }
    }

    if (sampleDuration) {
        *sampleDuration = mSampleIterator->getSampleDuration();
    }

    return OK;
}

uint32_t SampleTable::getCompositionTimeOffset(uint32_t sampleIndex) {
    return mCompositionDeltaLookup->getCompositionTimeOffset(sampleIndex);
}

}  // namespace android
<|MERGE_RESOLUTION|>--- conflicted
+++ resolved
@@ -237,11 +237,7 @@
 
     mNumSampleToChunkOffsets = U32_AT(&header[4]);
 
-<<<<<<< HEAD
-    if ((data_size - 8) / 12 < mNumSampleToChunkOffsets) {
-=======
     if ((data_size - 8) / sizeof(SampleToChunkEntry) < mNumSampleToChunkOffsets) {
->>>>>>> 6679b508
         return ERROR_MALFORMED;
     }
 
@@ -284,15 +280,11 @@
     }
 
     for (uint32_t i = 0; i < mNumSampleToChunkOffsets; ++i) {
-<<<<<<< HEAD
-        uint8_t buffer[12];
+        uint8_t buffer[sizeof(SampleToChunkEntry)];
 
         if ((SIZE_MAX - 8 - (i * 12)) < (size_t)mSampleToChunkOffset) {
             return ERROR_MALFORMED;
         }
-=======
-        uint8_t buffer[sizeof(SampleToChunkEntry)];
->>>>>>> 6679b508
 
         if (mDataSource->readAt(
                     mSampleToChunkOffset + 8 + i * sizeof(SampleToChunkEntry),
