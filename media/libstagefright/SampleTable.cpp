--- conflicted
+++ resolved
@@ -341,15 +341,6 @@
     }
 
     mTimeToSampleCount = U32_AT(&header[4]);
-<<<<<<< HEAD
-    uint64_t allocSize = (uint64_t)mTimeToSampleCount * 2 * sizeof(uint32_t);
-    if (allocSize > UINT32_MAX) {
-        return ERROR_OUT_OF_RANGE;
-    }
-    mTimeToSample = new (std::nothrow) uint32_t[mTimeToSampleCount * 2];
-    if (!mTimeToSample)
-        return ERROR_OUT_OF_RANGE;
-=======
     if ((uint64_t)mTimeToSampleCount >
         (uint64_t)UINT32_MAX / (2 * sizeof(uint32_t))) {
         // Choose this bound because
@@ -361,7 +352,6 @@
         ALOGE("  Error: Time-to-sample table size too large.");
         return ERROR_OUT_OF_RANGE;
     }
->>>>>>> 87695f66
 
     // Note: At this point, we know that mTimeToSampleCount * 2 will not
     // overflow because of the above condition.
