--- conflicted
+++ resolved
@@ -24,15 +24,8 @@
 namespace android {
 
 ABuffer::ABuffer(size_t capacity)
-<<<<<<< HEAD
     : mMediaBufferBase(NULL),
-      mData(malloc(capacity)),
-      mCapacity(capacity),
       mRangeOffset(0),
-      mRangeLength(capacity),
-=======
-    : mRangeOffset(0),
->>>>>>> 5a289b87
       mInt32Data(0),
       mOwnsData(true) {
     mData = malloc(capacity);
