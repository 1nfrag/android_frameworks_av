--- conflicted
+++ resolved
@@ -142,17 +142,16 @@
         const sp<ABuffer> & /*accessUnit*/) {
 }
 
-<<<<<<< HEAD
 void AVNuUtils::addFlagsInMeta(const sp<ABuffer> & /*buffer*/,
         int32_t /*flags*/, bool /*isAudio*/) {
-=======
+}
+
 uint32_t AVNuUtils::getUseSetBuffersFlag() {
     return 0;
 }
 
 bool AVNuUtils::canUseSetBuffers(const sp<MetaData> &/*Meta*/) {
     return false;
->>>>>>> ce9e446b
 }
 
 // ----- NO TRESSPASSING BEYOND THIS LINE ------
